--- conflicted
+++ resolved
@@ -1,16 +1,4 @@
 {
-<<<<<<< HEAD
-  "discoveryVersion": "v1",
-  "ownerName": "Google",
-  "resources": {
-    "threatLists": {
-      "methods": {
-        "list": {
-          "flatPath": "v4/threatLists",
-          "id": "safebrowsing.threatLists.list",
-          "path": "v4/threatLists",
-          "description": "Lists the Safe Browsing threat lists available for download.",
-=======
   "resources": {
     "threatListUpdates": {
       "methods": {
@@ -70,34 +58,22 @@
     "threatLists": {
       "methods": {
         "list": {
->>>>>>> d5fa6b74
           "response": {
             "$ref": "ListThreatListsResponse"
           },
           "parameterOrder": [],
           "httpMethod": "GET",
-<<<<<<< HEAD
-          "parameters": {}
-=======
           "parameters": {},
           "flatPath": "v4/threatLists",
           "id": "safebrowsing.threatLists.list",
           "path": "v4/threatLists",
           "description": "Lists the Safe Browsing threat lists available for download."
->>>>>>> d5fa6b74
         }
       }
     },
     "threatMatches": {
       "methods": {
         "find": {
-<<<<<<< HEAD
-          "description": "Finds the threat entries that match the Safe Browsing lists.",
-          "request": {
-            "$ref": "FindThreatMatchesRequest"
-          },
-=======
->>>>>>> d5fa6b74
           "response": {
             "$ref": "FindThreatMatchesResponse"
           },
@@ -106,36 +82,17 @@
           "parameters": {},
           "flatPath": "v4/threatMatches:find",
           "id": "safebrowsing.threatMatches.find",
-<<<<<<< HEAD
-          "path": "v4/threatMatches:find"
-=======
           "path": "v4/threatMatches:find",
           "request": {
             "$ref": "FindThreatMatchesRequest"
           },
           "description": "Finds the threat entries that match the Safe Browsing lists."
->>>>>>> d5fa6b74
         }
       }
     },
     "fullHashes": {
       "methods": {
         "find": {
-<<<<<<< HEAD
-          "httpMethod": "POST",
-          "parameterOrder": [],
-          "response": {
-            "$ref": "FindFullHashesResponse"
-          },
-          "parameters": {},
-          "flatPath": "v4/fullHashes:find",
-          "path": "v4/fullHashes:find",
-          "id": "safebrowsing.fullHashes.find",
-          "request": {
-            "$ref": "FindFullHashesRequest"
-          },
-          "description": "Finds the full hashes that match the requested hash prefixes."
-=======
           "description": "Finds the full hashes that match the requested hash prefixes.",
           "request": {
             "$ref": "FindFullHashesRequest"
@@ -149,111 +106,28 @@
           "flatPath": "v4/fullHashes:find",
           "id": "safebrowsing.fullHashes.find",
           "path": "v4/fullHashes:find"
->>>>>>> d5fa6b74
         }
       }
     },
     "encodedUpdates": {
       "methods": {
         "get": {
-<<<<<<< HEAD
+          "httpMethod": "GET",
+          "parameterOrder": [
+            "encodedRequest"
+          ],
           "response": {
             "$ref": "FetchThreatListUpdatesResponse"
           },
-=======
-          "httpMethod": "GET",
->>>>>>> d5fa6b74
-          "parameterOrder": [
-            "encodedRequest"
-          ],
-          "response": {
-            "$ref": "FetchThreatListUpdatesResponse"
-          },
           "parameters": {
-<<<<<<< HEAD
-            "clientVersion": {
-              "type": "string",
-              "location": "query",
-              "description": "The version of the client implementation."
-            },
-            "encodedRequest": {
-              "format": "byte",
-              "description": "A serialized FetchThreatListUpdatesRequest proto.",
-              "type": "string",
-              "required": true,
-              "location": "path"
-            },
-=======
->>>>>>> d5fa6b74
             "clientId": {
               "description": "A client ID that uniquely identifies the client implementation of the Safe\nBrowsing API.",
-<<<<<<< HEAD
-              "type": "string"
-            }
-          },
-          "flatPath": "v4/encodedUpdates/{encodedRequest}",
-          "id": "safebrowsing.encodedUpdates.get",
-          "path": "v4/encodedUpdates/{encodedRequest}",
-          "description": ""
-        }
-      }
-    },
-    "threatListUpdates": {
-      "methods": {
-        "fetch": {
-          "path": "v4/threatListUpdates:fetch",
-          "id": "safebrowsing.threatListUpdates.fetch",
-          "description": "Fetches the most recent threat list updates. A client can request updates\nfor multiple lists at once.",
-          "request": {
-            "$ref": "FetchThreatListUpdatesRequest"
-          },
-          "httpMethod": "POST",
-          "parameterOrder": [],
-          "response": {
-            "$ref": "FetchThreatListUpdatesResponse"
-          },
-          "parameters": {},
-          "flatPath": "v4/threatListUpdates:fetch"
-        }
-      }
-    },
-    "encodedFullHashes": {
-      "methods": {
-        "get": {
-          "description": "",
-          "httpMethod": "GET",
-          "response": {
-            "$ref": "FindFullHashesResponse"
-          },
-          "parameterOrder": [
-            "encodedRequest"
-          ],
-          "parameters": {
-            "clientId": {
-              "description": "A client ID that (hopefully) uniquely identifies the client implementation\nof the Safe Browsing API.",
-=======
->>>>>>> d5fa6b74
               "type": "string",
               "location": "query"
             },
             "clientVersion": {
-              "location": "query",
               "description": "The version of the client implementation.",
-              "type": "string"
-            },
-            "encodedRequest": {
-              "location": "path",
-              "format": "byte",
-              "description": "A serialized FindFullHashesRequest proto.",
               "type": "string",
-<<<<<<< HEAD
-              "required": true
-            }
-          },
-          "flatPath": "v4/encodedFullHashes/{encodedRequest}",
-          "path": "v4/encodedFullHashes/{encodedRequest}",
-          "id": "safebrowsing.encodedFullHashes.get"
-=======
               "location": "query"
             },
             "encodedRequest": {
@@ -268,15 +142,11 @@
           "path": "v4/encodedUpdates/{encodedRequest}",
           "id": "safebrowsing.encodedUpdates.get",
           "description": ""
->>>>>>> d5fa6b74
         }
       }
     }
   },
   "parameters": {
-<<<<<<< HEAD
-    "bearer_token": {
-=======
     "uploadType": {
       "description": "Legacy upload protocol for media (e.g. \"media\", \"multipart\").",
       "type": "string",
@@ -332,14 +202,10 @@
       "type": "string"
     },
     "quotaUser": {
->>>>>>> d5fa6b74
       "location": "query",
-      "description": "OAuth bearer token.",
+      "description": "Available to use for quota purposes for server-side applications. Can be any arbitrary string assigned to a user, but should not exceed 40 characters.",
       "type": "string"
     },
-<<<<<<< HEAD
-    "oauth_token": {
-=======
     "pp": {
       "location": "query",
       "description": "Pretty-print response.",
@@ -347,9 +213,8 @@
       "type": "boolean"
     },
     "bearer_token": {
->>>>>>> d5fa6b74
       "location": "query",
-      "description": "OAuth 2.0 token for the current user.",
+      "description": "OAuth bearer token.",
       "type": "string"
     },
     "oauth_token": {
@@ -365,129 +230,11 @@
     "prettyPrint": {
       "description": "Returns response with indentations and line breaks.",
       "default": "true",
-<<<<<<< HEAD
-      "type": "boolean"
-    },
-    "uploadType": {
-      "description": "Legacy upload protocol for media (e.g. \"media\", \"multipart\").",
-      "type": "string",
-      "location": "query"
-    },
-    "fields": {
-      "location": "query",
-      "description": "Selector specifying which fields to include in a partial response.",
-      "type": "string"
-    },
-    "$.xgafv": {
-      "description": "V1 error format.",
-      "type": "string",
-      "enumDescriptions": [
-        "v1 error format",
-        "v2 error format"
-      ],
-      "location": "query",
-      "enum": [
-        "1",
-        "2"
-      ]
-    },
-    "callback": {
-      "description": "JSONP",
-      "type": "string",
-      "location": "query"
-    },
-    "alt": {
-      "enum": [
-        "json",
-        "media",
-        "proto"
-      ],
-      "type": "string",
-      "enumDescriptions": [
-        "Responses with Content-Type of application/json",
-        "Media download with context-dependent Content-Type",
-        "Responses with Content-Type of application/x-protobuf"
-      ],
-      "location": "query",
-      "description": "Data format for response.",
-      "default": "json"
-    },
-    "access_token": {
-      "location": "query",
-      "description": "OAuth access token.",
-      "type": "string"
-    },
-    "key": {
-      "description": "API key. Your API key identifies your project and provides you with API access, quota, and reports. Required unless you provide an OAuth 2.0 token.",
-      "type": "string",
-      "location": "query"
-    },
-    "quotaUser": {
-      "location": "query",
-      "description": "Available to use for quota purposes for server-side applications. Can be any arbitrary string assigned to a user, but should not exceed 40 characters.",
-      "type": "string"
-    },
-    "pp": {
-      "description": "Pretty-print response.",
-      "default": "true",
-=======
->>>>>>> d5fa6b74
       "type": "boolean",
       "location": "query"
     }
   },
   "schemas": {
-<<<<<<< HEAD
-    "FetchThreatListUpdatesRequest": {
-      "id": "FetchThreatListUpdatesRequest",
-      "description": "Describes a Safe Browsing API update request. Clients can request updates for\nmultiple lists in a single request.\nNOTE: Field index 2 is unused.\nNEXT: 5",
-      "type": "object",
-      "properties": {
-        "listUpdateRequests": {
-          "description": "The requested threat list updates.",
-          "items": {
-            "$ref": "ListUpdateRequest"
-          },
-          "type": "array"
-        },
-        "client": {
-          "description": "The client metadata.",
-          "$ref": "ClientInfo"
-        }
-      }
-    },
-    "ListUpdateResponse": {
-      "description": "An update to an individual list.",
-      "type": "object",
-      "properties": {
-        "platformType": {
-          "description": "The platform type for which data is returned.",
-          "type": "string",
-          "enumDescriptions": [
-            "Unknown platform.",
-            "Threat posed to Windows.",
-            "Threat posed to Linux.",
-            "Threat posed to Android.",
-            "Threat posed to OS X.",
-            "Threat posed to iOS.",
-            "Threat posed to at least one of the defined platforms.",
-            "Threat posed to all defined platforms.",
-            "Threat posed to Chrome."
-          ],
-          "enum": [
-            "PLATFORM_TYPE_UNSPECIFIED",
-            "WINDOWS",
-            "LINUX",
-            "ANDROID",
-            "OSX",
-            "IOS",
-            "ANY_PLATFORM",
-            "ALL_PLATFORMS",
-            "CHROME"
-          ]
-        },
-        "threatEntryType": {
-=======
     "ClientInfo": {
       "description": "The client metadata associated with Safe Browsing API requests.",
       "type": "object",
@@ -522,7 +269,6 @@
             "type": "string"
           },
           "type": "array",
->>>>>>> d5fa6b74
           "enumDescriptions": [
             "Unspecified.",
             "A URL.",
@@ -531,69 +277,9 @@
             "Chrome extension.",
             "Filename.",
             "CERT"
-<<<<<<< HEAD
-          ],
-          "enum": [
-            "THREAT_ENTRY_TYPE_UNSPECIFIED",
-            "URL",
-            "EXECUTABLE",
-            "IP_RANGE",
-            "CHROME_EXTENSION",
-            "FILENAME",
-            "CERT"
-          ],
-          "description": "The format of the threats.",
-          "type": "string"
-        },
-        "additions": {
-          "description": "A set of entries to add to a local threat type's list. Repeated to allow\nfor a combination of compressed and raw data to be sent in a single\nresponse.",
-          "items": {
-            "$ref": "ThreatEntrySet"
-          },
-          "type": "array"
-        },
-        "checksum": {
-          "$ref": "Checksum",
-          "description": "The expected SHA256 hash of the client state; that is, of the sorted list\nof all hashes present in the database after applying the provided update.\nIf the client state doesn't match the expected state, the client must\ndisregard this update and retry later."
-        },
-        "responseType": {
-          "enumDescriptions": [
-            "Unknown.",
-            "Partial updates are applied to the client's existing local database.",
-            "Full updates replace the client's entire local database. This means\nthat either the client was seriously out-of-date or the client is\nbelieved to be corrupt."
-          ],
-          "enum": [
-            "RESPONSE_TYPE_UNSPECIFIED",
-            "PARTIAL_UPDATE",
-            "FULL_UPDATE"
-          ],
-          "description": "The type of response. This may indicate that an action is required by the\nclient when the response is received.",
-          "type": "string"
-        },
-        "threatType": {
-          "enum": [
-            "THREAT_TYPE_UNSPECIFIED",
-            "MALWARE",
-            "SOCIAL_ENGINEERING",
-            "UNWANTED_SOFTWARE",
-            "POTENTIALLY_HARMFUL_APPLICATION",
-            "SOCIAL_ENGINEERING_INTERNAL",
-            "API_ABUSE",
-            "MALICIOUS_BINARY",
-            "CSD_WHITELIST",
-            "CSD_DOWNLOAD_WHITELIST",
-            "CLIENT_INCIDENT",
-            "CLIENT_INCIDENT_WHITELIST",
-            "APK_MALWARE_OFFLINE",
-            "SUBRESOURCE_FILTER"
-          ],
-          "description": "The threat type for which data is returned.",
-          "type": "string",
-=======
           ]
         },
         "threatTypes": {
->>>>>>> d5fa6b74
           "enumDescriptions": [
             "Unknown.",
             "Malware threat type.",
@@ -609,19 +295,9 @@
             "Whitelist used when detecting client incident threats.\nThis enum was never launched and should be re-used for the next list.",
             "List used for offline APK checks in PAM.",
             "Patterns to be used for activating the subresource filter. Interstitial\nwill not be shown for patterns from this list."
-          ]
-        },
-        "newClientState": {
-          "format": "byte",
-          "description": "The new client state, in encrypted format. Opaque to clients.",
-          "type": "string"
-        },
-        "removals": {
-          "description": "A set of entries to remove from a local threat type's list. In practice,\nthis field is empty or contains exactly one ThreatEntrySet.",
-          "items": {
-<<<<<<< HEAD
-            "$ref": "ThreatEntrySet"
-=======
+          ],
+          "description": "The threat types to be checked.",
+          "items": {
             "enum": [
               "THREAT_TYPE_UNSPECIFIED",
               "MALWARE",
@@ -639,67 +315,10 @@
               "SUBRESOURCE_FILTER"
             ],
             "type": "string"
->>>>>>> d5fa6b74
-          },
-          "type": "array"
-        }
-      },
-      "id": "ListUpdateResponse"
-    },
-    "Constraints": {
-      "description": "The constraints for this update.",
-      "type": "object",
-      "properties": {
-        "region": {
-          "description": "Requests the list for a specific geographic location. If not set the\nserver may pick that value based on the user's IP address. Expects ISO\n3166-1 alpha-2 format.",
-          "type": "string"
-        },
-        "maxDatabaseEntries": {
-          "format": "int32",
-          "description": "Sets the maximum number of entries that the client is willing to have\nin the local database. This should be a power of 2 between 2**10 and\n2**20. If zero, no database size limit is set.",
-          "type": "integer"
-        },
-        "supportedCompressions": {
-          "enumDescriptions": [
-            "Unknown.",
-            "Raw, uncompressed data.",
-            "Rice-Golomb encoded data."
-          ],
-          "description": "The compression types supported by the client.",
-          "items": {
-            "enum": [
-              "COMPRESSION_TYPE_UNSPECIFIED",
-              "RAW",
-              "RICE"
-            ],
-            "type": "string"
-          },
-          "type": "array"
-        },
-        "maxUpdateEntries": {
-          "type": "integer",
-          "format": "int32",
-          "description": "The maximum size in number of entries. The update will not contain more\nentries than this value.  This should be a power of 2 between 2**10 and\n2**20.  If zero, no update size limit is set."
-        }
-      },
-<<<<<<< HEAD
-      "id": "Constraints"
-=======
-      "id": "ThreatInfo"
->>>>>>> d5fa6b74
-    },
-    "ThreatMatch": {
-      "description": "A match when checking a threat entry in the Safe Browsing threat lists.",
-      "type": "object",
-      "properties": {
-<<<<<<< HEAD
-        "threat": {
-          "description": "The threat matching this threat.",
-          "$ref": "ThreatEntry"
-        },
-        "platformType": {
-          "description": "The platform type matching this threat.",
-          "type": "string",
+          },
+          "type": "array"
+        },
+        "platformTypes": {
           "enumDescriptions": [
             "Unknown platform.",
             "Threat posed to Windows.",
@@ -711,6 +330,221 @@
             "Threat posed to all defined platforms.",
             "Threat posed to Chrome."
           ],
+          "description": "The platform types to be checked.",
+          "items": {
+            "enum": [
+              "PLATFORM_TYPE_UNSPECIFIED",
+              "WINDOWS",
+              "LINUX",
+              "ANDROID",
+              "OSX",
+              "IOS",
+              "ANY_PLATFORM",
+              "ALL_PLATFORMS",
+              "CHROME"
+            ],
+            "type": "string"
+          },
+          "type": "array"
+        },
+        "threatEntries": {
+          "description": "The threat entries to be checked.",
+          "items": {
+            "$ref": "ThreatEntry"
+          },
+          "type": "array"
+        }
+      },
+      "id": "ThreatInfo"
+    },
+    "FindThreatMatchesRequest": {
+      "description": "Request to check entries against lists.",
+      "type": "object",
+      "properties": {
+        "client": {
+          "description": "The client metadata.",
+          "$ref": "ClientInfo"
+        },
+        "threatInfo": {
+          "$ref": "ThreatInfo",
+          "description": "The lists and entries to be checked for matches."
+        }
+      },
+      "id": "FindThreatMatchesRequest"
+    },
+    "ThreatEntryMetadata": {
+      "properties": {
+        "entries": {
+          "description": "The metadata entries.",
+          "items": {
+            "$ref": "MetadataEntry"
+          },
+          "type": "array"
+        }
+      },
+      "id": "ThreatEntryMetadata",
+      "description": "The metadata associated with a specific threat entry. The client is expected\nto know the metadata key/value pairs associated with each threat type.",
+      "type": "object"
+    },
+    "RawIndices": {
+      "description": "A set of raw indices to remove from a local list.",
+      "type": "object",
+      "properties": {
+        "indices": {
+          "description": "The indices to remove from a lexicographically-sorted local list.",
+          "items": {
+            "format": "int32",
+            "type": "integer"
+          },
+          "type": "array"
+        }
+      },
+      "id": "RawIndices"
+    },
+    "RawHashes": {
+      "description": "The uncompressed threat entries in hash format of a particular prefix length.\nHashes can be anywhere from 4 to 32 bytes in size. A large majority are 4\nbytes, but some hashes are lengthened if they collide with the hash of a\npopular URL.\n\nUsed for sending ThreatEntrySet to clients that do not support compression,\nor when sending non-4-byte hashes to clients that do support compression.",
+      "type": "object",
+      "properties": {
+        "prefixSize": {
+          "format": "int32",
+          "description": "The number of bytes for each prefix encoded below.  This field can be\nanywhere from 4 (shortest prefix) to 32 (full SHA256 hash).",
+          "type": "integer"
+        },
+        "rawHashes": {
+          "format": "byte",
+          "description": "The hashes, in binary format, concatenated into one long string. Hashes are\nsorted in lexicographic order. For JSON API users, hashes are\nbase64-encoded.",
+          "type": "string"
+        }
+      },
+      "id": "RawHashes"
+    },
+    "FetchThreatListUpdatesResponse": {
+      "type": "object",
+      "properties": {
+        "minimumWaitDuration": {
+          "format": "google-duration",
+          "description": "The minimum duration the client must wait before issuing any update\nrequest. If this field is not set clients may update as soon as they want.",
+          "type": "string"
+        },
+        "listUpdateResponses": {
+          "description": "The list updates requested by the clients.",
+          "items": {
+            "$ref": "ListUpdateResponse"
+          },
+          "type": "array"
+        }
+      },
+      "id": "FetchThreatListUpdatesResponse"
+    },
+    "Checksum": {
+      "description": "The expected state of a client's local database.",
+      "type": "object",
+      "properties": {
+        "sha256": {
+          "format": "byte",
+          "description": "The SHA256 hash of the client state; that is, of the sorted list of all\nhashes present in the database.",
+          "type": "string"
+        }
+      },
+      "id": "Checksum"
+    },
+    "FindFullHashesResponse": {
+      "properties": {
+        "minimumWaitDuration": {
+          "format": "google-duration",
+          "description": "The minimum duration the client must wait before issuing any find hashes\nrequest. If this field is not set, clients can issue a request as soon as\nthey want.",
+          "type": "string"
+        },
+        "matches": {
+          "description": "The full hashes that matched the requested prefixes.",
+          "items": {
+            "$ref": "ThreatMatch"
+          },
+          "type": "array"
+        },
+        "negativeCacheDuration": {
+          "format": "google-duration",
+          "description": "For requested entities that did not match the threat list, how long to\ncache the response.",
+          "type": "string"
+        }
+      },
+      "id": "FindFullHashesResponse",
+      "type": "object"
+    },
+    "ThreatEntrySet": {
+      "description": "A set of threats that should be added or removed from a client's local\ndatabase.",
+      "type": "object",
+      "properties": {
+        "riceIndices": {
+          "description": "The encoded local, lexicographically-sorted list indices, using a\nGolomb-Rice encoding. Used for sending compressed removal indices. The\nremoval indices (uint32) are sorted in ascending order, then delta encoded\nand stored as encoded_data.",
+          "$ref": "RiceDeltaEncoding"
+        },
+        "compressionType": {
+          "enumDescriptions": [
+            "Unknown.",
+            "Raw, uncompressed data.",
+            "Rice-Golomb encoded data."
+          ],
+          "enum": [
+            "COMPRESSION_TYPE_UNSPECIFIED",
+            "RAW",
+            "RICE"
+          ],
+          "description": "The compression type for the entries in this set.",
+          "type": "string"
+        },
+        "rawIndices": {
+          "$ref": "RawIndices",
+          "description": "The raw removal indices for a local list."
+        },
+        "rawHashes": {
+          "description": "The raw SHA256-formatted entries.",
+          "$ref": "RawHashes"
+        },
+        "riceHashes": {
+          "$ref": "RiceDeltaEncoding",
+          "description": "The encoded 4-byte prefixes of SHA256-formatted entries, using a\nGolomb-Rice encoding. The hashes are converted to uint32, sorted in\nascending order, then delta encoded and stored as encoded_data."
+        }
+      },
+      "id": "ThreatEntrySet"
+    },
+    "FindFullHashesRequest": {
+      "description": "Request to return full hashes matched by the provided hash prefixes.",
+      "type": "object",
+      "properties": {
+        "apiClient": {
+          "description": "Client metadata associated with callers of higher-level APIs built on top\nof the client's implementation.",
+          "$ref": "ClientInfo"
+        },
+        "clientStates": {
+          "description": "The current client states for each of the client's local threat lists.",
+          "items": {
+            "format": "byte",
+            "type": "string"
+          },
+          "type": "array"
+        },
+        "client": {
+          "$ref": "ClientInfo",
+          "description": "The client metadata."
+        },
+        "threatInfo": {
+          "description": "The lists and hashes to be checked.",
+          "$ref": "ThreatInfo"
+        }
+      },
+      "id": "FindFullHashesRequest"
+    },
+    "ListUpdateRequest": {
+      "description": "A single list update request.",
+      "type": "object",
+      "properties": {
+        "state": {
+          "format": "byte",
+          "description": "The current state of the client for the requested list (the encrypted\nclient state that was received from the last successful list update).",
+          "type": "string"
+        },
+        "platformType": {
           "enum": [
             "PLATFORM_TYPE_UNSPECIFIED",
             "WINDOWS",
@@ -721,36 +555,42 @@
             "ANY_PLATFORM",
             "ALL_PLATFORMS",
             "CHROME"
+          ],
+          "description": "The type of platform at risk by entries present in the list.",
+          "type": "string",
+          "enumDescriptions": [
+            "Unknown platform.",
+            "Threat posed to Windows.",
+            "Threat posed to Linux.",
+            "Threat posed to Android.",
+            "Threat posed to OS X.",
+            "Threat posed to iOS.",
+            "Threat posed to at least one of the defined platforms.",
+            "Threat posed to all defined platforms.",
+            "Threat posed to Chrome."
           ]
         },
-        "threatEntryType": {
-          "type": "string",
-          "enumDescriptions": [
-            "Unspecified.",
-            "A URL.",
-            "An executable program.",
-            "An IP range.",
-            "Chrome extension.",
-            "Filename.",
-            "CERT"
-          ],
-          "enum": [
-            "THREAT_ENTRY_TYPE_UNSPECIFIED",
-            "URL",
-            "EXECUTABLE",
-            "IP_RANGE",
-            "CHROME_EXTENSION",
-            "FILENAME",
-            "CERT"
-          ],
-          "description": "The threat entry type matching this threat."
-        },
-        "cacheDuration": {
-          "type": "string",
-          "format": "google-duration",
-          "description": "The cache lifetime for the returned match. Clients must not cache this\nresponse for more than this duration to avoid false positives."
+        "constraints": {
+          "$ref": "Constraints",
+          "description": "The constraints associated with this request."
         },
         "threatType": {
+          "enumDescriptions": [
+            "Unknown.",
+            "Malware threat type.",
+            "Social engineering threat type.",
+            "Unwanted software threat type.",
+            "Potentially harmful application threat type.",
+            "Social engineering threat type for internal use.",
+            "API abuse threat type.",
+            "Malicious binary threat type.",
+            "Client side detection whitelist threat type.",
+            "Client side download detection whitelist threat type.",
+            "Client incident threat type.",
+            "Whitelist used when detecting client incident threats.\nThis enum was never launched and should be re-used for the next list.",
+            "List used for offline APK checks in PAM.",
+            "Patterns to be used for activating the subresource filter. Interstitial\nwill not be shown for patterns from this list."
+          ],
           "enum": [
             "THREAT_TYPE_UNSPECIFIED",
             "MALWARE",
@@ -767,7 +607,145 @@
             "APK_MALWARE_OFFLINE",
             "SUBRESOURCE_FILTER"
           ],
-          "description": "The threat type matching this threat.",
+          "description": "The type of threat posed by entries present in the list.",
+          "type": "string"
+        },
+        "threatEntryType": {
+          "enumDescriptions": [
+            "Unspecified.",
+            "A URL.",
+            "An executable program.",
+            "An IP range.",
+            "Chrome extension.",
+            "Filename.",
+            "CERT"
+          ],
+          "enum": [
+            "THREAT_ENTRY_TYPE_UNSPECIFIED",
+            "URL",
+            "EXECUTABLE",
+            "IP_RANGE",
+            "CHROME_EXTENSION",
+            "FILENAME",
+            "CERT"
+          ],
+          "description": "The types of entries present in the list.",
+          "type": "string"
+        }
+      },
+      "id": "ListUpdateRequest"
+    },
+    "FetchThreatListUpdatesRequest": {
+      "properties": {
+        "listUpdateRequests": {
+          "description": "The requested threat list updates.",
+          "items": {
+            "$ref": "ListUpdateRequest"
+          },
+          "type": "array"
+        },
+        "client": {
+          "$ref": "ClientInfo",
+          "description": "The client metadata."
+        }
+      },
+      "id": "FetchThreatListUpdatesRequest",
+      "description": "Describes a Safe Browsing API update request. Clients can request updates for\nmultiple lists in a single request.\nNOTE: Field index 2 is unused.\nNEXT: 5",
+      "type": "object"
+    },
+    "ListUpdateResponse": {
+      "properties": {
+        "platformType": {
+          "enumDescriptions": [
+            "Unknown platform.",
+            "Threat posed to Windows.",
+            "Threat posed to Linux.",
+            "Threat posed to Android.",
+            "Threat posed to OS X.",
+            "Threat posed to iOS.",
+            "Threat posed to at least one of the defined platforms.",
+            "Threat posed to all defined platforms.",
+            "Threat posed to Chrome."
+          ],
+          "enum": [
+            "PLATFORM_TYPE_UNSPECIFIED",
+            "WINDOWS",
+            "LINUX",
+            "ANDROID",
+            "OSX",
+            "IOS",
+            "ANY_PLATFORM",
+            "ALL_PLATFORMS",
+            "CHROME"
+          ],
+          "description": "The platform type for which data is returned.",
+          "type": "string"
+        },
+        "threatEntryType": {
+          "enumDescriptions": [
+            "Unspecified.",
+            "A URL.",
+            "An executable program.",
+            "An IP range.",
+            "Chrome extension.",
+            "Filename.",
+            "CERT"
+          ],
+          "enum": [
+            "THREAT_ENTRY_TYPE_UNSPECIFIED",
+            "URL",
+            "EXECUTABLE",
+            "IP_RANGE",
+            "CHROME_EXTENSION",
+            "FILENAME",
+            "CERT"
+          ],
+          "description": "The format of the threats.",
+          "type": "string"
+        },
+        "additions": {
+          "description": "A set of entries to add to a local threat type's list. Repeated to allow\nfor a combination of compressed and raw data to be sent in a single\nresponse.",
+          "items": {
+            "$ref": "ThreatEntrySet"
+          },
+          "type": "array"
+        },
+        "responseType": {
+          "enumDescriptions": [
+            "Unknown.",
+            "Partial updates are applied to the client's existing local database.",
+            "Full updates replace the client's entire local database. This means\nthat either the client was seriously out-of-date or the client is\nbelieved to be corrupt."
+          ],
+          "enum": [
+            "RESPONSE_TYPE_UNSPECIFIED",
+            "PARTIAL_UPDATE",
+            "FULL_UPDATE"
+          ],
+          "description": "The type of response. This may indicate that an action is required by the\nclient when the response is received.",
+          "type": "string"
+        },
+        "checksum": {
+          "description": "The expected SHA256 hash of the client state; that is, of the sorted list\nof all hashes present in the database after applying the provided update.\nIf the client state doesn't match the expected state, the client must\ndisregard this update and retry later.",
+          "$ref": "Checksum"
+        },
+        "threatType": {
+          "enum": [
+            "THREAT_TYPE_UNSPECIFIED",
+            "MALWARE",
+            "SOCIAL_ENGINEERING",
+            "UNWANTED_SOFTWARE",
+            "POTENTIALLY_HARMFUL_APPLICATION",
+            "SOCIAL_ENGINEERING_INTERNAL",
+            "API_ABUSE",
+            "MALICIOUS_BINARY",
+            "CSD_WHITELIST",
+            "CSD_DOWNLOAD_WHITELIST",
+            "CLIENT_INCIDENT",
+            "CLIENT_INCIDENT_WHITELIST",
+            "APK_MALWARE_OFFLINE",
+            "SUBRESOURCE_FILTER"
+          ],
+          "description": "The threat type for which data is returned.",
           "type": "string",
           "enumDescriptions": [
             "Unknown.",
@@ -786,297 +764,93 @@
             "Patterns to be used for activating the subresource filter. Interstitial\nwill not be shown for patterns from this list."
           ]
         },
-        "threatEntryMetadata": {
-          "$ref": "ThreatEntryMetadata",
-          "description": "Optional metadata associated with this threat."
-        }
-      },
-      "id": "ThreatMatch"
-=======
-        "client": {
-          "description": "The client metadata.",
-          "$ref": "ClientInfo"
-        },
-        "threatInfo": {
-          "$ref": "ThreatInfo",
-          "description": "The lists and entries to be checked for matches."
-        }
-      },
-      "id": "FindThreatMatchesRequest"
-    },
-    "ThreatEntryMetadata": {
-      "properties": {
-        "entries": {
-          "description": "The metadata entries.",
-          "items": {
-            "$ref": "MetadataEntry"
-          },
-          "type": "array"
-        }
-      },
-      "id": "ThreatEntryMetadata",
-      "description": "The metadata associated with a specific threat entry. The client is expected\nto know the metadata key/value pairs associated with each threat type.",
+        "removals": {
+          "description": "A set of entries to remove from a local threat type's list. In practice,\nthis field is empty or contains exactly one ThreatEntrySet.",
+          "items": {
+            "$ref": "ThreatEntrySet"
+          },
+          "type": "array"
+        },
+        "newClientState": {
+          "format": "byte",
+          "description": "The new client state, in encrypted format. Opaque to clients.",
+          "type": "string"
+        }
+      },
+      "id": "ListUpdateResponse",
+      "description": "An update to an individual list.",
       "type": "object"
     },
-    "RawIndices": {
-      "description": "A set of raw indices to remove from a local list.",
-      "type": "object",
-      "properties": {
-        "indices": {
-          "description": "The indices to remove from a lexicographically-sorted local list.",
-          "items": {
-            "format": "int32",
-            "type": "integer"
-          },
-          "type": "array"
-        }
-      },
-      "id": "RawIndices"
->>>>>>> d5fa6b74
-    },
-    "RiceDeltaEncoding": {
-      "type": "object",
-      "properties": {
-<<<<<<< HEAD
-        "encodedData": {
-=======
-        "prefixSize": {
-          "format": "int32",
-          "description": "The number of bytes for each prefix encoded below.  This field can be\nanywhere from 4 (shortest prefix) to 32 (full SHA256 hash).",
-          "type": "integer"
-        },
-        "rawHashes": {
->>>>>>> d5fa6b74
-          "format": "byte",
-          "description": "The encoded deltas that are encoded using the Golomb-Rice coder.",
-          "type": "string"
-<<<<<<< HEAD
-        },
-        "firstValue": {
-          "format": "int64",
-          "description": "The offset of the first entry in the encoded data, or, if only a single\ninteger was encoded, that single integer's value.",
-=======
-        }
-      },
-      "id": "RawHashes"
-    },
-    "FetchThreatListUpdatesResponse": {
-      "type": "object",
-      "properties": {
-        "minimumWaitDuration": {
-          "format": "google-duration",
-          "description": "The minimum duration the client must wait before issuing any update\nrequest. If this field is not set clients may update as soon as they want.",
->>>>>>> d5fa6b74
-          "type": "string"
-        },
-        "numEntries": {
-          "format": "int32",
-          "description": "The number of entries that are delta encoded in the encoded data. If only a\nsingle integer was encoded, this will be zero and the single value will be\nstored in `first_value`.",
-          "type": "integer"
-        },
-        "riceParameter": {
-          "format": "int32",
-          "description": "The Golomb-Rice parameter, which is a number between 2 and 28. This field\nis missing (that is, zero) if `num_entries` is zero.",
-          "type": "integer"
-        }
-      },
-      "id": "RiceDeltaEncoding",
-      "description": "The Rice-Golomb encoded data. Used for sending compressed 4-byte hashes or\ncompressed removal indices."
-    },
-<<<<<<< HEAD
-    "ListThreatListsResponse": {
-      "id": "ListThreatListsResponse",
-      "type": "object",
-      "properties": {
-        "threatLists": {
-          "description": "The lists available for download by the client.",
-=======
-    "Checksum": {
-      "description": "The expected state of a client's local database.",
-      "type": "object",
-      "properties": {
-        "sha256": {
-          "format": "byte",
-          "description": "The SHA256 hash of the client state; that is, of the sorted list of all\nhashes present in the database.",
-          "type": "string"
-        }
-      },
-      "id": "Checksum"
-    },
-    "FindFullHashesResponse": {
-      "properties": {
-        "minimumWaitDuration": {
-          "format": "google-duration",
-          "description": "The minimum duration the client must wait before issuing any find hashes\nrequest. If this field is not set, clients can issue a request as soon as\nthey want.",
-          "type": "string"
-        },
-        "matches": {
-          "description": "The full hashes that matched the requested prefixes.",
->>>>>>> d5fa6b74
-          "items": {
-            "$ref": "ThreatListDescriptor"
-          },
-          "type": "array"
-<<<<<<< HEAD
-        }
-      }
-    },
-    "ThreatEntry": {
-      "description": "An individual threat; for example, a malicious URL or its hash\nrepresentation. Only one of these fields should be set.",
-      "type": "object",
-      "properties": {
-        "hash": {
-          "format": "byte",
-          "description": "A hash prefix, consisting of the most significant 4-32 bytes of a SHA256\nhash. This field is in binary format. For JSON requests, hashes are\nbase64-encoded.",
-          "type": "string"
-        },
-        "url": {
-          "type": "string",
-          "description": "A URL."
-        },
-        "digest": {
-          "format": "byte",
-          "description": "The digest of an executable in SHA256 format. The API supports both\nbinary and hex digests. For JSON requests, digests are base64-encoded.",
-          "type": "string"
-=======
-        },
-        "negativeCacheDuration": {
-          "format": "google-duration",
-          "description": "For requested entities that did not match the threat list, how long to\ncache the response.",
-          "type": "string"
-        }
-      },
-      "id": "FindFullHashesResponse",
-      "type": "object"
-    },
-    "ThreatEntrySet": {
-      "description": "A set of threats that should be added or removed from a client's local\ndatabase.",
-      "type": "object",
-      "properties": {
-        "riceIndices": {
-          "description": "The encoded local, lexicographically-sorted list indices, using a\nGolomb-Rice encoding. Used for sending compressed removal indices. The\nremoval indices (uint32) are sorted in ascending order, then delta encoded\nand stored as encoded_data.",
-          "$ref": "RiceDeltaEncoding"
-        },
-        "compressionType": {
+    "Constraints": {
+      "description": "The constraints for this update.",
+      "type": "object",
+      "properties": {
+        "supportedCompressions": {
           "enumDescriptions": [
             "Unknown.",
             "Raw, uncompressed data.",
             "Rice-Golomb encoded data."
           ],
-          "enum": [
-            "COMPRESSION_TYPE_UNSPECIFIED",
-            "RAW",
-            "RICE"
-          ],
-          "description": "The compression type for the entries in this set.",
-          "type": "string"
-        },
-        "rawIndices": {
-          "$ref": "RawIndices",
-          "description": "The raw removal indices for a local list."
-        },
-        "rawHashes": {
-          "description": "The raw SHA256-formatted entries.",
-          "$ref": "RawHashes"
-        },
-        "riceHashes": {
-          "$ref": "RiceDeltaEncoding",
-          "description": "The encoded 4-byte prefixes of SHA256-formatted entries, using a\nGolomb-Rice encoding. The hashes are converted to uint32, sorted in\nascending order, then delta encoded and stored as encoded_data."
->>>>>>> d5fa6b74
-        }
-      },
-      "id": "ThreatEntry"
-    },
-    "FindThreatMatchesResponse": {
-      "id": "FindThreatMatchesResponse",
-      "type": "object",
-      "properties": {
-<<<<<<< HEAD
-        "matches": {
-          "description": "The threat list matches.",
-=======
-        "apiClient": {
-          "description": "Client metadata associated with callers of higher-level APIs built on top\nof the client's implementation.",
-          "$ref": "ClientInfo"
-        },
-        "clientStates": {
-          "description": "The current client states for each of the client's local threat lists.",
->>>>>>> d5fa6b74
-          "items": {
-            "$ref": "ThreatMatch"
-          },
-          "type": "array"
-<<<<<<< HEAD
-=======
-        },
-        "client": {
-          "$ref": "ClientInfo",
-          "description": "The client metadata."
-        },
-        "threatInfo": {
-          "description": "The lists and hashes to be checked.",
-          "$ref": "ThreatInfo"
->>>>>>> d5fa6b74
-        }
-      }
-    },
-    "ThreatListDescriptor": {
-      "id": "ThreatListDescriptor",
-      "description": "Describes an individual threat list. A list is defined by three parameters:\nthe type of threat posed, the type of platform targeted by the threat, and\nthe type of entries in the list.",
-      "type": "object",
-      "properties": {
-        "platformType": {
-<<<<<<< HEAD
-          "enumDescriptions": [
-            "Unknown platform.",
-            "Threat posed to Windows.",
-            "Threat posed to Linux.",
-            "Threat posed to Android.",
-            "Threat posed to OS X.",
-            "Threat posed to iOS.",
-            "Threat posed to at least one of the defined platforms.",
-            "Threat posed to all defined platforms.",
-            "Threat posed to Chrome."
-          ],
-=======
->>>>>>> d5fa6b74
-          "enum": [
-            "PLATFORM_TYPE_UNSPECIFIED",
-            "WINDOWS",
-            "LINUX",
-            "ANDROID",
-            "OSX",
-            "IOS",
-            "ANY_PLATFORM",
-            "ALL_PLATFORMS",
-            "CHROME"
-          ],
-<<<<<<< HEAD
-          "description": "The platform type targeted by the list's entries.",
-          "type": "string"
-=======
-          "description": "The type of platform at risk by entries present in the list.",
+          "description": "The compression types supported by the client.",
+          "items": {
+            "enum": [
+              "COMPRESSION_TYPE_UNSPECIFIED",
+              "RAW",
+              "RICE"
+            ],
+            "type": "string"
+          },
+          "type": "array"
+        },
+        "maxUpdateEntries": {
+          "format": "int32",
+          "description": "The maximum size in number of entries. The update will not contain more\nentries than this value.  This should be a power of 2 between 2**10 and\n2**20.  If zero, no update size limit is set.",
+          "type": "integer"
+        },
+        "region": {
+          "description": "Requests the list for a specific geographic location. If not set the\nserver may pick that value based on the user's IP address. Expects ISO\n3166-1 alpha-2 format.",
+          "type": "string"
+        },
+        "maxDatabaseEntries": {
+          "format": "int32",
+          "description": "Sets the maximum number of entries that the client is willing to have\nin the local database. This should be a power of 2 between 2**10 and\n2**20. If zero, no database size limit is set.",
+          "type": "integer"
+        }
+      },
+      "id": "Constraints"
+    },
+    "ThreatMatch": {
+      "description": "A match when checking a threat entry in the Safe Browsing threat lists.",
+      "type": "object",
+      "properties": {
+        "threatEntryType": {
+          "enum": [
+            "THREAT_ENTRY_TYPE_UNSPECIFIED",
+            "URL",
+            "EXECUTABLE",
+            "IP_RANGE",
+            "CHROME_EXTENSION",
+            "FILENAME",
+            "CERT"
+          ],
+          "description": "The threat entry type matching this threat.",
           "type": "string",
           "enumDescriptions": [
-            "Unknown platform.",
-            "Threat posed to Windows.",
-            "Threat posed to Linux.",
-            "Threat posed to Android.",
-            "Threat posed to OS X.",
-            "Threat posed to iOS.",
-            "Threat posed to at least one of the defined platforms.",
-            "Threat posed to all defined platforms.",
-            "Threat posed to Chrome."
+            "Unspecified.",
+            "A URL.",
+            "An executable program.",
+            "An IP range.",
+            "Chrome extension.",
+            "Filename.",
+            "CERT"
           ]
         },
-        "constraints": {
-          "$ref": "Constraints",
-          "description": "The constraints associated with this request."
->>>>>>> d5fa6b74
+        "cacheDuration": {
+          "format": "google-duration",
+          "description": "The cache lifetime for the returned match. Clients must not cache this\nresponse for more than this duration to avoid false positives.",
+          "type": "string"
         },
         "threatType": {
-          "description": "The threat type posed by the list's entries.",
-          "type": "string",
           "enumDescriptions": [
             "Unknown.",
             "Malware threat type.",
@@ -1108,89 +882,32 @@
             "CLIENT_INCIDENT_WHITELIST",
             "APK_MALWARE_OFFLINE",
             "SUBRESOURCE_FILTER"
-          ]
-        },
-        "threatEntryType": {
+          ],
+          "description": "The threat type matching this threat.",
+          "type": "string"
+        },
+        "threatEntryMetadata": {
+          "$ref": "ThreatEntryMetadata",
+          "description": "Optional metadata associated with this threat."
+        },
+        "threat": {
+          "$ref": "ThreatEntry",
+          "description": "The threat matching this threat."
+        },
+        "platformType": {
+          "enum": [
+            "PLATFORM_TYPE_UNSPECIFIED",
+            "WINDOWS",
+            "LINUX",
+            "ANDROID",
+            "OSX",
+            "IOS",
+            "ANY_PLATFORM",
+            "ALL_PLATFORMS",
+            "CHROME"
+          ],
+          "description": "The platform type matching this threat.",
           "type": "string",
-          "enumDescriptions": [
-            "Unspecified.",
-            "A URL.",
-            "An executable program.",
-            "An IP range.",
-            "Chrome extension.",
-            "Filename.",
-            "CERT"
-          ],
-          "enum": [
-            "THREAT_ENTRY_TYPE_UNSPECIFIED",
-            "URL",
-            "EXECUTABLE",
-            "IP_RANGE",
-            "CHROME_EXTENSION",
-            "FILENAME",
-            "CERT"
-          ],
-          "description": "The entry types contained in the list."
-        }
-      }
-    },
-    "MetadataEntry": {
-      "type": "object",
-      "properties": {
-        "key": {
-          "format": "byte",
-          "description": "The metadata entry key. For JSON requests, the key is base64-encoded.",
-          "type": "string"
-        },
-        "value": {
-          "format": "byte",
-          "description": "The metadata entry value. For JSON requests, the value is base64-encoded.",
-          "type": "string"
-        }
-      },
-      "id": "MetadataEntry",
-      "description": "A single metadata entry."
-    },
-<<<<<<< HEAD
-    "ClientInfo": {
-      "description": "The client metadata associated with Safe Browsing API requests.",
-      "type": "object",
-=======
-    "FetchThreatListUpdatesRequest": {
->>>>>>> d5fa6b74
-      "properties": {
-        "clientId": {
-          "description": "A client ID that (hopefully) uniquely identifies the client implementation\nof the Safe Browsing API.",
-          "type": "string"
-        },
-        "clientVersion": {
-          "type": "string",
-          "description": "The version of the client implementation."
-        }
-      },
-<<<<<<< HEAD
-      "id": "ClientInfo"
-    },
-    "ThreatInfo": {
-      "description": "The information regarding one or more threats that a client submits when\nchecking for matches in threat lists.",
-      "type": "object",
-      "properties": {
-        "threatEntries": {
-          "items": {
-            "$ref": "ThreatEntry"
-          },
-          "type": "array",
-          "description": "The threat entries to be checked."
-        },
-        "threatEntryTypes": {
-=======
-      "id": "FetchThreatListUpdatesRequest",
-      "description": "Describes a Safe Browsing API update request. Clients can request updates for\nmultiple lists in a single request.\nNOTE: Field index 2 is unused.\nNEXT: 5",
-      "type": "object"
-    },
-    "ListUpdateResponse": {
-      "properties": {
-        "platformType": {
           "enumDescriptions": [
             "Unknown platform.",
             "Threat posed to Windows.",
@@ -1201,7 +918,90 @@
             "Threat posed to at least one of the defined platforms.",
             "Threat posed to all defined platforms.",
             "Threat posed to Chrome."
-          ],
+          ]
+        }
+      },
+      "id": "ThreatMatch"
+    },
+    "RiceDeltaEncoding": {
+      "description": "The Rice-Golomb encoded data. Used for sending compressed 4-byte hashes or\ncompressed removal indices.",
+      "type": "object",
+      "properties": {
+        "encodedData": {
+          "format": "byte",
+          "description": "The encoded deltas that are encoded using the Golomb-Rice coder.",
+          "type": "string"
+        },
+        "firstValue": {
+          "format": "int64",
+          "description": "The offset of the first entry in the encoded data, or, if only a single\ninteger was encoded, that single integer's value.",
+          "type": "string"
+        },
+        "numEntries": {
+          "format": "int32",
+          "description": "The number of entries that are delta encoded in the encoded data. If only a\nsingle integer was encoded, this will be zero and the single value will be\nstored in `first_value`.",
+          "type": "integer"
+        },
+        "riceParameter": {
+          "format": "int32",
+          "description": "The Golomb-Rice parameter, which is a number between 2 and 28. This field\nis missing (that is, zero) if `num_entries` is zero.",
+          "type": "integer"
+        }
+      },
+      "id": "RiceDeltaEncoding"
+    },
+    "ListThreatListsResponse": {
+      "type": "object",
+      "properties": {
+        "threatLists": {
+          "description": "The lists available for download by the client.",
+          "items": {
+            "$ref": "ThreatListDescriptor"
+          },
+          "type": "array"
+        }
+      },
+      "id": "ListThreatListsResponse"
+    },
+    "ThreatEntry": {
+      "description": "An individual threat; for example, a malicious URL or its hash\nrepresentation. Only one of these fields should be set.",
+      "type": "object",
+      "properties": {
+        "digest": {
+          "format": "byte",
+          "description": "The digest of an executable in SHA256 format. The API supports both\nbinary and hex digests. For JSON requests, digests are base64-encoded.",
+          "type": "string"
+        },
+        "hash": {
+          "format": "byte",
+          "description": "A hash prefix, consisting of the most significant 4-32 bytes of a SHA256\nhash. This field is in binary format. For JSON requests, hashes are\nbase64-encoded.",
+          "type": "string"
+        },
+        "url": {
+          "description": "A URL.",
+          "type": "string"
+        }
+      },
+      "id": "ThreatEntry"
+    },
+    "FindThreatMatchesResponse": {
+      "properties": {
+        "matches": {
+          "description": "The threat list matches.",
+          "items": {
+            "$ref": "ThreatMatch"
+          },
+          "type": "array"
+        }
+      },
+      "id": "FindThreatMatchesResponse",
+      "type": "object"
+    },
+    "ThreatListDescriptor": {
+      "description": "Describes an individual threat list. A list is defined by three parameters:\nthe type of threat posed, the type of platform targeted by the threat, and\nthe type of entries in the list.",
+      "type": "object",
+      "properties": {
+        "platformType": {
           "enum": [
             "PLATFORM_TYPE_UNSPECIFIED",
             "WINDOWS",
@@ -1213,97 +1013,37 @@
             "ALL_PLATFORMS",
             "CHROME"
           ],
-          "description": "The platform type for which data is returned.",
-          "type": "string"
-        },
-        "threatEntryType": {
->>>>>>> d5fa6b74
-          "enumDescriptions": [
-            "Unspecified.",
-            "A URL.",
-            "An executable program.",
-            "An IP range.",
-            "Chrome extension.",
-            "Filename.",
-            "CERT"
-          ],
-<<<<<<< HEAD
-          "description": "The entry types to be checked.",
-          "items": {
-            "enum": [
-              "THREAT_ENTRY_TYPE_UNSPECIFIED",
-              "URL",
-              "EXECUTABLE",
-              "IP_RANGE",
-              "CHROME_EXTENSION",
-              "FILENAME",
-              "CERT"
-            ],
-            "type": "string"
-          },
-          "type": "array"
-        },
-        "threatTypes": {
-          "description": "The threat types to be checked.",
-=======
-          "enum": [
-            "THREAT_ENTRY_TYPE_UNSPECIFIED",
-            "URL",
-            "EXECUTABLE",
-            "IP_RANGE",
-            "CHROME_EXTENSION",
-            "FILENAME",
-            "CERT"
-          ],
-          "description": "The format of the threats.",
-          "type": "string"
-        },
-        "additions": {
-          "description": "A set of entries to add to a local threat type's list. Repeated to allow\nfor a combination of compressed and raw data to be sent in a single\nresponse.",
->>>>>>> d5fa6b74
-          "items": {
-            "enum": [
-              "THREAT_TYPE_UNSPECIFIED",
-              "MALWARE",
-              "SOCIAL_ENGINEERING",
-              "UNWANTED_SOFTWARE",
-              "POTENTIALLY_HARMFUL_APPLICATION",
-              "SOCIAL_ENGINEERING_INTERNAL",
-              "API_ABUSE",
-              "MALICIOUS_BINARY",
-              "CSD_WHITELIST",
-              "CSD_DOWNLOAD_WHITELIST",
-              "CLIENT_INCIDENT",
-              "CLIENT_INCIDENT_WHITELIST",
-              "APK_MALWARE_OFFLINE",
-              "SUBRESOURCE_FILTER"
-            ],
-            "type": "string"
-          },
-<<<<<<< HEAD
-          "type": "array",
-=======
-          "type": "array"
-        },
-        "responseType": {
+          "description": "The platform type targeted by the list's entries.",
+          "type": "string",
+          "enumDescriptions": [
+            "Unknown platform.",
+            "Threat posed to Windows.",
+            "Threat posed to Linux.",
+            "Threat posed to Android.",
+            "Threat posed to OS X.",
+            "Threat posed to iOS.",
+            "Threat posed to at least one of the defined platforms.",
+            "Threat posed to all defined platforms.",
+            "Threat posed to Chrome."
+          ]
+        },
+        "threatType": {
           "enumDescriptions": [
             "Unknown.",
-            "Partial updates are applied to the client's existing local database.",
-            "Full updates replace the client's entire local database. This means\nthat either the client was seriously out-of-date or the client is\nbelieved to be corrupt."
-          ],
-          "enum": [
-            "RESPONSE_TYPE_UNSPECIFIED",
-            "PARTIAL_UPDATE",
-            "FULL_UPDATE"
-          ],
-          "description": "The type of response. This may indicate that an action is required by the\nclient when the response is received.",
-          "type": "string"
-        },
-        "checksum": {
-          "description": "The expected SHA256 hash of the client state; that is, of the sorted list\nof all hashes present in the database after applying the provided update.\nIf the client state doesn't match the expected state, the client must\ndisregard this update and retry later.",
-          "$ref": "Checksum"
-        },
-        "threatType": {
+            "Malware threat type.",
+            "Social engineering threat type.",
+            "Unwanted software threat type.",
+            "Potentially harmful application threat type.",
+            "Social engineering threat type for internal use.",
+            "API abuse threat type.",
+            "Malicious binary threat type.",
+            "Client side detection whitelist threat type.",
+            "Client side download detection whitelist threat type.",
+            "Client incident threat type.",
+            "Whitelist used when detecting client incident threats.\nThis enum was never launched and should be re-used for the next list.",
+            "List used for offline APK checks in PAM.",
+            "Patterns to be used for activating the subresource filter. Interstitial\nwill not be shown for patterns from this list."
+          ],
           "enum": [
             "THREAT_TYPE_UNSPECIFIED",
             "MALWARE",
@@ -1320,574 +1060,6 @@
             "APK_MALWARE_OFFLINE",
             "SUBRESOURCE_FILTER"
           ],
-          "description": "The threat type for which data is returned.",
-          "type": "string",
->>>>>>> d5fa6b74
-          "enumDescriptions": [
-            "Unknown.",
-            "Malware threat type.",
-            "Social engineering threat type.",
-            "Unwanted software threat type.",
-            "Potentially harmful application threat type.",
-            "Social engineering threat type for internal use.",
-            "API abuse threat type.",
-            "Malicious binary threat type.",
-            "Client side detection whitelist threat type.",
-            "Client side download detection whitelist threat type.",
-            "Client incident threat type.",
-            "Whitelist used when detecting client incident threats.\nThis enum was never launched and should be re-used for the next list.",
-            "List used for offline APK checks in PAM.",
-            "Patterns to be used for activating the subresource filter. Interstitial\nwill not be shown for patterns from this list."
-          ]
-<<<<<<< HEAD
-        },
-        "platformTypes": {
-          "enumDescriptions": [
-            "Unknown platform.",
-            "Threat posed to Windows.",
-            "Threat posed to Linux.",
-            "Threat posed to Android.",
-            "Threat posed to OS X.",
-            "Threat posed to iOS.",
-            "Threat posed to at least one of the defined platforms.",
-            "Threat posed to all defined platforms.",
-            "Threat posed to Chrome."
-          ],
-          "description": "The platform types to be checked.",
-          "items": {
-            "enum": [
-              "PLATFORM_TYPE_UNSPECIFIED",
-              "WINDOWS",
-              "LINUX",
-              "ANDROID",
-              "OSX",
-              "IOS",
-              "ANY_PLATFORM",
-              "ALL_PLATFORMS",
-              "CHROME"
-            ],
-            "type": "string"
-          },
-          "type": "array"
-        }
-      },
-      "id": "ThreatInfo"
-    },
-    "FindThreatMatchesRequest": {
-      "description": "Request to check entries against lists.",
-      "type": "object",
-      "properties": {
-        "client": {
-          "$ref": "ClientInfo",
-          "description": "The client metadata."
-        },
-        "threatInfo": {
-          "description": "The lists and entries to be checked for matches.",
-          "$ref": "ThreatInfo"
-        }
-      },
-      "id": "FindThreatMatchesRequest"
-    },
-    "ThreatEntryMetadata": {
-      "description": "The metadata associated with a specific threat entry. The client is expected\nto know the metadata key/value pairs associated with each threat type.",
-      "type": "object",
-      "properties": {
-        "entries": {
-          "description": "The metadata entries.",
-          "items": {
-            "$ref": "MetadataEntry"
-          },
-          "type": "array"
-        }
-      },
-      "id": "ThreatEntryMetadata"
-    },
-    "RawIndices": {
-      "description": "A set of raw indices to remove from a local list.",
-      "type": "object",
-      "properties": {
-        "indices": {
-          "description": "The indices to remove from a lexicographically-sorted local list.",
-          "items": {
-            "format": "int32",
-            "type": "integer"
-          },
-          "type": "array"
-        }
-      },
-      "id": "RawIndices"
-    },
-    "RawHashes": {
-      "description": "The uncompressed threat entries in hash format of a particular prefix length.\nHashes can be anywhere from 4 to 32 bytes in size. A large majority are 4\nbytes, but some hashes are lengthened if they collide with the hash of a\npopular URL.\n\nUsed for sending ThreatEntrySet to clients that do not support compression,\nor when sending non-4-byte hashes to clients that do support compression.",
-      "type": "object",
-      "properties": {
-        "rawHashes": {
-          "format": "byte",
-          "description": "The hashes, in binary format, concatenated into one long string. Hashes are\nsorted in lexicographic order. For JSON API users, hashes are\nbase64-encoded.",
-          "type": "string"
-        },
-        "prefixSize": {
-          "type": "integer",
-          "format": "int32",
-          "description": "The number of bytes for each prefix encoded below.  This field can be\nanywhere from 4 (shortest prefix) to 32 (full SHA256 hash)."
-        }
-      },
-      "id": "RawHashes"
-    },
-    "FetchThreatListUpdatesResponse": {
-      "id": "FetchThreatListUpdatesResponse",
-      "type": "object",
-      "properties": {
-        "minimumWaitDuration": {
-          "format": "google-duration",
-          "description": "The minimum duration the client must wait before issuing any update\nrequest. If this field is not set clients may update as soon as they want.",
-          "type": "string"
-        },
-        "listUpdateResponses": {
-          "description": "The list updates requested by the clients.",
-          "items": {
-            "$ref": "ListUpdateResponse"
-          },
-          "type": "array"
-        }
-      }
-    },
-    "Checksum": {
-      "description": "The expected state of a client's local database.",
-      "type": "object",
-      "properties": {
-        "sha256": {
-          "format": "byte",
-          "description": "The SHA256 hash of the client state; that is, of the sorted list of all\nhashes present in the database.",
-          "type": "string"
-        }
-      },
-      "id": "Checksum"
-    },
-    "FindFullHashesResponse": {
-      "type": "object",
-      "properties": {
-        "negativeCacheDuration": {
-          "format": "google-duration",
-          "description": "For requested entities that did not match the threat list, how long to\ncache the response.",
-          "type": "string"
-        },
-        "minimumWaitDuration": {
-          "format": "google-duration",
-          "description": "The minimum duration the client must wait before issuing any find hashes\nrequest. If this field is not set, clients can issue a request as soon as\nthey want.",
-          "type": "string"
-=======
->>>>>>> d5fa6b74
-        },
-        "matches": {
-          "description": "The full hashes that matched the requested prefixes.",
-          "items": {
-            "$ref": "ThreatMatch"
-          },
-          "type": "array"
-<<<<<<< HEAD
-        }
-      },
-      "id": "FindFullHashesResponse"
-    },
-    "ThreatEntrySet": {
-      "id": "ThreatEntrySet",
-      "description": "A set of threats that should be added or removed from a client's local\ndatabase.",
-      "type": "object",
-      "properties": {
-        "riceIndices": {
-          "$ref": "RiceDeltaEncoding",
-          "description": "The encoded local, lexicographically-sorted list indices, using a\nGolomb-Rice encoding. Used for sending compressed removal indices. The\nremoval indices (uint32) are sorted in ascending order, then delta encoded\nand stored as encoded_data."
-        },
-        "compressionType": {
-          "description": "The compression type for the entries in this set.",
-          "type": "string",
-=======
-        },
-        "newClientState": {
-          "format": "byte",
-          "description": "The new client state, in encrypted format. Opaque to clients.",
-          "type": "string"
-        }
-      },
-      "id": "ListUpdateResponse",
-      "description": "An update to an individual list.",
-      "type": "object"
-    },
-    "Constraints": {
-      "description": "The constraints for this update.",
-      "type": "object",
-      "properties": {
-        "supportedCompressions": {
->>>>>>> d5fa6b74
-          "enumDescriptions": [
-            "Unknown.",
-            "Raw, uncompressed data.",
-            "Rice-Golomb encoded data."
-          ],
-          "enum": [
-            "COMPRESSION_TYPE_UNSPECIFIED",
-            "RAW",
-            "RICE"
-          ]
-        },
-        "rawIndices": {
-          "$ref": "RawIndices",
-          "description": "The raw removal indices for a local list."
-        },
-        "rawHashes": {
-          "description": "The raw SHA256-formatted entries.",
-          "$ref": "RawHashes"
-        },
-        "riceHashes": {
-          "description": "The encoded 4-byte prefixes of SHA256-formatted entries, using a\nGolomb-Rice encoding. The hashes are converted to uint32, sorted in\nascending order, then delta encoded and stored as encoded_data.",
-          "$ref": "RiceDeltaEncoding"
-        }
-      }
-    },
-    "FindFullHashesRequest": {
-      "description": "Request to return full hashes matched by the provided hash prefixes.",
-      "type": "object",
-      "properties": {
-        "apiClient": {
-          "description": "Client metadata associated with callers of higher-level APIs built on top\nof the client's implementation.",
-          "$ref": "ClientInfo"
-        },
-        "clientStates": {
-          "description": "The current client states for each of the client's local threat lists.",
-          "items": {
-            "format": "byte",
-            "type": "string"
-          },
-          "type": "array"
-        },
-<<<<<<< HEAD
-        "client": {
-          "description": "The client metadata.",
-          "$ref": "ClientInfo"
-        },
-        "threatInfo": {
-          "$ref": "ThreatInfo",
-          "description": "The lists and hashes to be checked."
-        }
-      },
-      "id": "FindFullHashesRequest"
-=======
-        "maxUpdateEntries": {
-          "format": "int32",
-          "description": "The maximum size in number of entries. The update will not contain more\nentries than this value.  This should be a power of 2 between 2**10 and\n2**20.  If zero, no update size limit is set.",
-          "type": "integer"
-        },
-        "region": {
-          "description": "Requests the list for a specific geographic location. If not set the\nserver may pick that value based on the user's IP address. Expects ISO\n3166-1 alpha-2 format.",
-          "type": "string"
-        },
-        "maxDatabaseEntries": {
-          "format": "int32",
-          "description": "Sets the maximum number of entries that the client is willing to have\nin the local database. This should be a power of 2 between 2**10 and\n2**20. If zero, no database size limit is set.",
-          "type": "integer"
-        }
-      },
-      "id": "Constraints"
->>>>>>> d5fa6b74
-    },
-    "ListUpdateRequest": {
-      "id": "ListUpdateRequest",
-      "description": "A single list update request.",
-      "type": "object",
-      "properties": {
-<<<<<<< HEAD
-        "platformType": {
-=======
-        "threatEntryType": {
->>>>>>> d5fa6b74
-          "enum": [
-            "THREAT_ENTRY_TYPE_UNSPECIFIED",
-            "URL",
-            "EXECUTABLE",
-            "IP_RANGE",
-            "CHROME_EXTENSION",
-            "FILENAME",
-            "CERT"
-          ],
-<<<<<<< HEAD
-          "description": "The type of platform at risk by entries present in the list.",
-          "type": "string",
-          "enumDescriptions": [
-            "Unknown platform.",
-            "Threat posed to Windows.",
-            "Threat posed to Linux.",
-            "Threat posed to Android.",
-            "Threat posed to OS X.",
-            "Threat posed to iOS.",
-            "Threat posed to at least one of the defined platforms.",
-            "Threat posed to all defined platforms.",
-            "Threat posed to Chrome."
-=======
-          "description": "The threat entry type matching this threat.",
-          "type": "string",
-          "enumDescriptions": [
-            "Unspecified.",
-            "A URL.",
-            "An executable program.",
-            "An IP range.",
-            "Chrome extension.",
-            "Filename.",
-            "CERT"
->>>>>>> d5fa6b74
-          ]
-        },
-        "constraints": {
-          "description": "The constraints associated with this request.",
-          "$ref": "Constraints"
-        },
-        "threatType": {
-<<<<<<< HEAD
-          "description": "The type of threat posed by entries present in the list.",
-          "type": "string",
-=======
->>>>>>> d5fa6b74
-          "enumDescriptions": [
-            "Unknown.",
-            "Malware threat type.",
-            "Social engineering threat type.",
-            "Unwanted software threat type.",
-            "Potentially harmful application threat type.",
-            "Social engineering threat type for internal use.",
-            "API abuse threat type.",
-            "Malicious binary threat type.",
-            "Client side detection whitelist threat type.",
-            "Client side download detection whitelist threat type.",
-            "Client incident threat type.",
-            "Whitelist used when detecting client incident threats.\nThis enum was never launched and should be re-used for the next list.",
-            "List used for offline APK checks in PAM.",
-            "Patterns to be used for activating the subresource filter. Interstitial\nwill not be shown for patterns from this list."
-          ],
-          "enum": [
-            "THREAT_TYPE_UNSPECIFIED",
-            "MALWARE",
-            "SOCIAL_ENGINEERING",
-            "UNWANTED_SOFTWARE",
-            "POTENTIALLY_HARMFUL_APPLICATION",
-            "SOCIAL_ENGINEERING_INTERNAL",
-            "API_ABUSE",
-            "MALICIOUS_BINARY",
-            "CSD_WHITELIST",
-            "CSD_DOWNLOAD_WHITELIST",
-            "CLIENT_INCIDENT",
-            "CLIENT_INCIDENT_WHITELIST",
-            "APK_MALWARE_OFFLINE",
-            "SUBRESOURCE_FILTER"
-<<<<<<< HEAD
-          ]
-        },
-        "threatEntryType": {
-          "description": "The types of entries present in the list.",
-          "type": "string",
-          "enumDescriptions": [
-            "Unspecified.",
-            "A URL.",
-            "An executable program.",
-            "An IP range.",
-            "Chrome extension.",
-            "Filename.",
-            "CERT"
-          ],
-          "enum": [
-            "THREAT_ENTRY_TYPE_UNSPECIFIED",
-            "URL",
-            "EXECUTABLE",
-            "IP_RANGE",
-            "CHROME_EXTENSION",
-            "FILENAME",
-            "CERT"
-          ]
-        },
-        "state": {
-          "type": "string",
-          "format": "byte",
-          "description": "The current state of the client for the requested list (the encrypted\nclient state that was received from the last successful list update)."
-        }
-      }
-=======
-          ],
-          "description": "The threat type matching this threat.",
-          "type": "string"
-        },
-        "threatEntryMetadata": {
-          "$ref": "ThreatEntryMetadata",
-          "description": "Optional metadata associated with this threat."
-        },
-        "threat": {
-          "$ref": "ThreatEntry",
-          "description": "The threat matching this threat."
-        },
-        "platformType": {
-          "enum": [
-            "PLATFORM_TYPE_UNSPECIFIED",
-            "WINDOWS",
-            "LINUX",
-            "ANDROID",
-            "OSX",
-            "IOS",
-            "ANY_PLATFORM",
-            "ALL_PLATFORMS",
-            "CHROME"
-          ],
-          "description": "The platform type matching this threat.",
-          "type": "string",
-          "enumDescriptions": [
-            "Unknown platform.",
-            "Threat posed to Windows.",
-            "Threat posed to Linux.",
-            "Threat posed to Android.",
-            "Threat posed to OS X.",
-            "Threat posed to iOS.",
-            "Threat posed to at least one of the defined platforms.",
-            "Threat posed to all defined platforms.",
-            "Threat posed to Chrome."
-          ]
-        }
-      },
-      "id": "ThreatMatch"
-    },
-    "RiceDeltaEncoding": {
-      "description": "The Rice-Golomb encoded data. Used for sending compressed 4-byte hashes or\ncompressed removal indices.",
-      "type": "object",
-      "properties": {
-        "encodedData": {
-          "format": "byte",
-          "description": "The encoded deltas that are encoded using the Golomb-Rice coder.",
-          "type": "string"
-        },
-        "firstValue": {
-          "format": "int64",
-          "description": "The offset of the first entry in the encoded data, or, if only a single\ninteger was encoded, that single integer's value.",
-          "type": "string"
-        },
-        "numEntries": {
-          "format": "int32",
-          "description": "The number of entries that are delta encoded in the encoded data. If only a\nsingle integer was encoded, this will be zero and the single value will be\nstored in `first_value`.",
-          "type": "integer"
-        },
-        "riceParameter": {
-          "format": "int32",
-          "description": "The Golomb-Rice parameter, which is a number between 2 and 28. This field\nis missing (that is, zero) if `num_entries` is zero.",
-          "type": "integer"
-        }
-      },
-      "id": "RiceDeltaEncoding"
-    },
-    "ListThreatListsResponse": {
-      "type": "object",
-      "properties": {
-        "threatLists": {
-          "description": "The lists available for download by the client.",
-          "items": {
-            "$ref": "ThreatListDescriptor"
-          },
-          "type": "array"
-        }
-      },
-      "id": "ListThreatListsResponse"
-    },
-    "ThreatEntry": {
-      "description": "An individual threat; for example, a malicious URL or its hash\nrepresentation. Only one of these fields should be set.",
-      "type": "object",
-      "properties": {
-        "digest": {
-          "format": "byte",
-          "description": "The digest of an executable in SHA256 format. The API supports both\nbinary and hex digests. For JSON requests, digests are base64-encoded.",
-          "type": "string"
-        },
-        "hash": {
-          "format": "byte",
-          "description": "A hash prefix, consisting of the most significant 4-32 bytes of a SHA256\nhash. This field is in binary format. For JSON requests, hashes are\nbase64-encoded.",
-          "type": "string"
-        },
-        "url": {
-          "description": "A URL.",
-          "type": "string"
-        }
-      },
-      "id": "ThreatEntry"
-    },
-    "FindThreatMatchesResponse": {
-      "properties": {
-        "matches": {
-          "description": "The threat list matches.",
-          "items": {
-            "$ref": "ThreatMatch"
-          },
-          "type": "array"
-        }
-      },
-      "id": "FindThreatMatchesResponse",
-      "type": "object"
-    },
-    "ThreatListDescriptor": {
-      "description": "Describes an individual threat list. A list is defined by three parameters:\nthe type of threat posed, the type of platform targeted by the threat, and\nthe type of entries in the list.",
-      "type": "object",
-      "properties": {
-        "platformType": {
-          "enum": [
-            "PLATFORM_TYPE_UNSPECIFIED",
-            "WINDOWS",
-            "LINUX",
-            "ANDROID",
-            "OSX",
-            "IOS",
-            "ANY_PLATFORM",
-            "ALL_PLATFORMS",
-            "CHROME"
-          ],
-          "description": "The platform type targeted by the list's entries.",
-          "type": "string",
-          "enumDescriptions": [
-            "Unknown platform.",
-            "Threat posed to Windows.",
-            "Threat posed to Linux.",
-            "Threat posed to Android.",
-            "Threat posed to OS X.",
-            "Threat posed to iOS.",
-            "Threat posed to at least one of the defined platforms.",
-            "Threat posed to all defined platforms.",
-            "Threat posed to Chrome."
-          ]
-        },
-        "threatType": {
-          "enumDescriptions": [
-            "Unknown.",
-            "Malware threat type.",
-            "Social engineering threat type.",
-            "Unwanted software threat type.",
-            "Potentially harmful application threat type.",
-            "Social engineering threat type for internal use.",
-            "API abuse threat type.",
-            "Malicious binary threat type.",
-            "Client side detection whitelist threat type.",
-            "Client side download detection whitelist threat type.",
-            "Client incident threat type.",
-            "Whitelist used when detecting client incident threats.\nThis enum was never launched and should be re-used for the next list.",
-            "List used for offline APK checks in PAM.",
-            "Patterns to be used for activating the subresource filter. Interstitial\nwill not be shown for patterns from this list."
-          ],
-          "enum": [
-            "THREAT_TYPE_UNSPECIFIED",
-            "MALWARE",
-            "SOCIAL_ENGINEERING",
-            "UNWANTED_SOFTWARE",
-            "POTENTIALLY_HARMFUL_APPLICATION",
-            "SOCIAL_ENGINEERING_INTERNAL",
-            "API_ABUSE",
-            "MALICIOUS_BINARY",
-            "CSD_WHITELIST",
-            "CSD_DOWNLOAD_WHITELIST",
-            "CLIENT_INCIDENT",
-            "CLIENT_INCIDENT_WHITELIST",
-            "APK_MALWARE_OFFLINE",
-            "SUBRESOURCE_FILTER"
-          ],
           "description": "The threat type posed by the list's entries.",
           "type": "string"
         },
@@ -1932,7 +1104,6 @@
       "id": "MetadataEntry",
       "description": "A single metadata entry.",
       "type": "object"
->>>>>>> d5fa6b74
     }
   },
   "icons": {
@@ -1942,31 +1113,18 @@
   "protocol": "rest",
   "version": "v4",
   "baseUrl": "https://safebrowsing.googleapis.com/",
-<<<<<<< HEAD
-  "servicePath": "",
-  "description": "Enables client applications to check web resources (most commonly URLs) against Google-generated lists of unsafe web resources.",
-  "kind": "discovery#restDescription",
-=======
   "description": "Enables client applications to check web resources (most commonly URLs) against Google-generated lists of unsafe web resources.",
   "kind": "discovery#restDescription",
   "servicePath": "",
->>>>>>> d5fa6b74
   "rootUrl": "https://safebrowsing.googleapis.com/",
   "basePath": "",
   "ownerDomain": "google.com",
   "name": "safebrowsing",
   "batchPath": "batch",
-<<<<<<< HEAD
-  "documentationLink": "https://developers.google.com/safe-browsing/",
-  "id": "safebrowsing:v4",
-  "revision": "20170927",
-  "title": "Google Safe Browsing API"
-=======
   "id": "safebrowsing:v4",
   "documentationLink": "https://developers.google.com/safe-browsing/",
   "revision": "20171016",
   "title": "Google Safe Browsing API",
   "ownerName": "Google",
   "discoveryVersion": "v1"
->>>>>>> d5fa6b74
 }