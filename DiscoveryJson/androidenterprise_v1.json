{
 "kind": "discovery#restDescription",
<<<<<<< HEAD
 "etag": "\"YWOzh2SDasdU84ArJnpYek-OMdg/7UslSb60TeW6KI2iSku03nsKFWw\"",
=======
 "etag": "\"YWOzh2SDasdU84ArJnpYek-OMdg/cCbDJDHUHg4QX4ZjCvbXyD2I8Y0\"",
>>>>>>> d5fa6b74
 "discoveryVersion": "v1",
 "id": "androidenterprise:v1",
 "name": "androidenterprise",
 "canonicalName": "Android Enterprise",
 "version": "v1",
<<<<<<< HEAD
 "revision": "20170929",
=======
 "revision": "20171020",
>>>>>>> d5fa6b74
 "title": "Google Play EMM API",
 "description": "Manages the deployment of apps to Android for Work users.",
 "ownerDomain": "google.com",
 "ownerName": "Google",
 "icons": {
  "x16": "https://www.google.com/images/icons/product/android-16.png",
  "x32": "https://www.google.com/images/icons/product/android-32.png"
 },
 "documentationLink": "https://developers.google.com/android/work/play/emm-api",
 "protocol": "rest",
 "baseUrl": "https://www.googleapis.com/androidenterprise/v1/",
 "basePath": "/androidenterprise/v1/",
 "rootUrl": "https://www.googleapis.com/",
 "servicePath": "androidenterprise/v1/",
 "batchPath": "batch/androidenterprise/v1",
 "parameters": {
  "alt": {
   "type": "string",
   "description": "Data format for the response.",
   "default": "json",
   "enum": [
    "json"
   ],
   "enumDescriptions": [
    "Responses with Content-Type of application/json"
   ],
   "location": "query"
  },
  "fields": {
   "type": "string",
   "description": "Selector specifying which fields to include in a partial response.",
   "location": "query"
  },
  "key": {
   "type": "string",
   "description": "API key. Your API key identifies your project and provides you with API access, quota, and reports. Required unless you provide an OAuth 2.0 token.",
   "location": "query"
  },
  "oauth_token": {
   "type": "string",
   "description": "OAuth 2.0 token for the current user.",
   "location": "query"
  },
  "prettyPrint": {
   "type": "boolean",
   "description": "Returns response with indentations and line breaks.",
   "default": "true",
   "location": "query"
  },
  "quotaUser": {
   "type": "string",
   "description": "Available to use for quota purposes for server-side applications. Can be any arbitrary string assigned to a user, but should not exceed 40 characters. Overrides userIp if both are provided.",
   "location": "query"
  },
  "userIp": {
   "type": "string",
   "description": "IP address of the site where the request originates. Use this if you want to enforce per-user limits.",
   "location": "query"
  }
 },
 "auth": {
  "oauth2": {
   "scopes": {
    "https://www.googleapis.com/auth/androidenterprise": {
     "description": "Manage corporate Android devices"
    }
   }
  }
 },
 "schemas": {
  "Administrator": {
   "id": "Administrator",
   "type": "object",
   "description": "This represents an enterprise admin who can manage the enterprise in the managed Google Play store.",
   "properties": {
    "email": {
     "type": "string",
     "description": "The admin's email address."
    }
   }
  },
  "AdministratorWebToken": {
   "id": "AdministratorWebToken",
   "type": "object",
   "description": "A token authorizing an admin to access an iframe.",
   "properties": {
    "kind": {
     "type": "string",
     "description": "Identifies what kind of resource this is. Value: the fixed string \"androidenterprise#administratorWebToken\".",
     "default": "androidenterprise#administratorWebToken"
    },
    "token": {
     "type": "string",
     "description": "An opaque token to be passed to the Play front-end to generate an iframe."
    }
   }
  },
  "AdministratorWebTokenSpec": {
   "id": "AdministratorWebTokenSpec",
   "type": "object",
   "description": "Specification for a token used to generate iframes. The token specifies what data the admin is allowed to modify and the URI the iframe is allowed to communiate with.",
   "properties": {
    "kind": {
     "type": "string",
     "description": "Identifies what kind of resource this is. Value: the fixed string \"androidenterprise#administratorWebTokenSpec\".",
     "default": "androidenterprise#administratorWebTokenSpec"
    },
    "parent": {
     "type": "string",
     "description": "The URI of the parent frame hosting the iframe. To prevent XSS, the iframe may not be hosted at other URIs. This URI must be https."
    },
    "permission": {
     "type": "array",
     "description": "The list of permissions the admin is granted within the iframe. The admin will only be allowed to view an iframe if they have all of the permissions associated with it. The only valid value is \"approveApps\" that will allow the admin to access the iframe in \"approve\" mode.",
     "items": {
      "type": "string"
     }
    }
   }
  },
  "AndroidDevicePolicyConfig": {
   "id": "AndroidDevicePolicyConfig",
   "type": "object",
   "description": "The Android Device Policy configuration of an enterprise.",
   "properties": {
    "kind": {
     "type": "string",
     "description": "Identifies what kind of resource this is. Value: the fixed string \"androidenterprise#androidDevicePolicyConfig\".",
     "default": "androidenterprise#androidDevicePolicyConfig"
    },
    "state": {
     "type": "string",
     "description": "The state of Android Device Policy. \"enabled\" indicates that Android Device Policy is enabled for the enterprise and the EMM is allowed to manage devices with Android Device Policy, while \"disabled\" means that it cannot."
    }
   }
  },
  "AppRestrictionsSchema": {
   "id": "AppRestrictionsSchema",
   "type": "object",
   "description": "Represents the list of app restrictions available to be pre-configured for the product.",
   "properties": {
    "kind": {
     "type": "string",
     "description": "Identifies what kind of resource this is. Value: the fixed string \"androidenterprise#appRestrictionsSchema\".",
     "default": "androidenterprise#appRestrictionsSchema"
    },
    "restrictions": {
     "type": "array",
     "description": "The set of restrictions that make up this schema.",
     "items": {
      "$ref": "AppRestrictionsSchemaRestriction"
     }
    }
   }
  },
  "AppRestrictionsSchemaChangeEvent": {
   "id": "AppRestrictionsSchemaChangeEvent",
   "type": "object",
   "description": "An event generated when a new app version is uploaded to Google Play and its app restrictions schema changed. To fetch the app restrictions schema for an app, use Products.getAppRestrictionsSchema on the EMM API.",
   "properties": {
    "productId": {
     "type": "string",
     "description": "The id of the product (e.g. \"app:com.google.android.gm\") for which the app restriction schema changed. This field will always be present."
    }
   }
  },
  "AppRestrictionsSchemaRestriction": {
   "id": "AppRestrictionsSchemaRestriction",
   "type": "object",
   "description": "A restriction in the App Restriction Schema represents a piece of configuration that may be pre-applied.",
   "properties": {
    "defaultValue": {
     "$ref": "AppRestrictionsSchemaRestrictionRestrictionValue",
     "description": "The default value of the restriction. bundle and bundleArray restrictions never have a default value."
    },
    "description": {
     "type": "string",
     "description": "A longer description of the restriction, giving more detail of what it affects."
    },
    "entry": {
     "type": "array",
     "description": "For choice or multiselect restrictions, the list of possible entries' human-readable names.",
     "items": {
      "type": "string"
     }
    },
    "entryValue": {
     "type": "array",
     "description": "For choice or multiselect restrictions, the list of possible entries' machine-readable values. These values should be used in the configuration, either as a single string value for a choice restriction or in a stringArray for a multiselect restriction.",
     "items": {
      "type": "string"
     }
    },
    "key": {
     "type": "string",
     "description": "The unique key that the product uses to identify the restriction, e.g. \"com.google.android.gm.fieldname\"."
    },
    "nestedRestriction": {
     "type": "array",
     "description": "For bundle or bundleArray restrictions, the list of nested restrictions. A bundle restriction is always nested within a bundleArray restriction, and a bundleArray restriction is at most two levels deep.",
     "items": {
      "$ref": "AppRestrictionsSchemaRestriction"
     }
    },
    "restrictionType": {
     "type": "string",
     "description": "The type of the restriction."
    },
    "title": {
     "type": "string",
     "description": "The name of the restriction."
    }
   }
  },
  "AppRestrictionsSchemaRestrictionRestrictionValue": {
   "id": "AppRestrictionsSchemaRestrictionRestrictionValue",
   "type": "object",
   "description": "A typed value for the restriction.",
   "properties": {
    "type": {
     "type": "string",
     "description": "The type of the value being provided."
    },
    "valueBool": {
     "type": "boolean",
     "description": "The boolean value - this will only be present if type is bool."
    },
    "valueInteger": {
     "type": "integer",
     "description": "The integer value - this will only be present if type is integer.",
     "format": "int32"
    },
    "valueMultiselect": {
     "type": "array",
     "description": "The list of string values - this will only be present if type is multiselect.",
     "items": {
      "type": "string"
     }
    },
    "valueString": {
     "type": "string",
     "description": "The string value - this will be present for types string, choice and hidden."
    }
   }
  },
  "AppUpdateEvent": {
   "id": "AppUpdateEvent",
   "type": "object",
   "description": "An event generated when a new version of an app is uploaded to Google Play. Notifications are sent for new public versions only: alpha, beta, or canary versions do not generate this event. To fetch up-to-date version history for an app, use Products.Get on the EMM API.",
   "properties": {
    "productId": {
     "type": "string",
     "description": "The id of the product (e.g. \"app:com.google.android.gm\") that was updated. This field will always be present."
    }
   }
  },
  "AppVersion": {
   "id": "AppVersion",
   "type": "object",
   "description": "This represents a single version of the app.",
   "properties": {
    "track": {
     "type": "string",
     "description": "The track that this app was published in. For example if track is \"alpha\", this is an alpha version of the app."
    },
    "versionCode": {
     "type": "integer",
     "description": "Unique increasing identifier for the app version.",
     "format": "int32"
    },
    "versionString": {
     "type": "string",
     "description": "The string used in the Play store by the app developer to identify the version. The string is not necessarily unique or localized (for example, the string could be \"1.4\")."
    }
   }
  },
  "ApprovalUrlInfo": {
   "id": "ApprovalUrlInfo",
   "type": "object",
   "description": "Information on an approval URL.",
   "properties": {
    "approvalUrl": {
     "type": "string",
     "description": "A URL that displays a product's permissions and that can also be used to approve the product with the Products.approve call."
    },
    "kind": {
     "type": "string",
     "description": "Identifies what kind of resource this is. Value: the fixed string \"androidenterprise#approvalUrlInfo\".",
     "default": "androidenterprise#approvalUrlInfo"
    }
   }
  },
  "AuthenticationToken": {
   "id": "AuthenticationToken",
   "type": "object",
   "description": "An AuthenticationToken is used by the EMM's device policy client on a device to provision the given EMM-managed user on that device.",
   "properties": {
    "kind": {
     "type": "string",
     "description": "Identifies what kind of resource this is. Value: the fixed string \"androidenterprise#authenticationToken\".",
     "default": "androidenterprise#authenticationToken"
    },
    "token": {
     "type": "string",
     "description": "The authentication token to be passed to the device policy client on the device where it can be used to provision the account for which this token was generated."
    }
   }
  },
  "Device": {
   "id": "Device",
   "type": "object",
   "description": "A Devices resource represents a mobile device managed by the EMM and belonging to a specific enterprise user.\n\nThis collection cannot be modified via the API. It is automatically populated as devices are set up to be managed.",
   "properties": {
    "androidId": {
     "type": "string",
     "description": "The Google Play Services Android ID for the device encoded as a lowercase hex string. For example, \"123456789abcdef0\"."
    },
    "kind": {
     "type": "string",
     "description": "Identifies what kind of resource this is. Value: the fixed string \"androidenterprise#device\".",
     "default": "androidenterprise#device"
    },
    "managementType": {
     "type": "string",
     "description": "Identifies the extent to which the device is controlled by a managed Google Play EMM in various deployment configurations.\n\nPossible values include: \n- \"managedDevice\", a device that has the EMM's device policy controller (DPC) as the device owner. \n- \"managedProfile\", a device that has a profile managed by the DPC (DPC is profile owner) in addition to a separate, personal profile that is unavailable to the DPC. \n- \"containerApp\", no longer used (deprecated). \n- \"unmanagedProfile\", a device that has been allowed (by the domain's admin, using the Admin Console to enable the privilege) to use managed Google Play, but the profile is itself not owned by a DPC."
    }
   }
  },
  "DeviceState": {
   "id": "DeviceState",
   "type": "object",
   "description": "The state of a user's device, as accessed by the getState and setState methods on device resources.",
   "properties": {
    "accountState": {
     "type": "string",
     "description": "The state of the Google account on the device. \"enabled\" indicates that the Google account on the device can be used to access Google services (including Google Play), while \"disabled\" means that it cannot. A new device is initially in the \"disabled\" state."
    },
    "kind": {
     "type": "string",
     "description": "Identifies what kind of resource this is. Value: the fixed string \"androidenterprise#deviceState\".",
     "default": "androidenterprise#deviceState"
    }
   }
  },
  "DevicesListResponse": {
   "id": "DevicesListResponse",
   "type": "object",
   "description": "The device resources for the user.",
   "properties": {
    "device": {
     "type": "array",
     "description": "A managed device.",
     "items": {
      "$ref": "Device"
     }
    },
    "kind": {
     "type": "string",
     "description": "Identifies what kind of resource this is. Value: the fixed string \"androidenterprise#devicesListResponse\".",
     "default": "androidenterprise#devicesListResponse"
    }
   }
  },
  "Enterprise": {
   "id": "Enterprise",
   "type": "object",
   "description": "An Enterprises resource represents the binding between an EMM and a specific organization. That binding can be instantiated in one of two different ways using this API as follows: \n- For Google managed domain customers, the process involves using Enterprises.enroll and Enterprises.setAccount (in conjunction with artifacts obtained from the Admin console and the Google API Console) and submitted to the EMM through a more-or-less manual process. \n- For managed Google Play Accounts customers, the process involves using Enterprises.generateSignupUrl and Enterprises.completeSignup in conjunction with the managed Google Play sign-up UI (Google-provided mechanism) to create the binding without manual steps. As an EMM, you can support either or both approaches in your EMM console. See Create an Enterprise for details.",
   "properties": {
    "administrator": {
     "type": "array",
     "description": "Admins of the enterprise. This is only supported for enterprises created via the EMM-initiated flow.",
     "items": {
      "$ref": "Administrator"
     }
    },
    "id": {
     "type": "string",
     "description": "The unique ID for the enterprise."
    },
    "kind": {
     "type": "string",
     "description": "Identifies what kind of resource this is. Value: the fixed string \"androidenterprise#enterprise\".",
     "default": "androidenterprise#enterprise"
    },
    "name": {
     "type": "string",
     "description": "The name of the enterprise, for example, \"Example, Inc\"."
    },
    "primaryDomain": {
     "type": "string",
     "description": "The enterprise's primary domain, such as \"example.com\".",
     "annotations": {
      "required": [
       "androidenterprise.enterprises.insert"
      ]
     }
    }
   }
  },
  "EnterpriseAccount": {
   "id": "EnterpriseAccount",
   "type": "object",
   "description": "A service account that can be used to authenticate as the enterprise to API calls that require such authentication.",
   "properties": {
    "accountEmail": {
     "type": "string",
     "description": "The email address of the service account."
    },
    "kind": {
     "type": "string",
     "description": "Identifies what kind of resource this is. Value: the fixed string \"androidenterprise#enterpriseAccount\".",
     "default": "androidenterprise#enterpriseAccount"
    }
   }
  },
  "EnterprisesListResponse": {
   "id": "EnterprisesListResponse",
   "type": "object",
   "description": "The matching enterprise resources.",
   "properties": {
    "enterprise": {
     "type": "array",
     "description": "An enterprise.",
     "items": {
      "$ref": "Enterprise"
     }
    },
    "kind": {
     "type": "string",
     "description": "Identifies what kind of resource this is. Value: the fixed string \"androidenterprise#enterprisesListResponse\".",
     "default": "androidenterprise#enterprisesListResponse"
    }
   }
  },
  "EnterprisesSendTestPushNotificationResponse": {
   "id": "EnterprisesSendTestPushNotificationResponse",
   "type": "object",
   "properties": {
    "messageId": {
     "type": "string",
     "description": "The message ID of the test push notification that was sent."
    },
    "topicName": {
     "type": "string",
     "description": "The name of the Cloud Pub/Sub topic to which notifications for this enterprise's enrolled account will be sent."
    }
   }
  },
  "Entitlement": {
   "id": "Entitlement",
   "type": "object",
   "description": "The presence of an Entitlements resource indicates that a user has the right to use a particular app. Entitlements are user specific, not device specific. This allows a user with an entitlement to an app to install the app on all their devices. It's also possible for a user to hold an entitlement to an app without installing the app on any device.\n\nThe API can be used to create an entitlement. As an option, you can also use the API to trigger the installation of an app on all a user's managed devices at the same time the entitlement is created.\n\nIf the app is free, creating the entitlement also creates a group license for that app. For paid apps, creating the entitlement consumes one license, and that license remains consumed until the entitlement is removed. If the enterprise hasn't purchased enough licenses, then no entitlement is created and the installation fails. An entitlement is also not created for an app if the app requires permissions that the enterprise hasn't accepted.\n\nIf an entitlement is deleted, the app may be uninstalled from a user's device. As a best practice, uninstall the app by calling  Installs.delete() before deleting the entitlement.\n\nEntitlements for apps that a user pays for on an unmanaged profile have \"userPurchase\" as the entitlement reason. These entitlements cannot be removed via the API.",
   "properties": {
    "kind": {
     "type": "string",
     "description": "Identifies what kind of resource this is. Value: the fixed string \"androidenterprise#entitlement\".",
     "default": "androidenterprise#entitlement"
    },
    "productId": {
     "type": "string",
     "description": "The ID of the product that the entitlement is for. For example, \"app:com.google.android.gm\"."
    },
    "reason": {
     "type": "string",
     "description": "The reason for the entitlement. For example, \"free\" for free apps. This property is temporary: it will be replaced by the acquisition kind field of group licenses."
    }
   }
  },
  "EntitlementsListResponse": {
   "id": "EntitlementsListResponse",
   "type": "object",
   "description": "The entitlement resources for the user.",
   "properties": {
    "entitlement": {
     "type": "array",
     "description": "An entitlement of a user to a product (e.g. an app). For example, a free app that they have installed, or a paid app that they have been allocated a license to.",
     "items": {
      "$ref": "Entitlement"
     }
    },
    "kind": {
     "type": "string",
     "description": "Identifies what kind of resource this is. Value: the fixed string \"androidenterprise#entitlementsListResponse\".",
     "default": "androidenterprise#entitlementsListResponse"
    }
   }
  },
  "GroupLicense": {
   "id": "GroupLicense",
   "type": "object",
   "description": "Group license objects allow you to keep track of licenses (called entitlements) for both free and paid apps. For a free app, a group license is created when an enterprise admin first approves the product in Google Play or when the first entitlement for the product is created for a user via the API. For a paid app, a group license object is only created when an enterprise admin purchases the product in Google Play for the first time.\n\nUse the API to query group licenses. A Grouplicenses resource includes the total number of licenses purchased (paid apps only) and the total number of licenses currently in use. In other words, the total number of Entitlements that exist for the product.\n\nOnly one group license object is created per product and group license objects are never deleted. If a product is unapproved, its group license remains. This allows enterprise admins to keep track of any remaining entitlements for the product.",
   "properties": {
    "acquisitionKind": {
     "type": "string",
     "description": "How this group license was acquired. \"bulkPurchase\" means that this Grouplicenses resource was created because the enterprise purchased licenses for this product; otherwise, the value is \"free\" (for free products)."
    },
    "approval": {
     "type": "string",
     "description": "Whether the product to which this group license relates is currently approved by the enterprise. Products are approved when a group license is first created, but this approval may be revoked by an enterprise admin via Google Play. Unapproved products will not be visible to end users in collections, and new entitlements to them should not normally be created."
    },
    "kind": {
     "type": "string",
     "description": "Identifies what kind of resource this is. Value: the fixed string \"androidenterprise#groupLicense\".",
     "default": "androidenterprise#groupLicense"
    },
    "numProvisioned": {
     "type": "integer",
     "description": "The total number of provisioned licenses for this product. Returned by read operations, but ignored in write operations.",
     "format": "int32"
    },
    "numPurchased": {
     "type": "integer",
     "description": "The number of purchased licenses (possibly in multiple purchases). If this field is omitted, then there is no limit on the number of licenses that can be provisioned (for example, if the acquisition kind is \"free\").",
     "format": "int32"
    },
    "permissions": {
     "type": "string",
     "description": "The permission approval status of the product. This field is only set if the product is approved. Possible states are: \n- \"currentApproved\", the current set of permissions is approved, but additional permissions will require the administrator to reapprove the product (If the product was approved without specifying the approved permissions setting, then this is the default behavior.), \n- \"needsReapproval\", the product has unapproved permissions. No additional product licenses can be assigned until the product is reapproved, \n- \"allCurrentAndFutureApproved\", the current permissions are approved and any future permission updates will be automatically approved without administrator review."
    },
    "productId": {
     "type": "string",
     "description": "The ID of the product that the license is for. For example, \"app:com.google.android.gm\"."
    }
   }
  },
  "GroupLicenseUsersListResponse": {
   "id": "GroupLicenseUsersListResponse",
   "type": "object",
   "description": "The user resources for the group license.",
   "properties": {
    "kind": {
     "type": "string",
     "description": "Identifies what kind of resource this is. Value: the fixed string \"androidenterprise#groupLicenseUsersListResponse\".",
     "default": "androidenterprise#groupLicenseUsersListResponse"
    },
    "user": {
     "type": "array",
     "description": "A user of an enterprise.",
     "items": {
      "$ref": "User"
     }
    }
   }
  },
  "GroupLicensesListResponse": {
   "id": "GroupLicensesListResponse",
   "type": "object",
   "description": "The grouplicense resources for the enterprise.",
   "properties": {
    "groupLicense": {
     "type": "array",
     "description": "A group license for a product approved for use in the enterprise.",
     "items": {
      "$ref": "GroupLicense"
     }
    },
    "kind": {
     "type": "string",
     "description": "Identifies what kind of resource this is. Value: the fixed string \"androidenterprise#groupLicensesListResponse\".",
     "default": "androidenterprise#groupLicensesListResponse"
    }
   }
  },
  "Install": {
   "id": "Install",
   "type": "object",
   "description": "The existence of an Installs resource indicates that an app is installed on a particular device (or that an install is pending).\n\nThe API can be used to create an install resource using the update method. This triggers the actual install of the app on the device. If the user does not already have an entitlement for the app, then an attempt is made to create one. If this fails (for example, because the app is not free and there is no available license), then the creation of the install fails.\n\nThe API can also be used to update an installed app. If the update method is used on an existing install, then the app will be updated to the latest available version.\n\nNote that it is not possible to force the installation of a specific version of an app: the version code is read-only.\n\nIf a user installs an app themselves (as permitted by the enterprise), then again an install resource and possibly an entitlement resource are automatically created.\n\nThe API can also be used to delete an install resource, which triggers the removal of the app from the device. Note that deleting an install does not automatically remove the corresponding entitlement, even if there are no remaining installs. The install resource will also be deleted if the user uninstalls the app themselves.",
   "properties": {
    "installState": {
     "type": "string",
     "description": "Install state. The state \"installPending\" means that an install request has recently been made and download to the device is in progress. The state \"installed\" means that the app has been installed. This field is read-only."
    },
    "kind": {
     "type": "string",
     "description": "Identifies what kind of resource this is. Value: the fixed string \"androidenterprise#install\".",
     "default": "androidenterprise#install"
    },
    "productId": {
     "type": "string",
     "description": "The ID of the product that the install is for. For example, \"app:com.google.android.gm\"."
    },
    "versionCode": {
     "type": "integer",
     "description": "The version of the installed product. Guaranteed to be set only if the install state is \"installed\".",
     "format": "int32"
    }
   }
  },
  "InstallFailureEvent": {
   "id": "InstallFailureEvent",
   "type": "object",
   "description": "An event generated when an app installation failed on a device",
   "properties": {
    "deviceId": {
     "type": "string",
     "description": "The Android ID of the device. This field will always be present."
    },
    "failureDetails": {
     "type": "string",
     "description": "Additional details on the failure if applicable."
    },
    "failureReason": {
     "type": "string",
     "description": "The reason for the installation failure. This field will always be present."
    },
    "productId": {
     "type": "string",
     "description": "The id of the product (e.g. \"app:com.google.android.gm\") for which the install failure event occured. This field will always be present."
    },
    "userId": {
     "type": "string",
     "description": "The ID of the user. This field will always be present."
    }
   }
  },
  "InstallsListResponse": {
   "id": "InstallsListResponse",
   "type": "object",
   "description": "The install resources for the device.",
   "properties": {
    "install": {
     "type": "array",
     "description": "An installation of an app for a user on a specific device. The existence of an install implies that the user must have an entitlement to the app.",
     "items": {
      "$ref": "Install"
     }
    },
    "kind": {
     "type": "string",
     "description": "Identifies what kind of resource this is. Value: the fixed string \"androidenterprise#installsListResponse\".",
     "default": "androidenterprise#installsListResponse"
    }
   }
  },
  "LocalizedText": {
   "id": "LocalizedText",
   "type": "object",
   "description": "A localized string with its locale.",
   "properties": {
    "locale": {
     "type": "string",
     "description": "The BCP47 tag for a locale. (e.g. \"en-US\", \"de\")."
    },
    "text": {
     "type": "string",
     "description": "The text localized in the associated locale."
    }
   }
  },
  "ManagedConfiguration": {
   "id": "ManagedConfiguration",
   "type": "object",
   "description": "A managed configuration resource contains the set of managed properties that have been configured for an Android app. The app's developer would have defined configurable properties in the managed configurations schema.",
   "properties": {
    "kind": {
     "type": "string",
     "description": "Identifies what kind of resource this is. Value: the fixed string \"androidenterprise#managedConfiguration\".",
     "default": "androidenterprise#managedConfiguration"
    },
    "managedProperty": {
     "type": "array",
     "description": "The set of managed properties for this configuration.",
     "items": {
      "$ref": "ManagedProperty"
     }
    },
    "productId": {
     "type": "string",
     "description": "The ID of the product that the managed configuration is for, e.g. \"app:com.google.android.gm\"."
    }
   }
  },
  "ManagedConfigurationsForDeviceListResponse": {
   "id": "ManagedConfigurationsForDeviceListResponse",
   "type": "object",
   "description": "The managed configuration resources for the device.",
   "properties": {
    "kind": {
     "type": "string",
     "description": "Identifies what kind of resource this is. Value: the fixed string \"androidenterprise#managedConfigurationsForDeviceListResponse\".",
     "default": "androidenterprise#managedConfigurationsForDeviceListResponse"
    },
    "managedConfigurationForDevice": {
     "type": "array",
     "description": "A managed configuration for an app on a specific device.",
     "items": {
      "$ref": "ManagedConfiguration"
     }
    }
   }
  },
  "ManagedConfigurationsForUserListResponse": {
   "id": "ManagedConfigurationsForUserListResponse",
   "type": "object",
   "description": "The managed configuration resources for the user.",
   "properties": {
    "kind": {
     "type": "string",
     "description": "Identifies what kind of resource this is. Value: the fixed string \"androidenterprise#managedConfigurationsForUserListResponse\".",
     "default": "androidenterprise#managedConfigurationsForUserListResponse"
    },
    "managedConfigurationForUser": {
     "type": "array",
     "description": "A managed configuration for an app for a specific user.",
     "items": {
      "$ref": "ManagedConfiguration"
     }
    }
   }
  },
  "ManagedProperty": {
   "id": "ManagedProperty",
   "type": "object",
   "description": "A managed property of a managed configuration. The property must match one of the properties in the app restrictions schema of the product. Exactly one of the value fields must be populated, and it must match the property's type in the app restrictions schema.",
   "properties": {
    "key": {
     "type": "string",
     "description": "The unique key that identifies the property."
    },
    "valueBool": {
     "type": "boolean",
     "description": "The boolean value - this will only be present if type of the property is bool."
    },
    "valueBundle": {
     "$ref": "ManagedPropertyBundle",
     "description": "The bundle of managed properties - this will only be present if type of the property is bundle."
    },
    "valueBundleArray": {
     "type": "array",
     "description": "The list of bundles of properties - this will only be present if type of the property is bundle_array.",
     "items": {
      "$ref": "ManagedPropertyBundle"
     }
    },
    "valueInteger": {
     "type": "integer",
     "description": "The integer value - this will only be present if type of the property is integer.",
     "format": "int32"
    },
    "valueString": {
     "type": "string",
     "description": "The string value - this will only be present if type of the property is string, choice or hidden."
    },
    "valueStringArray": {
     "type": "array",
     "description": "The list of string values - this will only be present if type of the property is multiselect.",
     "items": {
      "type": "string"
     }
    }
   }
  },
  "ManagedPropertyBundle": {
   "id": "ManagedPropertyBundle",
   "type": "object",
   "description": "A bundle of managed properties.",
   "properties": {
    "managedProperty": {
     "type": "array",
     "description": "The list of managed properties.",
     "items": {
      "$ref": "ManagedProperty"
     }
    }
   }
  },
  "NewDeviceEvent": {
   "id": "NewDeviceEvent",
   "type": "object",
   "description": "An event generated when a new device is ready to be managed.",
   "properties": {
    "deviceId": {
     "type": "string",
     "description": "The Android ID of the device. This field will always be present."
    },
    "managementType": {
     "type": "string",
     "description": "Identifies the extent to which the device is controlled by an Android EMM in various deployment configurations.\n\nPossible values include: \n- \"managedDevice\", a device where the DPC is set as device owner, \n- \"managedProfile\", a device where the DPC is set as profile owner."
    },
    "userId": {
     "type": "string",
     "description": "The ID of the user. This field will always be present."
    }
   }
  },
  "NewPermissionsEvent": {
   "id": "NewPermissionsEvent",
   "type": "object",
   "description": "An event generated when new permissions are added to an app.",
   "properties": {
    "approvedPermissions": {
     "type": "array",
     "description": "The set of permissions that the enterprise admin has already approved for this application. Use Permissions.Get on the EMM API to retrieve details about these permissions.",
     "items": {
      "type": "string"
     }
    },
    "productId": {
     "type": "string",
     "description": "The id of the product (e.g. \"app:com.google.android.gm\") for which new permissions were added. This field will always be present."
    },
    "requestedPermissions": {
     "type": "array",
     "description": "The set of permissions that the app is currently requesting. Use Permissions.Get on the EMM API to retrieve details about these permissions.",
     "items": {
      "type": "string"
     }
    }
   }
  },
  "Notification": {
   "id": "Notification",
   "type": "object",
   "description": "A notification of one event relating to an enterprise.",
   "properties": {
    "appRestrictionsSchemaChangeEvent": {
     "$ref": "AppRestrictionsSchemaChangeEvent",
     "description": "Notifications about new app restrictions schema changes."
    },
    "appUpdateEvent": {
     "$ref": "AppUpdateEvent",
     "description": "Notifications about app updates."
    },
    "enterpriseId": {
     "type": "string",
     "description": "The ID of the enterprise for which the notification is sent. This will always be present."
    },
    "installFailureEvent": {
     "$ref": "InstallFailureEvent",
     "description": "Notifications about an app installation failure."
    },
    "newDeviceEvent": {
     "$ref": "NewDeviceEvent",
     "description": "Notifications about new devices."
    },
    "newPermissionsEvent": {
     "$ref": "NewPermissionsEvent",
     "description": "Notifications about new app permissions."
    },
    "notificationType": {
     "type": "string",
     "description": "Type of the notification."
    },
    "productApprovalEvent": {
     "$ref": "ProductApprovalEvent",
     "description": "Notifications about changes to a product's approval status."
    },
    "productAvailabilityChangeEvent": {
     "$ref": "ProductAvailabilityChangeEvent",
     "description": "Notifications about product availability changes."
    },
    "timestampMillis": {
     "type": "string",
     "description": "The time when the notification was published in milliseconds since 1970-01-01T00:00:00Z. This will always be present.",
     "format": "int64"
    }
   }
  },
  "NotificationSet": {
   "id": "NotificationSet",
   "type": "object",
   "description": "A resource returned by the PullNotificationSet API, which contains a collection of notifications for enterprises associated with the service account authenticated for the request.",
   "properties": {
    "kind": {
     "type": "string",
     "description": "Identifies what kind of resource this is. Value: the fixed string \"androidenterprise#notificationSet\".",
     "default": "androidenterprise#notificationSet"
    },
    "notification": {
     "type": "array",
     "description": "The notifications received, or empty if no notifications are present.",
     "items": {
      "$ref": "Notification"
     }
    },
    "notificationSetId": {
     "type": "string",
     "description": "The notification set ID, required to mark the notification as received with the Enterprises.AcknowledgeNotification API. This will be omitted if no notifications are present."
    }
   }
  },
  "PageInfo": {
   "id": "PageInfo",
   "type": "object",
   "properties": {
    "resultPerPage": {
     "type": "integer",
     "format": "int32"
    },
    "startIndex": {
     "type": "integer",
     "format": "int32"
    },
    "totalResults": {
     "type": "integer",
     "format": "int32"
    }
   }
  },
  "Permission": {
   "id": "Permission",
   "type": "object",
   "description": "A Permissions resource represents some extra capability, to be granted to an Android app, which requires explicit consent. An enterprise admin must consent to these permissions on behalf of their users before an entitlement for the app can be created.\n\nThe permissions collection is read-only. The information provided for each permission (localized name and description) is intended to be used in the MDM user interface when obtaining consent from the enterprise.",
   "properties": {
    "description": {
     "type": "string",
     "description": "A longer description of the Permissions resource, giving more details of what it affects."
    },
    "kind": {
     "type": "string",
     "description": "Identifies what kind of resource this is. Value: the fixed string \"androidenterprise#permission\".",
     "default": "androidenterprise#permission"
    },
    "name": {
     "type": "string",
     "description": "The name of the permission."
    },
    "permissionId": {
     "type": "string",
     "description": "An opaque string uniquely identifying the permission."
    }
   }
  },
  "Product": {
   "id": "Product",
   "type": "object",
   "description": "A Products resource represents an app in the Google Play store that is available to at least some users in the enterprise. (Some apps are restricted to a single enterprise, and no information about them is made available outside that enterprise.)\n\nThe information provided for each product (localized name, icon, link to the full Google Play details page) is intended to allow a basic representation of the product within an EMM user interface.",
   "properties": {
    "appVersion": {
     "type": "array",
     "description": "App versions currently available for this product.",
     "items": {
      "$ref": "AppVersion"
     }
    },
    "authorName": {
     "type": "string",
     "description": "The name of the author of the product (for example, the app developer)."
    },
    "availableTracks": {
     "type": "array",
     "description": "The tracks that are visible to the enterprise.",
     "items": {
      "type": "string"
     }
    },
    "detailsUrl": {
     "type": "string",
     "description": "A link to the (consumer) Google Play details page for the product."
    },
    "distributionChannel": {
     "type": "string",
     "description": "How and to whom the package is made available. The value publicGoogleHosted means that the package is available through the Play store and not restricted to a specific enterprise. The value privateGoogleHosted means that the package is a private app (restricted to an enterprise) but hosted by Google. The value privateSelfHosted means that the package is a private app (restricted to an enterprise) and is privately hosted."
    },
    "iconUrl": {
     "type": "string",
     "description": "A link to an image that can be used as an icon for the product. This image is suitable for use at up to 512px x 512px."
    },
    "kind": {
     "type": "string",
     "description": "Identifies what kind of resource this is. Value: the fixed string \"androidenterprise#product\".",
     "default": "androidenterprise#product"
    },
    "productId": {
     "type": "string",
     "description": "A string of the form app:\u003cpackage name\u003e. For example, app:com.google.android.gm represents the Gmail app."
    },
    "productPricing": {
     "type": "string",
     "description": "Whether this product is free, free with in-app purchases, or paid. If the pricing is unknown, this means the product is not generally available anymore (even though it might still be available to people who own it)."
    },
    "requiresContainerApp": {
     "type": "boolean",
     "description": "Deprecated."
    },
    "signingCertificate": {
     "$ref": "ProductSigningCertificate",
     "description": "The certificate used to sign this product."
    },
    "smallIconUrl": {
     "type": "string",
     "description": "A link to a smaller image that can be used as an icon for the product. This image is suitable for use at up to 128px x 128px."
    },
    "title": {
     "type": "string",
     "description": "The name of the product."
    },
    "workDetailsUrl": {
     "type": "string",
     "description": "A link to the managed Google Play details page for the product, for use by an Enterprise admin."
    }
   }
  },
  "ProductApprovalEvent": {
   "id": "ProductApprovalEvent",
   "type": "object",
   "description": "An event generated when a product's approval status is changed.",
   "properties": {
    "approved": {
     "type": "string",
     "description": "Whether the product was approved or unapproved. This field will always be present."
    },
    "productId": {
     "type": "string",
     "description": "The id of the product (e.g. \"app:com.google.android.gm\") for which the approval status has changed. This field will always be present."
    }
   }
  },
  "ProductAvailabilityChangeEvent": {
   "id": "ProductAvailabilityChangeEvent",
   "type": "object",
   "description": "An event generated whenever a product's availability changes.",
   "properties": {
    "availabilityStatus": {
     "type": "string",
     "description": "The new state of the product. This field will always be present."
    },
    "productId": {
     "type": "string",
     "description": "The id of the product (e.g. \"app:com.google.android.gm\") for which the product availability changed. This field will always be present."
    }
   }
  },
  "ProductPermission": {
   "id": "ProductPermission",
   "type": "object",
   "description": "A product permissions resource represents the set of permissions required by a specific app and whether or not they have been accepted by an enterprise admin.\n\nThe API can be used to read the set of permissions, and also to update the set to indicate that permissions have been accepted.",
   "properties": {
    "permissionId": {
     "type": "string",
     "description": "An opaque string uniquely identifying the permission."
    },
    "state": {
     "type": "string",
     "description": "Whether the permission has been accepted or not."
    }
   }
  },
  "ProductPermissions": {
   "id": "ProductPermissions",
   "type": "object",
   "description": "Information about the permissions required by a specific app and whether they have been accepted by the enterprise.",
   "properties": {
    "kind": {
     "type": "string",
     "description": "Identifies what kind of resource this is. Value: the fixed string \"androidenterprise#productPermissions\".",
     "default": "androidenterprise#productPermissions"
    },
    "permission": {
     "type": "array",
     "description": "The permissions required by the app.",
     "items": {
      "$ref": "ProductPermission"
     }
    },
    "productId": {
     "type": "string",
     "description": "The ID of the app that the permissions relate to, e.g. \"app:com.google.android.gm\"."
    }
   }
  },
  "ProductSet": {
   "id": "ProductSet",
   "type": "object",
   "description": "A set of products.",
   "properties": {
    "kind": {
     "type": "string",
     "description": "Identifies what kind of resource this is. Value: the fixed string \"androidenterprise#productSet\".",
     "default": "androidenterprise#productSet"
    },
    "productId": {
     "type": "array",
     "description": "The list of product IDs making up the set of products.",
     "items": {
      "type": "string"
     }
    },
    "productSetBehavior": {
     "type": "string",
     "description": "The interpretation of this product set. \"unknown\" should never be sent and is ignored if received. \"whitelist\" means that the user is entitled to access the product set. \"includeAll\" means that all products are accessible, including products that are approved, products with revoked approval, and products that have never been approved. \"allApproved\" means that the user is entitled to access all products that are approved for the enterprise. If the value is \"allApproved\" or \"includeAll\", the productId field is ignored. If no value is provided, it is interpreted as \"whitelist\" for backwards compatibility. Further \"allApproved\" or \"includeAll\" does not enable automatic visibility of \"alpha\" or \"beta\" tracks for Android app. Use ProductVisibility to enable \"alpha\" or \"beta\" tracks per user."
    },
    "productVisibility": {
     "type": "array",
<<<<<<< HEAD
     "description": "Other products that are part of the set, in addition to those specified in the productId array. The only difference between this field and the productId array is that it's possible to specify additional information about this product visibility, see ProductVisibility and its fields for more information. Specifying the same product ID both here and in the productId array is not allowed and it will result in an error.",
=======
     "description": "Additional list of product IDs making up the product set. Unlike the productID array, in this list It's possible to specify which tracks (alpha, beta, production) of a product are visible to the user. See ProductVisibility and its fields for more information. Specifying the same product ID both here and in the productId array is not allowed and it will result in an error.",
>>>>>>> d5fa6b74
     "items": {
      "$ref": "ProductVisibility"
     }
    }
   }
  },
  "ProductSigningCertificate": {
   "id": "ProductSigningCertificate",
   "type": "object",
   "properties": {
    "certificateHashSha1": {
     "type": "string",
     "description": "The base64 urlsafe encoded SHA1 hash of the certificate. (This field is deprecated in favor of SHA2-256. It should not be used and may be removed at any time.)"
    },
    "certificateHashSha256": {
     "type": "string",
     "description": "The base64 urlsafe encoded SHA2-256 hash of the certificate."
    }
   }
  },
  "ProductVisibility": {
   "id": "ProductVisibility",
   "type": "object",
   "description": "A product to be made visible to a user.",
   "properties": {
    "productId": {
     "type": "string",
<<<<<<< HEAD
     "description": "The product ID that should be made visible to the user. This is required."
    },
    "tracks": {
     "type": "array",
     "description": "This allows to only grant visibility to the specified tracks of the app. For example, if an app has a prod version, a beta version and an alpha version and the enterprise has been granted visibility to both the alpha and beta tracks, if tracks is {\"beta\", \"production\"} the user will be able to install the app and they will get the beta version of the app. If there are no app versions in the specified track or if the enterprise wasn't granted visibility for the track, adding the \"alpha\" and \"beta\" values to the list of tracks will have no effect for now; however they will take effect once both conditions are met. Note that the enterprise itself needs to be granted access to the alpha and/or beta tracks, regardless of whether individual users or admins have access to those tracks.\n\nThe allowed sets are: {} (considered equivalent to {\"production\"}) {\"production\"} {\"beta\", \"production\"} {\"alpha\", \"beta\", \"production\"} The order of elements is not relevant. Any other set of tracks will be rejected with an error.",
=======
     "description": "The product ID to make visible to the user. Required for each item in the productVisibility list."
    },
    "tracks": {
     "type": "array",
     "description": "Grants visibility to the specified track(s) of the product to the user. The track available to the user is based on the following order of preference: alpha, beta, production. For example, if an app has a prod version, a beta version and an alpha version and the enterprise has been granted visibility to both the alpha and beta tracks, if tracks is {\"beta\", \"production\"} the user will be able to install the app and they will get the beta version of the app. If there are no app versions in the specified track adding the \"alpha\" and \"beta\" values to the list of tracks will have no effect. Note that the enterprise requires access to alpha and/or beta tracks before users can be granted visibility to apps in those tracks.\n\nThe allowed sets are: {} (considered equivalent to {\"production\"}) {\"production\"} {\"beta\", \"production\"} {\"alpha\", \"beta\", \"production\"} The order of elements is not relevant. Any other set of tracks will be rejected with an error.",
>>>>>>> d5fa6b74
     "items": {
      "type": "string"
     }
    }
   }
  },
  "ProductsApproveRequest": {
   "id": "ProductsApproveRequest",
   "type": "object",
   "properties": {
    "approvalUrlInfo": {
     "$ref": "ApprovalUrlInfo",
     "description": "The approval URL that was shown to the user. Only the permissions shown to the user with that URL will be accepted, which may not be the product's entire set of permissions. For example, the URL may only display new permissions from an update after the product was approved, or not include new permissions if the product was updated since the URL was generated."
    },
    "approvedPermissions": {
     "type": "string",
     "description": "Sets how new permission requests for the product are handled. \"allPermissions\" automatically approves all current and future permissions for the product. \"currentPermissionsOnly\" approves the current set of permissions for the product, but any future permissions added through updates will require manual reapproval. If not specified, only the current set of permissions will be approved."
    }
   }
  },
  "ProductsGenerateApprovalUrlResponse": {
   "id": "ProductsGenerateApprovalUrlResponse",
   "type": "object",
   "properties": {
    "url": {
     "type": "string",
     "description": "A URL that can be rendered in an iframe to display the permissions (if any) of a product. This URL can be used to approve the product only once and only within 24 hours of being generated, using the Products.approve call. If the product is currently unapproved and has no permissions, this URL will point to an empty page. If the product is currently approved, a URL will only be generated if that product has added permissions since it was last approved, and the URL will only display those new permissions that have not yet been accepted."
    }
   }
  },
  "ProductsListResponse": {
   "id": "ProductsListResponse",
   "type": "object",
   "description": "The matching products.",
   "properties": {
    "kind": {
     "type": "string",
     "description": "Identifies what kind of resource this is. Value: the fixed string \"androidenterprise#productsListResponse\".",
     "default": "androidenterprise#productsListResponse"
    },
    "pageInfo": {
     "$ref": "PageInfo",
     "description": "General pagination information."
    },
    "product": {
     "type": "array",
     "description": "Information about a product (e.g. an app) in the Google Play store, for display to an enterprise admin.",
     "items": {
      "$ref": "Product"
     }
    },
    "tokenPagination": {
     "$ref": "TokenPagination",
     "description": "Pagination information for token pagination."
    }
   }
  },
  "ServiceAccount": {
   "id": "ServiceAccount",
   "type": "object",
   "description": "A service account identity, including the name and credentials that can be used to authenticate as the service account.",
   "properties": {
    "key": {
     "$ref": "ServiceAccountKey",
     "description": "Credentials that can be used to authenticate as this ServiceAccount."
    },
    "kind": {
     "type": "string",
     "description": "Identifies what kind of resource this is. Value: the fixed string \"androidenterprise#serviceAccount\".",
     "default": "androidenterprise#serviceAccount"
    },
    "name": {
     "type": "string",
     "description": "The account name of the service account, in the form of an email address. Assigned by the server."
    }
   }
  },
  "ServiceAccountKey": {
   "id": "ServiceAccountKey",
   "type": "object",
   "description": "Credentials that can be used to authenticate as a service account.",
   "properties": {
    "data": {
     "type": "string",
     "description": "The body of the private key credentials file, in string format. This is only populated when the ServiceAccountKey is created, and is not stored by Google."
    },
    "id": {
     "type": "string",
     "description": "An opaque, unique identifier for this ServiceAccountKey. Assigned by the server."
    },
    "kind": {
     "type": "string",
     "description": "Identifies what kind of resource this is. Value: the fixed string \"androidenterprise#serviceAccountKey\".",
     "default": "androidenterprise#serviceAccountKey"
    },
    "publicData": {
     "type": "string",
     "description": "Public key data for the credentials file. This is an X.509 cert. If you are using the googleCredentials key type, this is identical to the cert that can be retrieved by using the X.509 cert url inside of the credentials file."
    },
    "type": {
     "type": "string",
     "description": "The file format of the generated key data.",
     "annotations": {
      "required": [
       "androidenterprise.serviceaccountkeys.insert"
      ]
     }
    }
   }
  },
  "ServiceAccountKeysListResponse": {
   "id": "ServiceAccountKeysListResponse",
   "type": "object",
   "properties": {
    "serviceAccountKey": {
     "type": "array",
     "description": "The service account credentials.",
     "items": {
      "$ref": "ServiceAccountKey"
     }
    }
   }
  },
  "SignupInfo": {
   "id": "SignupInfo",
   "type": "object",
   "description": "A resource returned by the GenerateSignupUrl API, which contains the Signup URL and Completion Token.",
   "properties": {
    "completionToken": {
     "type": "string",
     "description": "An opaque token that will be required, along with the Enterprise Token, for obtaining the enterprise resource from CompleteSignup."
    },
    "kind": {
     "type": "string",
     "description": "Identifies what kind of resource this is. Value: the fixed string \"androidenterprise#signupInfo\".",
     "default": "androidenterprise#signupInfo"
    },
    "url": {
     "type": "string",
     "description": "A URL under which the Admin can sign up for an enterprise. The page pointed to cannot be rendered in an iframe."
    }
   }
  },
  "StoreCluster": {
   "id": "StoreCluster",
   "type": "object",
   "description": "Definition of a managed Google Play store cluster, a list of products displayed as part of a store page.",
   "properties": {
    "id": {
     "type": "string",
     "description": "Unique ID of this cluster. Assigned by the server. Immutable once assigned."
    },
    "kind": {
     "type": "string",
     "description": "Identifies what kind of resource this is. Value: the fixed string \"androidenterprise#storeCluster\".",
     "default": "androidenterprise#storeCluster"
    },
    "name": {
     "type": "array",
     "description": "Ordered list of localized strings giving the name of this page. The text displayed is the one that best matches the user locale, or the first entry if there is no good match. There needs to be at least one entry.",
     "items": {
      "$ref": "LocalizedText"
     }
    },
    "orderInPage": {
     "type": "string",
     "description": "String (US-ASCII only) used to determine order of this cluster within the parent page's elements. Page elements are sorted in lexicographic order of this field. Duplicated values are allowed, but ordering between elements with duplicate order is undefined.\n\nThe value of this field is never visible to a user, it is used solely for the purpose of defining an ordering. Maximum length is 256 characters."
    },
    "productId": {
     "type": "array",
     "description": "List of products in the order they are displayed in the cluster. There should not be duplicates within a cluster.",
     "items": {
      "type": "string"
     }
    }
   }
  },
  "StoreLayout": {
   "id": "StoreLayout",
   "type": "object",
   "description": "General setting for the managed Google Play store layout, currently only specifying the page to display the first time the store is opened.",
   "properties": {
    "homepageId": {
     "type": "string",
     "description": "The ID of the store page to be used as the homepage. The homepage is the first page shown in the managed Google Play Store.\n\nNot specifying a homepage is equivalent to setting the store layout type to \"basic\"."
    },
    "kind": {
     "type": "string",
     "description": "Identifies what kind of resource this is. Value: the fixed string \"androidenterprise#storeLayout\".",
     "default": "androidenterprise#storeLayout"
    },
    "storeLayoutType": {
     "type": "string",
     "description": "The store layout type. By default, this value is set to \"basic\" if the homepageId field is not set, and to \"custom\" otherwise. If set to \"basic\", the layout will consist of all approved apps that have been whitelisted for the user."
    }
   }
  },
  "StoreLayoutClustersListResponse": {
   "id": "StoreLayoutClustersListResponse",
   "type": "object",
   "description": "The store page resources for the enterprise.",
   "properties": {
    "cluster": {
     "type": "array",
     "description": "A store cluster of an enterprise.",
     "items": {
      "$ref": "StoreCluster"
     }
    },
    "kind": {
     "type": "string",
     "description": "Identifies what kind of resource this is. Value: the fixed string \"androidenterprise#storeLayoutClustersListResponse\".",
     "default": "androidenterprise#storeLayoutClustersListResponse"
    }
   }
  },
  "StoreLayoutPagesListResponse": {
   "id": "StoreLayoutPagesListResponse",
   "type": "object",
   "description": "The store page resources for the enterprise.",
   "properties": {
    "kind": {
     "type": "string",
     "description": "Identifies what kind of resource this is. Value: the fixed string \"androidenterprise#storeLayoutPagesListResponse\".",
     "default": "androidenterprise#storeLayoutPagesListResponse"
    },
    "page": {
     "type": "array",
     "description": "A store page of an enterprise.",
     "items": {
      "$ref": "StorePage"
     }
    }
   }
  },
  "StorePage": {
   "id": "StorePage",
   "type": "object",
   "description": "Definition of a managed Google Play store page, made of a localized name and links to other pages. A page also contains clusters defined as a subcollection.",
   "properties": {
    "id": {
     "type": "string",
     "description": "Unique ID of this page. Assigned by the server. Immutable once assigned."
    },
    "kind": {
     "type": "string",
     "description": "Identifies what kind of resource this is. Value: the fixed string \"androidenterprise#storePage\".",
     "default": "androidenterprise#storePage"
    },
    "link": {
     "type": "array",
     "description": "Ordered list of pages a user should be able to reach from this page. The pages must exist, must not be this page, and once a link is created the page linked to cannot be deleted until all links to it are removed. It is recommended that the basic pages are created first, before adding the links between pages.\n\nNo attempt is made to verify that all pages are reachable from the homepage.",
     "items": {
      "type": "string"
     }
    },
    "name": {
     "type": "array",
     "description": "Ordered list of localized strings giving the name of this page. The text displayed is the one that best matches the user locale, or the first entry if there is no good match. There needs to be at least one entry.",
     "items": {
      "$ref": "LocalizedText"
     }
    }
   }
  },
  "TokenPagination": {
   "id": "TokenPagination",
   "type": "object",
   "properties": {
    "nextPageToken": {
     "type": "string"
    },
    "previousPageToken": {
     "type": "string"
    }
   }
  },
  "User": {
   "id": "User",
   "type": "object",
   "description": "A Users resource represents an account associated with an enterprise. The account may be specific to a device or to an individual user (who can then use the account across multiple devices). The account may provide access to managed Google Play only, or to other Google services, depending on the identity model: \n- The Google managed domain identity model requires synchronization to Google account sources (via primaryEmail). \n- The managed Google Play Accounts identity model provides a dynamic means for enterprises to create user or device accounts as needed. These accounts provide access to managed Google Play.",
   "properties": {
    "accountIdentifier": {
     "type": "string",
     "description": "A unique identifier you create for this user, such as \"user342\" or \"asset#44418\". Do not use personally identifiable information (PII) for this property. Must always be set for EMM-managed users. Not set for Google-managed users.",
     "annotations": {
      "required": [
       "androidenterprise.users.insert"
      ]
     }
    },
    "accountType": {
     "type": "string",
     "description": "The type of account that this user represents. A userAccount can be installed on multiple devices, but a deviceAccount is specific to a single device. An EMM-managed user (emmManaged) can be either type (userAccount, deviceAccount), but a Google-managed user (googleManaged) is always a userAccount.",
     "annotations": {
      "required": [
       "androidenterprise.users.insert"
      ]
     }
    },
    "displayName": {
     "type": "string",
     "description": "The name that will appear in user interfaces. Setting this property is optional when creating EMM-managed users. If you do set this property, use something generic about the organization (such as \"Example, Inc.\") or your name (as EMM). Not used for Google-managed user accounts."
    },
    "id": {
     "type": "string",
     "description": "The unique ID for the user."
    },
    "kind": {
     "type": "string",
     "description": "Identifies what kind of resource this is. Value: the fixed string \"androidenterprise#user\".",
     "default": "androidenterprise#user"
    },
    "managementType": {
     "type": "string",
     "description": "The entity that manages the user. With googleManaged users, the source of truth is Google so EMMs have to make sure a Google Account exists for the user. With emmManaged users, the EMM is in charge."
    },
    "primaryEmail": {
     "type": "string",
     "description": "The user's primary email address, for example, \"jsmith@example.com\". Will always be set for Google managed users and not set for EMM managed users."
    }
   }
  },
  "UserToken": {
   "id": "UserToken",
   "type": "object",
   "description": "A UserToken is used by a user when setting up a managed device or profile with their managed Google Play account on a device. When the user enters their email address and token (activation code) the appropriate EMM app can be automatically downloaded.",
   "properties": {
    "kind": {
     "type": "string",
     "description": "Identifies what kind of resource this is. Value: the fixed string \"androidenterprise#userToken\".",
     "default": "androidenterprise#userToken"
    },
    "token": {
     "type": "string",
     "description": "The token (activation code) to be entered by the user. This consists of a sequence of decimal digits. Note that the leading digit may be 0."
    },
    "userId": {
     "type": "string",
     "description": "The unique ID for the user."
    }
   }
  },
  "UsersListResponse": {
   "id": "UsersListResponse",
   "type": "object",
   "description": "The matching user resources.",
   "properties": {
    "kind": {
     "type": "string",
     "description": "Identifies what kind of resource this is. Value: the fixed string \"androidenterprise#usersListResponse\".",
     "default": "androidenterprise#usersListResponse"
    },
    "user": {
     "type": "array",
     "description": "A user of an enterprise.",
     "items": {
      "$ref": "User"
     }
    }
   }
  }
 },
 "resources": {
  "devices": {
   "methods": {
    "get": {
     "id": "androidenterprise.devices.get",
     "path": "enterprises/{enterpriseId}/users/{userId}/devices/{deviceId}",
     "httpMethod": "GET",
     "description": "Retrieves the details of a device.",
     "parameters": {
      "deviceId": {
       "type": "string",
       "description": "The ID of the device.",
       "required": true,
       "location": "path"
      },
      "enterpriseId": {
       "type": "string",
       "description": "The ID of the enterprise.",
       "required": true,
       "location": "path"
      },
      "userId": {
       "type": "string",
       "description": "The ID of the user.",
       "required": true,
       "location": "path"
      }
     },
     "parameterOrder": [
      "enterpriseId",
      "userId",
      "deviceId"
     ],
     "response": {
      "$ref": "Device"
     },
     "scopes": [
      "https://www.googleapis.com/auth/androidenterprise"
     ]
    },
    "getState": {
     "id": "androidenterprise.devices.getState",
     "path": "enterprises/{enterpriseId}/users/{userId}/devices/{deviceId}/state",
     "httpMethod": "GET",
     "description": "Retrieves whether a device's access to Google services is enabled or disabled. The device state takes effect only if enforcing EMM policies on Android devices is enabled in the Google Admin Console. Otherwise, the device state is ignored and all devices are allowed access to Google services. This is only supported for Google-managed users.",
     "parameters": {
      "deviceId": {
       "type": "string",
       "description": "The ID of the device.",
       "required": true,
       "location": "path"
      },
      "enterpriseId": {
       "type": "string",
       "description": "The ID of the enterprise.",
       "required": true,
       "location": "path"
      },
      "userId": {
       "type": "string",
       "description": "The ID of the user.",
       "required": true,
       "location": "path"
      }
     },
     "parameterOrder": [
      "enterpriseId",
      "userId",
      "deviceId"
     ],
     "response": {
      "$ref": "DeviceState"
     },
     "scopes": [
      "https://www.googleapis.com/auth/androidenterprise"
     ]
    },
    "list": {
     "id": "androidenterprise.devices.list",
     "path": "enterprises/{enterpriseId}/users/{userId}/devices",
     "httpMethod": "GET",
     "description": "Retrieves the IDs of all of a user's devices.",
     "parameters": {
      "enterpriseId": {
       "type": "string",
       "description": "The ID of the enterprise.",
       "required": true,
       "location": "path"
      },
      "userId": {
       "type": "string",
       "description": "The ID of the user.",
       "required": true,
       "location": "path"
      }
     },
     "parameterOrder": [
      "enterpriseId",
      "userId"
     ],
     "response": {
      "$ref": "DevicesListResponse"
     },
     "scopes": [
      "https://www.googleapis.com/auth/androidenterprise"
     ]
    },
    "setState": {
     "id": "androidenterprise.devices.setState",
     "path": "enterprises/{enterpriseId}/users/{userId}/devices/{deviceId}/state",
     "httpMethod": "PUT",
     "description": "Sets whether a device's access to Google services is enabled or disabled. The device state takes effect only if enforcing EMM policies on Android devices is enabled in the Google Admin Console. Otherwise, the device state is ignored and all devices are allowed access to Google services. This is only supported for Google-managed users.",
     "parameters": {
      "deviceId": {
       "type": "string",
       "description": "The ID of the device.",
       "required": true,
       "location": "path"
      },
      "enterpriseId": {
       "type": "string",
       "description": "The ID of the enterprise.",
       "required": true,
       "location": "path"
      },
      "userId": {
       "type": "string",
       "description": "The ID of the user.",
       "required": true,
       "location": "path"
      }
     },
     "parameterOrder": [
      "enterpriseId",
      "userId",
      "deviceId"
     ],
     "request": {
      "$ref": "DeviceState"
     },
     "response": {
      "$ref": "DeviceState"
     },
     "scopes": [
      "https://www.googleapis.com/auth/androidenterprise"
     ]
    }
   }
  },
  "enterprises": {
   "methods": {
    "acknowledgeNotificationSet": {
     "id": "androidenterprise.enterprises.acknowledgeNotificationSet",
     "path": "enterprises/acknowledgeNotificationSet",
     "httpMethod": "POST",
     "description": "Acknowledges notifications that were received from Enterprises.PullNotificationSet to prevent subsequent calls from returning the same notifications.",
     "parameters": {
      "notificationSetId": {
       "type": "string",
       "description": "The notification set ID as returned by Enterprises.PullNotificationSet. This must be provided.",
       "location": "query"
      }
     },
     "scopes": [
      "https://www.googleapis.com/auth/androidenterprise"
     ]
    },
    "completeSignup": {
     "id": "androidenterprise.enterprises.completeSignup",
     "path": "enterprises/completeSignup",
     "httpMethod": "POST",
     "description": "Completes the signup flow, by specifying the Completion token and Enterprise token. This request must not be called multiple times for a given Enterprise Token.",
     "parameters": {
      "completionToken": {
       "type": "string",
       "description": "The Completion token initially returned by GenerateSignupUrl.",
       "location": "query"
      },
      "enterpriseToken": {
       "type": "string",
       "description": "The Enterprise token appended to the Callback URL.",
       "location": "query"
      }
     },
     "response": {
      "$ref": "Enterprise"
     },
     "scopes": [
      "https://www.googleapis.com/auth/androidenterprise"
     ]
    },
    "createWebToken": {
     "id": "androidenterprise.enterprises.createWebToken",
     "path": "enterprises/{enterpriseId}/createWebToken",
     "httpMethod": "POST",
     "description": "Returns a unique token to access an embeddable UI. To generate a web UI, pass the generated token into the managed Google Play javascript API. Each token may only be used to start one UI session. See the javascript API documentation for further information.",
     "parameters": {
      "enterpriseId": {
       "type": "string",
       "description": "The ID of the enterprise.",
       "required": true,
       "location": "path"
      }
     },
     "parameterOrder": [
      "enterpriseId"
     ],
     "request": {
      "$ref": "AdministratorWebTokenSpec"
     },
     "response": {
      "$ref": "AdministratorWebToken"
     },
     "scopes": [
      "https://www.googleapis.com/auth/androidenterprise"
     ]
    },
    "delete": {
     "id": "androidenterprise.enterprises.delete",
     "path": "enterprises/{enterpriseId}",
     "httpMethod": "DELETE",
     "description": "Deletes the binding between the EMM and enterprise. This is now deprecated. Use this method only to unenroll customers that were previously enrolled with the insert call, then enroll them again with the enroll call.",
     "parameters": {
      "enterpriseId": {
       "type": "string",
       "description": "The ID of the enterprise.",
       "required": true,
       "location": "path"
      }
     },
     "parameterOrder": [
      "enterpriseId"
     ],
     "scopes": [
      "https://www.googleapis.com/auth/androidenterprise"
     ]
    },
    "enroll": {
     "id": "androidenterprise.enterprises.enroll",
     "path": "enterprises/enroll",
     "httpMethod": "POST",
     "description": "Enrolls an enterprise with the calling EMM.",
     "parameters": {
      "token": {
       "type": "string",
       "description": "The token provided by the enterprise to register the EMM.",
       "required": true,
       "location": "query"
      }
     },
     "parameterOrder": [
      "token"
     ],
     "request": {
      "$ref": "Enterprise"
     },
     "response": {
      "$ref": "Enterprise"
     },
     "scopes": [
      "https://www.googleapis.com/auth/androidenterprise"
     ]
    },
    "generateSignupUrl": {
     "id": "androidenterprise.enterprises.generateSignupUrl",
     "path": "enterprises/signupUrl",
     "httpMethod": "POST",
     "description": "Generates a sign-up URL.",
     "parameters": {
      "callbackUrl": {
       "type": "string",
       "description": "The callback URL to which the Admin will be redirected after successfully creating an enterprise. Before redirecting there the system will add a single query parameter to this URL named \"enterpriseToken\" which will contain an opaque token to be used for the CompleteSignup request.\nBeware that this means that the URL will be parsed, the parameter added and then a new URL formatted, i.e. there may be some minor formatting changes and, more importantly, the URL must be well-formed so that it can be parsed.",
       "location": "query"
      }
     },
     "response": {
      "$ref": "SignupInfo"
     },
     "scopes": [
      "https://www.googleapis.com/auth/androidenterprise"
     ]
    },
    "get": {
     "id": "androidenterprise.enterprises.get",
     "path": "enterprises/{enterpriseId}",
     "httpMethod": "GET",
     "description": "Retrieves the name and domain of an enterprise.",
     "parameters": {
      "enterpriseId": {
       "type": "string",
       "description": "The ID of the enterprise.",
       "required": true,
       "location": "path"
      }
     },
     "parameterOrder": [
      "enterpriseId"
     ],
     "response": {
      "$ref": "Enterprise"
     },
     "scopes": [
      "https://www.googleapis.com/auth/androidenterprise"
     ]
    },
    "getAndroidDevicePolicyConfig": {
     "id": "androidenterprise.enterprises.getAndroidDevicePolicyConfig",
     "path": "enterprises/{enterpriseId}/androidDevicePolicyConfig",
     "httpMethod": "GET",
     "description": "Returns the Android Device Policy config resource.",
     "parameters": {
      "enterpriseId": {
       "type": "string",
       "description": "The ID of the enterprise.",
       "required": true,
       "location": "path"
      }
     },
     "parameterOrder": [
      "enterpriseId"
     ],
     "response": {
      "$ref": "AndroidDevicePolicyConfig"
     },
     "scopes": [
      "https://www.googleapis.com/auth/androidenterprise"
     ]
    },
    "getServiceAccount": {
     "id": "androidenterprise.enterprises.getServiceAccount",
     "path": "enterprises/{enterpriseId}/serviceAccount",
     "httpMethod": "GET",
     "description": "Returns a service account and credentials. The service account can be bound to the enterprise by calling setAccount. The service account is unique to this enterprise and EMM, and will be deleted if the enterprise is unbound. The credentials contain private key data and are not stored server-side.\n\nThis method can only be called after calling Enterprises.Enroll or Enterprises.CompleteSignup, and before Enterprises.SetAccount; at other times it will return an error.\n\nSubsequent calls after the first will generate a new, unique set of credentials, and invalidate the previously generated credentials.\n\nOnce the service account is bound to the enterprise, it can be managed using the serviceAccountKeys resource.",
     "parameters": {
      "enterpriseId": {
       "type": "string",
       "description": "The ID of the enterprise.",
       "required": true,
       "location": "path"
      },
      "keyType": {
       "type": "string",
       "description": "The type of credential to return with the service account. Required.",
       "enum": [
        "googleCredentials",
        "pkcs12"
       ],
       "enumDescriptions": [
        "",
        ""
       ],
       "location": "query"
      }
     },
     "parameterOrder": [
      "enterpriseId"
     ],
     "response": {
      "$ref": "ServiceAccount"
     },
     "scopes": [
      "https://www.googleapis.com/auth/androidenterprise"
     ]
    },
    "getStoreLayout": {
     "id": "androidenterprise.enterprises.getStoreLayout",
     "path": "enterprises/{enterpriseId}/storeLayout",
     "httpMethod": "GET",
     "description": "Returns the store layout for the enterprise. If the store layout has not been set, returns \"basic\" as the store layout type and no homepage.",
     "parameters": {
      "enterpriseId": {
       "type": "string",
       "description": "The ID of the enterprise.",
       "required": true,
       "location": "path"
      }
     },
     "parameterOrder": [
      "enterpriseId"
     ],
     "response": {
      "$ref": "StoreLayout"
     },
     "scopes": [
      "https://www.googleapis.com/auth/androidenterprise"
     ]
    },
    "insert": {
     "id": "androidenterprise.enterprises.insert",
     "path": "enterprises",
     "httpMethod": "POST",
     "description": "Establishes the binding between the EMM and an enterprise. This is now deprecated; use enroll instead.",
     "parameters": {
      "token": {
       "type": "string",
       "description": "The token provided by the enterprise to register the EMM.",
       "required": true,
       "location": "query"
      }
     },
     "parameterOrder": [
      "token"
     ],
     "request": {
      "$ref": "Enterprise"
     },
     "response": {
      "$ref": "Enterprise"
     },
     "scopes": [
      "https://www.googleapis.com/auth/androidenterprise"
     ]
    },
    "list": {
     "id": "androidenterprise.enterprises.list",
     "path": "enterprises",
     "httpMethod": "GET",
     "description": "Looks up an enterprise by domain name. This is only supported for enterprises created via the Google-initiated creation flow. Lookup of the id is not needed for enterprises created via the EMM-initiated flow since the EMM learns the enterprise ID in the callback specified in the Enterprises.generateSignupUrl call.",
     "parameters": {
      "domain": {
       "type": "string",
       "description": "The exact primary domain name of the enterprise to look up.",
       "required": true,
       "location": "query"
      }
     },
     "parameterOrder": [
      "domain"
     ],
     "response": {
      "$ref": "EnterprisesListResponse"
     },
     "scopes": [
      "https://www.googleapis.com/auth/androidenterprise"
     ]
    },
    "pullNotificationSet": {
     "id": "androidenterprise.enterprises.pullNotificationSet",
     "path": "enterprises/pullNotificationSet",
     "httpMethod": "POST",
     "description": "Pulls and returns a notification set for the enterprises associated with the service account authenticated for the request. The notification set may be empty if no notification are pending.\nA notification set returned needs to be acknowledged within 20 seconds by calling Enterprises.AcknowledgeNotificationSet, unless the notification set is empty.\nNotifications that are not acknowledged within the 20 seconds will eventually be included again in the response to another PullNotificationSet request, and those that are never acknowledged will ultimately be deleted according to the Google Cloud Platform Pub/Sub system policy.\nMultiple requests might be performed concurrently to retrieve notifications, in which case the pending notifications (if any) will be split among each caller, if any are pending.\nIf no notifications are present, an empty notification list is returned. Subsequent requests may return more notifications once they become available.",
     "parameters": {
      "requestMode": {
       "type": "string",
       "description": "The request mode for pulling notifications.\nSpecifying waitForNotifications will cause the request to block and wait until one or more notifications are present, or return an empty notification list if no notifications are present after some time.\nSpeciying returnImmediately will cause the request to immediately return the pending notifications, or an empty list if no notifications are present.\nIf omitted, defaults to waitForNotifications.",
       "enum": [
        "returnImmediately",
        "waitForNotifications"
       ],
       "enumDescriptions": [
        "",
        ""
       ],
       "location": "query"
      }
     },
     "response": {
      "$ref": "NotificationSet"
     },
     "scopes": [
      "https://www.googleapis.com/auth/androidenterprise"
     ]
    },
    "sendTestPushNotification": {
     "id": "androidenterprise.enterprises.sendTestPushNotification",
     "path": "enterprises/{enterpriseId}/sendTestPushNotification",
     "httpMethod": "POST",
     "description": "Sends a test notification to validate the EMM integration with the Google Cloud Pub/Sub service for this enterprise.",
     "parameters": {
      "enterpriseId": {
       "type": "string",
       "description": "The ID of the enterprise.",
       "required": true,
       "location": "path"
      }
     },
     "parameterOrder": [
      "enterpriseId"
     ],
     "response": {
      "$ref": "EnterprisesSendTestPushNotificationResponse"
     },
     "scopes": [
      "https://www.googleapis.com/auth/androidenterprise"
     ]
    },
    "setAccount": {
     "id": "androidenterprise.enterprises.setAccount",
     "path": "enterprises/{enterpriseId}/account",
     "httpMethod": "PUT",
     "description": "Sets the account that will be used to authenticate to the API as the enterprise.",
     "parameters": {
      "enterpriseId": {
       "type": "string",
       "description": "The ID of the enterprise.",
       "required": true,
       "location": "path"
      }
     },
     "parameterOrder": [
      "enterpriseId"
     ],
     "request": {
      "$ref": "EnterpriseAccount"
     },
     "response": {
      "$ref": "EnterpriseAccount"
     },
     "scopes": [
      "https://www.googleapis.com/auth/androidenterprise"
     ]
    },
    "setAndroidDevicePolicyConfig": {
     "id": "androidenterprise.enterprises.setAndroidDevicePolicyConfig",
     "path": "enterprises/{enterpriseId}/androidDevicePolicyConfig",
     "httpMethod": "PUT",
     "description": "Sets the Android Device Policy config resource. EMM may use this method to enable or disable Android Device Policy support for the specified enterprise. To learn more about managing devices and apps with Android Device Policy, see the Android Management API.",
     "parameters": {
      "enterpriseId": {
       "type": "string",
       "description": "The ID of the enterprise.",
       "required": true,
       "location": "path"
      }
     },
     "parameterOrder": [
      "enterpriseId"
     ],
     "request": {
      "$ref": "AndroidDevicePolicyConfig"
     },
     "response": {
      "$ref": "AndroidDevicePolicyConfig"
     },
     "scopes": [
      "https://www.googleapis.com/auth/androidenterprise"
     ]
    },
    "setStoreLayout": {
     "id": "androidenterprise.enterprises.setStoreLayout",
     "path": "enterprises/{enterpriseId}/storeLayout",
     "httpMethod": "PUT",
     "description": "Sets the store layout for the enterprise. By default, storeLayoutType is set to \"basic\" and the basic store layout is enabled. The basic layout only contains apps approved by the admin, and that have been added to the available product set for a user (using the  setAvailableProductSet call). Apps on the page are sorted in order of their product ID value. If you create a custom store layout (by setting storeLayoutType = \"custom\" and setting a homepage), the basic store layout is disabled.",
     "parameters": {
      "enterpriseId": {
       "type": "string",
       "description": "The ID of the enterprise.",
       "required": true,
       "location": "path"
      }
     },
     "parameterOrder": [
      "enterpriseId"
     ],
     "request": {
      "$ref": "StoreLayout"
     },
     "response": {
      "$ref": "StoreLayout"
     },
     "scopes": [
      "https://www.googleapis.com/auth/androidenterprise"
     ]
    },
    "unenroll": {
     "id": "androidenterprise.enterprises.unenroll",
     "path": "enterprises/{enterpriseId}/unenroll",
     "httpMethod": "POST",
     "description": "Unenrolls an enterprise from the calling EMM.",
     "parameters": {
      "enterpriseId": {
       "type": "string",
       "description": "The ID of the enterprise.",
       "required": true,
       "location": "path"
      }
     },
     "parameterOrder": [
      "enterpriseId"
     ],
     "scopes": [
      "https://www.googleapis.com/auth/androidenterprise"
     ]
    }
   }
  },
  "entitlements": {
   "methods": {
    "delete": {
     "id": "androidenterprise.entitlements.delete",
     "path": "enterprises/{enterpriseId}/users/{userId}/entitlements/{entitlementId}",
     "httpMethod": "DELETE",
     "description": "Removes an entitlement to an app for a user.",
     "parameters": {
      "enterpriseId": {
       "type": "string",
       "description": "The ID of the enterprise.",
       "required": true,
       "location": "path"
      },
      "entitlementId": {
       "type": "string",
       "description": "The ID of the entitlement (a product ID), e.g. \"app:com.google.android.gm\".",
       "required": true,
       "location": "path"
      },
      "userId": {
       "type": "string",
       "description": "The ID of the user.",
       "required": true,
       "location": "path"
      }
     },
     "parameterOrder": [
      "enterpriseId",
      "userId",
      "entitlementId"
     ],
     "scopes": [
      "https://www.googleapis.com/auth/androidenterprise"
     ]
    },
    "get": {
     "id": "androidenterprise.entitlements.get",
     "path": "enterprises/{enterpriseId}/users/{userId}/entitlements/{entitlementId}",
     "httpMethod": "GET",
     "description": "Retrieves details of an entitlement.",
     "parameters": {
      "enterpriseId": {
       "type": "string",
       "description": "The ID of the enterprise.",
       "required": true,
       "location": "path"
      },
      "entitlementId": {
       "type": "string",
       "description": "The ID of the entitlement (a product ID), e.g. \"app:com.google.android.gm\".",
       "required": true,
       "location": "path"
      },
      "userId": {
       "type": "string",
       "description": "The ID of the user.",
       "required": true,
       "location": "path"
      }
     },
     "parameterOrder": [
      "enterpriseId",
      "userId",
      "entitlementId"
     ],
     "response": {
      "$ref": "Entitlement"
     },
     "scopes": [
      "https://www.googleapis.com/auth/androidenterprise"
     ]
    },
    "list": {
     "id": "androidenterprise.entitlements.list",
     "path": "enterprises/{enterpriseId}/users/{userId}/entitlements",
     "httpMethod": "GET",
     "description": "Lists all entitlements for the specified user. Only the ID is set.",
     "parameters": {
      "enterpriseId": {
       "type": "string",
       "description": "The ID of the enterprise.",
       "required": true,
       "location": "path"
      },
      "userId": {
       "type": "string",
       "description": "The ID of the user.",
       "required": true,
       "location": "path"
      }
     },
     "parameterOrder": [
      "enterpriseId",
      "userId"
     ],
     "response": {
      "$ref": "EntitlementsListResponse"
     },
     "scopes": [
      "https://www.googleapis.com/auth/androidenterprise"
     ]
    },
    "patch": {
     "id": "androidenterprise.entitlements.patch",
     "path": "enterprises/{enterpriseId}/users/{userId}/entitlements/{entitlementId}",
     "httpMethod": "PATCH",
     "description": "Adds or updates an entitlement to an app for a user. This method supports patch semantics.",
     "parameters": {
      "enterpriseId": {
       "type": "string",
       "description": "The ID of the enterprise.",
       "required": true,
       "location": "path"
      },
      "entitlementId": {
       "type": "string",
       "description": "The ID of the entitlement (a product ID), e.g. \"app:com.google.android.gm\".",
       "required": true,
       "location": "path"
      },
      "install": {
       "type": "boolean",
       "description": "Set to true to also install the product on all the user's devices where possible. Failure to install on one or more devices will not prevent this operation from returning successfully, as long as the entitlement was successfully assigned to the user.",
       "location": "query"
      },
      "userId": {
       "type": "string",
       "description": "The ID of the user.",
       "required": true,
       "location": "path"
      }
     },
     "parameterOrder": [
      "enterpriseId",
      "userId",
      "entitlementId"
     ],
     "request": {
      "$ref": "Entitlement"
     },
     "response": {
      "$ref": "Entitlement"
     },
     "scopes": [
      "https://www.googleapis.com/auth/androidenterprise"
     ]
    },
    "update": {
     "id": "androidenterprise.entitlements.update",
     "path": "enterprises/{enterpriseId}/users/{userId}/entitlements/{entitlementId}",
     "httpMethod": "PUT",
     "description": "Adds or updates an entitlement to an app for a user.",
     "parameters": {
      "enterpriseId": {
       "type": "string",
       "description": "The ID of the enterprise.",
       "required": true,
       "location": "path"
      },
      "entitlementId": {
       "type": "string",
       "description": "The ID of the entitlement (a product ID), e.g. \"app:com.google.android.gm\".",
       "required": true,
       "location": "path"
      },
      "install": {
       "type": "boolean",
       "description": "Set to true to also install the product on all the user's devices where possible. Failure to install on one or more devices will not prevent this operation from returning successfully, as long as the entitlement was successfully assigned to the user.",
       "location": "query"
      },
      "userId": {
       "type": "string",
       "description": "The ID of the user.",
       "required": true,
       "location": "path"
      }
     },
     "parameterOrder": [
      "enterpriseId",
      "userId",
      "entitlementId"
     ],
     "request": {
      "$ref": "Entitlement"
     },
     "response": {
      "$ref": "Entitlement"
     },
     "scopes": [
      "https://www.googleapis.com/auth/androidenterprise"
     ]
    }
   }
  },
  "grouplicenses": {
   "methods": {
    "get": {
     "id": "androidenterprise.grouplicenses.get",
     "path": "enterprises/{enterpriseId}/groupLicenses/{groupLicenseId}",
     "httpMethod": "GET",
     "description": "Retrieves details of an enterprise's group license for a product.",
     "parameters": {
      "enterpriseId": {
       "type": "string",
       "description": "The ID of the enterprise.",
       "required": true,
       "location": "path"
      },
      "groupLicenseId": {
       "type": "string",
       "description": "The ID of the product the group license is for, e.g. \"app:com.google.android.gm\".",
       "required": true,
       "location": "path"
      }
     },
     "parameterOrder": [
      "enterpriseId",
      "groupLicenseId"
     ],
     "response": {
      "$ref": "GroupLicense"
     },
     "scopes": [
      "https://www.googleapis.com/auth/androidenterprise"
     ]
    },
    "list": {
     "id": "androidenterprise.grouplicenses.list",
     "path": "enterprises/{enterpriseId}/groupLicenses",
     "httpMethod": "GET",
     "description": "Retrieves IDs of all products for which the enterprise has a group license.",
     "parameters": {
      "enterpriseId": {
       "type": "string",
       "description": "The ID of the enterprise.",
       "required": true,
       "location": "path"
      }
     },
     "parameterOrder": [
      "enterpriseId"
     ],
     "response": {
      "$ref": "GroupLicensesListResponse"
     },
     "scopes": [
      "https://www.googleapis.com/auth/androidenterprise"
     ]
    }
   }
  },
  "grouplicenseusers": {
   "methods": {
    "list": {
     "id": "androidenterprise.grouplicenseusers.list",
     "path": "enterprises/{enterpriseId}/groupLicenses/{groupLicenseId}/users",
     "httpMethod": "GET",
     "description": "Retrieves the IDs of the users who have been granted entitlements under the license.",
     "parameters": {
      "enterpriseId": {
       "type": "string",
       "description": "The ID of the enterprise.",
       "required": true,
       "location": "path"
      },
      "groupLicenseId": {
       "type": "string",
       "description": "The ID of the product the group license is for, e.g. \"app:com.google.android.gm\".",
       "required": true,
       "location": "path"
      }
     },
     "parameterOrder": [
      "enterpriseId",
      "groupLicenseId"
     ],
     "response": {
      "$ref": "GroupLicenseUsersListResponse"
     },
     "scopes": [
      "https://www.googleapis.com/auth/androidenterprise"
     ]
    }
   }
  },
  "installs": {
   "methods": {
    "delete": {
     "id": "androidenterprise.installs.delete",
     "path": "enterprises/{enterpriseId}/users/{userId}/devices/{deviceId}/installs/{installId}",
     "httpMethod": "DELETE",
     "description": "Requests to remove an app from a device. A call to get or list will still show the app as installed on the device until it is actually removed.",
     "parameters": {
      "deviceId": {
       "type": "string",
       "description": "The Android ID of the device.",
       "required": true,
       "location": "path"
      },
      "enterpriseId": {
       "type": "string",
       "description": "The ID of the enterprise.",
       "required": true,
       "location": "path"
      },
      "installId": {
       "type": "string",
       "description": "The ID of the product represented by the install, e.g. \"app:com.google.android.gm\".",
       "required": true,
       "location": "path"
      },
      "userId": {
       "type": "string",
       "description": "The ID of the user.",
       "required": true,
       "location": "path"
      }
     },
     "parameterOrder": [
      "enterpriseId",
      "userId",
      "deviceId",
      "installId"
     ],
     "scopes": [
      "https://www.googleapis.com/auth/androidenterprise"
     ]
    },
    "get": {
     "id": "androidenterprise.installs.get",
     "path": "enterprises/{enterpriseId}/users/{userId}/devices/{deviceId}/installs/{installId}",
     "httpMethod": "GET",
     "description": "Retrieves details of an installation of an app on a device.",
     "parameters": {
      "deviceId": {
       "type": "string",
       "description": "The Android ID of the device.",
       "required": true,
       "location": "path"
      },
      "enterpriseId": {
       "type": "string",
       "description": "The ID of the enterprise.",
       "required": true,
       "location": "path"
      },
      "installId": {
       "type": "string",
       "description": "The ID of the product represented by the install, e.g. \"app:com.google.android.gm\".",
       "required": true,
       "location": "path"
      },
      "userId": {
       "type": "string",
       "description": "The ID of the user.",
       "required": true,
       "location": "path"
      }
     },
     "parameterOrder": [
      "enterpriseId",
      "userId",
      "deviceId",
      "installId"
     ],
     "response": {
      "$ref": "Install"
     },
     "scopes": [
      "https://www.googleapis.com/auth/androidenterprise"
     ]
    },
    "list": {
     "id": "androidenterprise.installs.list",
     "path": "enterprises/{enterpriseId}/users/{userId}/devices/{deviceId}/installs",
     "httpMethod": "GET",
     "description": "Retrieves the details of all apps installed on the specified device.",
     "parameters": {
      "deviceId": {
       "type": "string",
       "description": "The Android ID of the device.",
       "required": true,
       "location": "path"
      },
      "enterpriseId": {
       "type": "string",
       "description": "The ID of the enterprise.",
       "required": true,
       "location": "path"
      },
      "userId": {
       "type": "string",
       "description": "The ID of the user.",
       "required": true,
       "location": "path"
      }
     },
     "parameterOrder": [
      "enterpriseId",
      "userId",
      "deviceId"
     ],
     "response": {
      "$ref": "InstallsListResponse"
     },
     "scopes": [
      "https://www.googleapis.com/auth/androidenterprise"
     ]
    },
    "patch": {
     "id": "androidenterprise.installs.patch",
     "path": "enterprises/{enterpriseId}/users/{userId}/devices/{deviceId}/installs/{installId}",
     "httpMethod": "PATCH",
     "description": "Requests to install the latest version of an app to a device. If the app is already installed, then it is updated to the latest version if necessary. This method supports patch semantics.",
     "parameters": {
      "deviceId": {
       "type": "string",
       "description": "The Android ID of the device.",
       "required": true,
       "location": "path"
      },
      "enterpriseId": {
       "type": "string",
       "description": "The ID of the enterprise.",
       "required": true,
       "location": "path"
      },
      "installId": {
       "type": "string",
       "description": "The ID of the product represented by the install, e.g. \"app:com.google.android.gm\".",
       "required": true,
       "location": "path"
      },
      "userId": {
       "type": "string",
       "description": "The ID of the user.",
       "required": true,
       "location": "path"
      }
     },
     "parameterOrder": [
      "enterpriseId",
      "userId",
      "deviceId",
      "installId"
     ],
     "request": {
      "$ref": "Install"
     },
     "response": {
      "$ref": "Install"
     },
     "scopes": [
      "https://www.googleapis.com/auth/androidenterprise"
     ]
    },
    "update": {
     "id": "androidenterprise.installs.update",
     "path": "enterprises/{enterpriseId}/users/{userId}/devices/{deviceId}/installs/{installId}",
     "httpMethod": "PUT",
     "description": "Requests to install the latest version of an app to a device. If the app is already installed, then it is updated to the latest version if necessary.",
     "parameters": {
      "deviceId": {
       "type": "string",
       "description": "The Android ID of the device.",
       "required": true,
       "location": "path"
      },
      "enterpriseId": {
       "type": "string",
       "description": "The ID of the enterprise.",
       "required": true,
       "location": "path"
      },
      "installId": {
       "type": "string",
       "description": "The ID of the product represented by the install, e.g. \"app:com.google.android.gm\".",
       "required": true,
       "location": "path"
      },
      "userId": {
       "type": "string",
       "description": "The ID of the user.",
       "required": true,
       "location": "path"
      }
     },
     "parameterOrder": [
      "enterpriseId",
      "userId",
      "deviceId",
      "installId"
     ],
     "request": {
      "$ref": "Install"
     },
     "response": {
      "$ref": "Install"
     },
     "scopes": [
      "https://www.googleapis.com/auth/androidenterprise"
     ]
    }
   }
  },
  "managedconfigurationsfordevice": {
   "methods": {
    "delete": {
     "id": "androidenterprise.managedconfigurationsfordevice.delete",
     "path": "enterprises/{enterpriseId}/users/{userId}/devices/{deviceId}/managedConfigurationsForDevice/{managedConfigurationForDeviceId}",
     "httpMethod": "DELETE",
     "description": "Removes a per-device managed configuration for an app for the specified device.",
     "parameters": {
      "deviceId": {
       "type": "string",
       "description": "The Android ID of the device.",
       "required": true,
       "location": "path"
      },
      "enterpriseId": {
       "type": "string",
       "description": "The ID of the enterprise.",
       "required": true,
       "location": "path"
      },
      "managedConfigurationForDeviceId": {
       "type": "string",
       "description": "The ID of the managed configuration (a product ID), e.g. \"app:com.google.android.gm\".",
       "required": true,
       "location": "path"
      },
      "userId": {
       "type": "string",
       "description": "The ID of the user.",
       "required": true,
       "location": "path"
      }
     },
     "parameterOrder": [
      "enterpriseId",
      "userId",
      "deviceId",
      "managedConfigurationForDeviceId"
     ],
     "scopes": [
      "https://www.googleapis.com/auth/androidenterprise"
     ]
    },
    "get": {
     "id": "androidenterprise.managedconfigurationsfordevice.get",
     "path": "enterprises/{enterpriseId}/users/{userId}/devices/{deviceId}/managedConfigurationsForDevice/{managedConfigurationForDeviceId}",
     "httpMethod": "GET",
     "description": "Retrieves details of a per-device managed configuration.",
     "parameters": {
      "deviceId": {
       "type": "string",
       "description": "The Android ID of the device.",
       "required": true,
       "location": "path"
      },
      "enterpriseId": {
       "type": "string",
       "description": "The ID of the enterprise.",
       "required": true,
       "location": "path"
      },
      "managedConfigurationForDeviceId": {
       "type": "string",
       "description": "The ID of the managed configuration (a product ID), e.g. \"app:com.google.android.gm\".",
       "required": true,
       "location": "path"
      },
      "userId": {
       "type": "string",
       "description": "The ID of the user.",
       "required": true,
       "location": "path"
      }
     },
     "parameterOrder": [
      "enterpriseId",
      "userId",
      "deviceId",
      "managedConfigurationForDeviceId"
     ],
     "response": {
      "$ref": "ManagedConfiguration"
     },
     "scopes": [
      "https://www.googleapis.com/auth/androidenterprise"
     ]
    },
    "list": {
     "id": "androidenterprise.managedconfigurationsfordevice.list",
     "path": "enterprises/{enterpriseId}/users/{userId}/devices/{deviceId}/managedConfigurationsForDevice",
     "httpMethod": "GET",
     "description": "Lists all the per-device managed configurations for the specified device. Only the ID is set.",
     "parameters": {
      "deviceId": {
       "type": "string",
       "description": "The Android ID of the device.",
       "required": true,
       "location": "path"
      },
      "enterpriseId": {
       "type": "string",
       "description": "The ID of the enterprise.",
       "required": true,
       "location": "path"
      },
      "userId": {
       "type": "string",
       "description": "The ID of the user.",
       "required": true,
       "location": "path"
      }
     },
     "parameterOrder": [
      "enterpriseId",
      "userId",
      "deviceId"
     ],
     "response": {
      "$ref": "ManagedConfigurationsForDeviceListResponse"
     },
     "scopes": [
      "https://www.googleapis.com/auth/androidenterprise"
     ]
    },
    "patch": {
     "id": "androidenterprise.managedconfigurationsfordevice.patch",
     "path": "enterprises/{enterpriseId}/users/{userId}/devices/{deviceId}/managedConfigurationsForDevice/{managedConfigurationForDeviceId}",
     "httpMethod": "PATCH",
     "description": "Adds or updates a per-device managed configuration for an app for the specified device. This method supports patch semantics.",
     "parameters": {
      "deviceId": {
       "type": "string",
       "description": "The Android ID of the device.",
       "required": true,
       "location": "path"
      },
      "enterpriseId": {
       "type": "string",
       "description": "The ID of the enterprise.",
       "required": true,
       "location": "path"
      },
      "managedConfigurationForDeviceId": {
       "type": "string",
       "description": "The ID of the managed configuration (a product ID), e.g. \"app:com.google.android.gm\".",
       "required": true,
       "location": "path"
      },
      "userId": {
       "type": "string",
       "description": "The ID of the user.",
       "required": true,
       "location": "path"
      }
     },
     "parameterOrder": [
      "enterpriseId",
      "userId",
      "deviceId",
      "managedConfigurationForDeviceId"
     ],
     "request": {
      "$ref": "ManagedConfiguration"
     },
     "response": {
      "$ref": "ManagedConfiguration"
     },
     "scopes": [
      "https://www.googleapis.com/auth/androidenterprise"
     ]
    },
    "update": {
     "id": "androidenterprise.managedconfigurationsfordevice.update",
     "path": "enterprises/{enterpriseId}/users/{userId}/devices/{deviceId}/managedConfigurationsForDevice/{managedConfigurationForDeviceId}",
     "httpMethod": "PUT",
     "description": "Adds or updates a per-device managed configuration for an app for the specified device.",
     "parameters": {
      "deviceId": {
       "type": "string",
       "description": "The Android ID of the device.",
       "required": true,
       "location": "path"
      },
      "enterpriseId": {
       "type": "string",
       "description": "The ID of the enterprise.",
       "required": true,
       "location": "path"
      },
      "managedConfigurationForDeviceId": {
       "type": "string",
       "description": "The ID of the managed configuration (a product ID), e.g. \"app:com.google.android.gm\".",
       "required": true,
       "location": "path"
      },
      "userId": {
       "type": "string",
       "description": "The ID of the user.",
       "required": true,
       "location": "path"
      }
     },
     "parameterOrder": [
      "enterpriseId",
      "userId",
      "deviceId",
      "managedConfigurationForDeviceId"
     ],
     "request": {
      "$ref": "ManagedConfiguration"
     },
     "response": {
      "$ref": "ManagedConfiguration"
     },
     "scopes": [
      "https://www.googleapis.com/auth/androidenterprise"
     ]
    }
   }
  },
  "managedconfigurationsforuser": {
   "methods": {
    "delete": {
     "id": "androidenterprise.managedconfigurationsforuser.delete",
     "path": "enterprises/{enterpriseId}/users/{userId}/managedConfigurationsForUser/{managedConfigurationForUserId}",
     "httpMethod": "DELETE",
     "description": "Removes a per-user managed configuration for an app for the specified user.",
     "parameters": {
      "enterpriseId": {
       "type": "string",
       "description": "The ID of the enterprise.",
       "required": true,
       "location": "path"
      },
      "managedConfigurationForUserId": {
       "type": "string",
       "description": "The ID of the managed configuration (a product ID), e.g. \"app:com.google.android.gm\".",
       "required": true,
       "location": "path"
      },
      "userId": {
       "type": "string",
       "description": "The ID of the user.",
       "required": true,
       "location": "path"
      }
     },
     "parameterOrder": [
      "enterpriseId",
      "userId",
      "managedConfigurationForUserId"
     ],
     "scopes": [
      "https://www.googleapis.com/auth/androidenterprise"
     ]
    },
    "get": {
     "id": "androidenterprise.managedconfigurationsforuser.get",
     "path": "enterprises/{enterpriseId}/users/{userId}/managedConfigurationsForUser/{managedConfigurationForUserId}",
     "httpMethod": "GET",
     "description": "Retrieves details of a per-user managed configuration for an app for the specified user.",
     "parameters": {
      "enterpriseId": {
       "type": "string",
       "description": "The ID of the enterprise.",
       "required": true,
       "location": "path"
      },
      "managedConfigurationForUserId": {
       "type": "string",
       "description": "The ID of the managed configuration (a product ID), e.g. \"app:com.google.android.gm\".",
       "required": true,
       "location": "path"
      },
      "userId": {
       "type": "string",
       "description": "The ID of the user.",
       "required": true,
       "location": "path"
      }
     },
     "parameterOrder": [
      "enterpriseId",
      "userId",
      "managedConfigurationForUserId"
     ],
     "response": {
      "$ref": "ManagedConfiguration"
     },
     "scopes": [
      "https://www.googleapis.com/auth/androidenterprise"
     ]
    },
    "list": {
     "id": "androidenterprise.managedconfigurationsforuser.list",
     "path": "enterprises/{enterpriseId}/users/{userId}/managedConfigurationsForUser",
     "httpMethod": "GET",
     "description": "Lists all the per-user managed configurations for the specified user. Only the ID is set.",
     "parameters": {
      "enterpriseId": {
       "type": "string",
       "description": "The ID of the enterprise.",
       "required": true,
       "location": "path"
      },
      "userId": {
       "type": "string",
       "description": "The ID of the user.",
       "required": true,
       "location": "path"
      }
     },
     "parameterOrder": [
      "enterpriseId",
      "userId"
     ],
     "response": {
      "$ref": "ManagedConfigurationsForUserListResponse"
     },
     "scopes": [
      "https://www.googleapis.com/auth/androidenterprise"
     ]
    },
    "patch": {
     "id": "androidenterprise.managedconfigurationsforuser.patch",
     "path": "enterprises/{enterpriseId}/users/{userId}/managedConfigurationsForUser/{managedConfigurationForUserId}",
     "httpMethod": "PATCH",
     "description": "Adds or updates a per-user managed configuration for an app for the specified user. This method supports patch semantics.",
     "parameters": {
      "enterpriseId": {
       "type": "string",
       "description": "The ID of the enterprise.",
       "required": true,
       "location": "path"
      },
      "managedConfigurationForUserId": {
       "type": "string",
       "description": "The ID of the managed configuration (a product ID), e.g. \"app:com.google.android.gm\".",
       "required": true,
       "location": "path"
      },
      "userId": {
       "type": "string",
       "description": "The ID of the user.",
       "required": true,
       "location": "path"
      }
     },
     "parameterOrder": [
      "enterpriseId",
      "userId",
      "managedConfigurationForUserId"
     ],
     "request": {
      "$ref": "ManagedConfiguration"
     },
     "response": {
      "$ref": "ManagedConfiguration"
     },
     "scopes": [
      "https://www.googleapis.com/auth/androidenterprise"
     ]
    },
    "update": {
     "id": "androidenterprise.managedconfigurationsforuser.update",
     "path": "enterprises/{enterpriseId}/users/{userId}/managedConfigurationsForUser/{managedConfigurationForUserId}",
     "httpMethod": "PUT",
     "description": "Adds or updates a per-user managed configuration for an app for the specified user.",
     "parameters": {
      "enterpriseId": {
       "type": "string",
       "description": "The ID of the enterprise.",
       "required": true,
       "location": "path"
      },
      "managedConfigurationForUserId": {
       "type": "string",
       "description": "The ID of the managed configuration (a product ID), e.g. \"app:com.google.android.gm\".",
       "required": true,
       "location": "path"
      },
      "userId": {
       "type": "string",
       "description": "The ID of the user.",
       "required": true,
       "location": "path"
      }
     },
     "parameterOrder": [
      "enterpriseId",
      "userId",
      "managedConfigurationForUserId"
     ],
     "request": {
      "$ref": "ManagedConfiguration"
     },
     "response": {
      "$ref": "ManagedConfiguration"
     },
     "scopes": [
      "https://www.googleapis.com/auth/androidenterprise"
     ]
    }
   }
  },
  "permissions": {
   "methods": {
    "get": {
     "id": "androidenterprise.permissions.get",
     "path": "permissions/{permissionId}",
     "httpMethod": "GET",
     "description": "Retrieves details of an Android app permission for display to an enterprise admin.",
     "parameters": {
      "language": {
       "type": "string",
       "description": "The BCP47 tag for the user's preferred language (e.g. \"en-US\", \"de\")",
       "location": "query"
      },
      "permissionId": {
       "type": "string",
       "description": "The ID of the permission.",
       "required": true,
       "location": "path"
      }
     },
     "parameterOrder": [
      "permissionId"
     ],
     "response": {
      "$ref": "Permission"
     },
     "scopes": [
      "https://www.googleapis.com/auth/androidenterprise"
     ]
    }
   }
  },
  "products": {
   "methods": {
    "approve": {
     "id": "androidenterprise.products.approve",
     "path": "enterprises/{enterpriseId}/products/{productId}/approve",
     "httpMethod": "POST",
     "description": "Approves the specified product and the relevant app permissions, if any. The maximum number of products that you can approve per enterprise customer is 1,000.\n\nTo learn how to use managed Google Play to design and create a store layout to display approved products to your users, see Store Layout Design.",
     "parameters": {
      "enterpriseId": {
       "type": "string",
       "description": "The ID of the enterprise.",
       "required": true,
       "location": "path"
      },
      "productId": {
       "type": "string",
       "description": "The ID of the product.",
       "required": true,
       "location": "path"
      }
     },
     "parameterOrder": [
      "enterpriseId",
      "productId"
     ],
     "request": {
      "$ref": "ProductsApproveRequest"
     },
     "scopes": [
      "https://www.googleapis.com/auth/androidenterprise"
     ]
    },
    "generateApprovalUrl": {
     "id": "androidenterprise.products.generateApprovalUrl",
     "path": "enterprises/{enterpriseId}/products/{productId}/generateApprovalUrl",
     "httpMethod": "POST",
     "description": "Generates a URL that can be rendered in an iframe to display the permissions (if any) of a product. An enterprise admin must view these permissions and accept them on behalf of their organization in order to approve that product.\n\nAdmins should accept the displayed permissions by interacting with a separate UI element in the EMM console, which in turn should trigger the use of this URL as the approvalUrlInfo.approvalUrl property in a Products.approve call to approve the product. This URL can only be used to display permissions for up to 1 day.",
     "parameters": {
      "enterpriseId": {
       "type": "string",
       "description": "The ID of the enterprise.",
       "required": true,
       "location": "path"
      },
      "languageCode": {
       "type": "string",
       "description": "The BCP 47 language code used for permission names and descriptions in the returned iframe, for instance \"en-US\".",
       "location": "query"
      },
      "productId": {
       "type": "string",
       "description": "The ID of the product.",
       "required": true,
       "location": "path"
      }
     },
     "parameterOrder": [
      "enterpriseId",
      "productId"
     ],
     "response": {
      "$ref": "ProductsGenerateApprovalUrlResponse"
     },
     "scopes": [
      "https://www.googleapis.com/auth/androidenterprise"
     ]
    },
    "get": {
     "id": "androidenterprise.products.get",
     "path": "enterprises/{enterpriseId}/products/{productId}",
     "httpMethod": "GET",
     "description": "Retrieves details of a product for display to an enterprise admin.",
     "parameters": {
      "enterpriseId": {
       "type": "string",
       "description": "The ID of the enterprise.",
       "required": true,
       "location": "path"
      },
      "language": {
       "type": "string",
       "description": "The BCP47 tag for the user's preferred language (e.g. \"en-US\", \"de\").",
       "location": "query"
      },
      "productId": {
       "type": "string",
       "description": "The ID of the product, e.g. \"app:com.google.android.gm\".",
       "required": true,
       "location": "path"
      }
     },
     "parameterOrder": [
      "enterpriseId",
      "productId"
     ],
     "response": {
      "$ref": "Product"
     },
     "scopes": [
      "https://www.googleapis.com/auth/androidenterprise"
     ]
    },
    "getAppRestrictionsSchema": {
     "id": "androidenterprise.products.getAppRestrictionsSchema",
     "path": "enterprises/{enterpriseId}/products/{productId}/appRestrictionsSchema",
     "httpMethod": "GET",
     "description": "Retrieves the schema that defines the configurable properties for this product. All products have a schema, but this schema may be empty if no managed configurations have been defined. This schema can be used to populate a UI that allows an admin to configure the product. To apply a managed configuration based on the schema obtained using this API, see Managed Configurations through Play.",
     "parameters": {
      "enterpriseId": {
       "type": "string",
       "description": "The ID of the enterprise.",
       "required": true,
       "location": "path"
      },
      "language": {
       "type": "string",
       "description": "The BCP47 tag for the user's preferred language (e.g. \"en-US\", \"de\").",
       "location": "query"
      },
      "productId": {
       "type": "string",
       "description": "The ID of the product.",
       "required": true,
       "location": "path"
      }
     },
     "parameterOrder": [
      "enterpriseId",
      "productId"
     ],
     "response": {
      "$ref": "AppRestrictionsSchema"
     },
     "scopes": [
      "https://www.googleapis.com/auth/androidenterprise"
     ]
    },
    "getPermissions": {
     "id": "androidenterprise.products.getPermissions",
     "path": "enterprises/{enterpriseId}/products/{productId}/permissions",
     "httpMethod": "GET",
     "description": "Retrieves the Android app permissions required by this app.",
     "parameters": {
      "enterpriseId": {
       "type": "string",
       "description": "The ID of the enterprise.",
       "required": true,
       "location": "path"
      },
      "productId": {
       "type": "string",
       "description": "The ID of the product.",
       "required": true,
       "location": "path"
      }
     },
     "parameterOrder": [
      "enterpriseId",
      "productId"
     ],
     "response": {
      "$ref": "ProductPermissions"
     },
     "scopes": [
      "https://www.googleapis.com/auth/androidenterprise"
     ]
    },
    "list": {
     "id": "androidenterprise.products.list",
     "path": "enterprises/{enterpriseId}/products",
     "httpMethod": "GET",
     "description": "Finds approved products that match a query, or all approved products if there is no query.",
     "parameters": {
      "approved": {
       "type": "boolean",
       "description": "Specifies whether to search among all products (false) or among only products that have been approved (true). Only \"true\" is supported, and should be specified.",
       "location": "query"
      },
      "enterpriseId": {
       "type": "string",
       "description": "The ID of the enterprise.",
       "required": true,
       "location": "path"
      },
      "language": {
       "type": "string",
       "description": "The BCP47 tag for the user's preferred language (e.g. \"en-US\", \"de\"). Results are returned in the language best matching the preferred language.",
       "location": "query"
      },
      "maxResults": {
       "type": "integer",
       "description": "Specifies the maximum number of products that can be returned per request. If not specified, uses a default value of 100, which is also the maximum retrievable within a single response.",
       "format": "uint32",
       "location": "query"
      },
      "query": {
       "type": "string",
       "description": "The search query as typed in the Google Play store search box. If omitted, all approved apps will be returned (using the pagination parameters), including apps that are not available in the store (e.g. unpublished apps).",
       "location": "query"
      },
      "token": {
       "type": "string",
       "description": "A pagination token is contained in a request''s response when there are more products. The token can be used in a subsequent request to obtain more products, and so forth. This parameter cannot be used in the initial request.",
       "location": "query"
      }
     },
     "parameterOrder": [
      "enterpriseId"
     ],
     "response": {
      "$ref": "ProductsListResponse"
     },
     "scopes": [
      "https://www.googleapis.com/auth/androidenterprise"
     ]
    },
    "unapprove": {
     "id": "androidenterprise.products.unapprove",
     "path": "enterprises/{enterpriseId}/products/{productId}/unapprove",
     "httpMethod": "POST",
     "description": "Unapproves the specified product (and the relevant app permissions, if any)",
     "parameters": {
      "enterpriseId": {
       "type": "string",
       "description": "The ID of the enterprise.",
       "required": true,
       "location": "path"
      },
      "productId": {
       "type": "string",
       "description": "The ID of the product.",
       "required": true,
       "location": "path"
      }
     },
     "parameterOrder": [
      "enterpriseId",
      "productId"
     ],
     "scopes": [
      "https://www.googleapis.com/auth/androidenterprise"
     ]
    }
   }
  },
  "serviceaccountkeys": {
   "methods": {
    "delete": {
     "id": "androidenterprise.serviceaccountkeys.delete",
     "path": "enterprises/{enterpriseId}/serviceAccountKeys/{keyId}",
     "httpMethod": "DELETE",
     "description": "Removes and invalidates the specified credentials for the service account associated with this enterprise. The calling service account must have been retrieved by calling Enterprises.GetServiceAccount and must have been set as the enterprise service account by calling Enterprises.SetAccount.",
     "parameters": {
      "enterpriseId": {
       "type": "string",
       "description": "The ID of the enterprise.",
       "required": true,
       "location": "path"
      },
      "keyId": {
       "type": "string",
       "description": "The ID of the key.",
       "required": true,
       "location": "path"
      }
     },
     "parameterOrder": [
      "enterpriseId",
      "keyId"
     ],
     "scopes": [
      "https://www.googleapis.com/auth/androidenterprise"
     ]
    },
    "insert": {
     "id": "androidenterprise.serviceaccountkeys.insert",
     "path": "enterprises/{enterpriseId}/serviceAccountKeys",
     "httpMethod": "POST",
     "description": "Generates new credentials for the service account associated with this enterprise. The calling service account must have been retrieved by calling Enterprises.GetServiceAccount and must have been set as the enterprise service account by calling Enterprises.SetAccount.\n\nOnly the type of the key should be populated in the resource to be inserted.",
     "parameters": {
      "enterpriseId": {
       "type": "string",
       "description": "The ID of the enterprise.",
       "required": true,
       "location": "path"
      }
     },
     "parameterOrder": [
      "enterpriseId"
     ],
     "request": {
      "$ref": "ServiceAccountKey"
     },
     "response": {
      "$ref": "ServiceAccountKey"
     },
     "scopes": [
      "https://www.googleapis.com/auth/androidenterprise"
     ]
    },
    "list": {
     "id": "androidenterprise.serviceaccountkeys.list",
     "path": "enterprises/{enterpriseId}/serviceAccountKeys",
     "httpMethod": "GET",
     "description": "Lists all active credentials for the service account associated with this enterprise. Only the ID and key type are returned. The calling service account must have been retrieved by calling Enterprises.GetServiceAccount and must have been set as the enterprise service account by calling Enterprises.SetAccount.",
     "parameters": {
      "enterpriseId": {
       "type": "string",
       "description": "The ID of the enterprise.",
       "required": true,
       "location": "path"
      }
     },
     "parameterOrder": [
      "enterpriseId"
     ],
     "response": {
      "$ref": "ServiceAccountKeysListResponse"
     },
     "scopes": [
      "https://www.googleapis.com/auth/androidenterprise"
     ]
    }
   }
  },
  "storelayoutclusters": {
   "methods": {
    "delete": {
     "id": "androidenterprise.storelayoutclusters.delete",
     "path": "enterprises/{enterpriseId}/storeLayout/pages/{pageId}/clusters/{clusterId}",
     "httpMethod": "DELETE",
     "description": "Deletes a cluster.",
     "parameters": {
      "clusterId": {
       "type": "string",
       "description": "The ID of the cluster.",
       "required": true,
       "location": "path"
      },
      "enterpriseId": {
       "type": "string",
       "description": "The ID of the enterprise.",
       "required": true,
       "location": "path"
      },
      "pageId": {
       "type": "string",
       "description": "The ID of the page.",
       "required": true,
       "location": "path"
      }
     },
     "parameterOrder": [
      "enterpriseId",
      "pageId",
      "clusterId"
     ],
     "scopes": [
      "https://www.googleapis.com/auth/androidenterprise"
     ]
    },
    "get": {
     "id": "androidenterprise.storelayoutclusters.get",
     "path": "enterprises/{enterpriseId}/storeLayout/pages/{pageId}/clusters/{clusterId}",
     "httpMethod": "GET",
     "description": "Retrieves details of a cluster.",
     "parameters": {
      "clusterId": {
       "type": "string",
       "description": "The ID of the cluster.",
       "required": true,
       "location": "path"
      },
      "enterpriseId": {
       "type": "string",
       "description": "The ID of the enterprise.",
       "required": true,
       "location": "path"
      },
      "pageId": {
       "type": "string",
       "description": "The ID of the page.",
       "required": true,
       "location": "path"
      }
     },
     "parameterOrder": [
      "enterpriseId",
      "pageId",
      "clusterId"
     ],
     "response": {
      "$ref": "StoreCluster"
     },
     "scopes": [
      "https://www.googleapis.com/auth/androidenterprise"
     ]
    },
    "insert": {
     "id": "androidenterprise.storelayoutclusters.insert",
     "path": "enterprises/{enterpriseId}/storeLayout/pages/{pageId}/clusters",
     "httpMethod": "POST",
     "description": "Inserts a new cluster in a page.",
     "parameters": {
      "enterpriseId": {
       "type": "string",
       "description": "The ID of the enterprise.",
       "required": true,
       "location": "path"
      },
      "pageId": {
       "type": "string",
       "description": "The ID of the page.",
       "required": true,
       "location": "path"
      }
     },
     "parameterOrder": [
      "enterpriseId",
      "pageId"
     ],
     "request": {
      "$ref": "StoreCluster"
     },
     "response": {
      "$ref": "StoreCluster"
     },
     "scopes": [
      "https://www.googleapis.com/auth/androidenterprise"
     ]
    },
    "list": {
     "id": "androidenterprise.storelayoutclusters.list",
     "path": "enterprises/{enterpriseId}/storeLayout/pages/{pageId}/clusters",
     "httpMethod": "GET",
     "description": "Retrieves the details of all clusters on the specified page.",
     "parameters": {
      "enterpriseId": {
       "type": "string",
       "description": "The ID of the enterprise.",
       "required": true,
       "location": "path"
      },
      "pageId": {
       "type": "string",
       "description": "The ID of the page.",
       "required": true,
       "location": "path"
      }
     },
     "parameterOrder": [
      "enterpriseId",
      "pageId"
     ],
     "response": {
      "$ref": "StoreLayoutClustersListResponse"
     },
     "scopes": [
      "https://www.googleapis.com/auth/androidenterprise"
     ]
    },
    "patch": {
     "id": "androidenterprise.storelayoutclusters.patch",
     "path": "enterprises/{enterpriseId}/storeLayout/pages/{pageId}/clusters/{clusterId}",
     "httpMethod": "PATCH",
     "description": "Updates a cluster. This method supports patch semantics.",
     "parameters": {
      "clusterId": {
       "type": "string",
       "description": "The ID of the cluster.",
       "required": true,
       "location": "path"
      },
      "enterpriseId": {
       "type": "string",
       "description": "The ID of the enterprise.",
       "required": true,
       "location": "path"
      },
      "pageId": {
       "type": "string",
       "description": "The ID of the page.",
       "required": true,
       "location": "path"
      }
     },
     "parameterOrder": [
      "enterpriseId",
      "pageId",
      "clusterId"
     ],
     "request": {
      "$ref": "StoreCluster"
     },
     "response": {
      "$ref": "StoreCluster"
     },
     "scopes": [
      "https://www.googleapis.com/auth/androidenterprise"
     ]
    },
    "update": {
     "id": "androidenterprise.storelayoutclusters.update",
     "path": "enterprises/{enterpriseId}/storeLayout/pages/{pageId}/clusters/{clusterId}",
     "httpMethod": "PUT",
     "description": "Updates a cluster.",
     "parameters": {
      "clusterId": {
       "type": "string",
       "description": "The ID of the cluster.",
       "required": true,
       "location": "path"
      },
      "enterpriseId": {
       "type": "string",
       "description": "The ID of the enterprise.",
       "required": true,
       "location": "path"
      },
      "pageId": {
       "type": "string",
       "description": "The ID of the page.",
       "required": true,
       "location": "path"
      }
     },
     "parameterOrder": [
      "enterpriseId",
      "pageId",
      "clusterId"
     ],
     "request": {
      "$ref": "StoreCluster"
     },
     "response": {
      "$ref": "StoreCluster"
     },
     "scopes": [
      "https://www.googleapis.com/auth/androidenterprise"
     ]
    }
   }
  },
  "storelayoutpages": {
   "methods": {
    "delete": {
     "id": "androidenterprise.storelayoutpages.delete",
     "path": "enterprises/{enterpriseId}/storeLayout/pages/{pageId}",
     "httpMethod": "DELETE",
     "description": "Deletes a store page.",
     "parameters": {
      "enterpriseId": {
       "type": "string",
       "description": "The ID of the enterprise.",
       "required": true,
       "location": "path"
      },
      "pageId": {
       "type": "string",
       "description": "The ID of the page.",
       "required": true,
       "location": "path"
      }
     },
     "parameterOrder": [
      "enterpriseId",
      "pageId"
     ],
     "scopes": [
      "https://www.googleapis.com/auth/androidenterprise"
     ]
    },
    "get": {
     "id": "androidenterprise.storelayoutpages.get",
     "path": "enterprises/{enterpriseId}/storeLayout/pages/{pageId}",
     "httpMethod": "GET",
     "description": "Retrieves details of a store page.",
     "parameters": {
      "enterpriseId": {
       "type": "string",
       "description": "The ID of the enterprise.",
       "required": true,
       "location": "path"
      },
      "pageId": {
       "type": "string",
       "description": "The ID of the page.",
       "required": true,
       "location": "path"
      }
     },
     "parameterOrder": [
      "enterpriseId",
      "pageId"
     ],
     "response": {
      "$ref": "StorePage"
     },
     "scopes": [
      "https://www.googleapis.com/auth/androidenterprise"
     ]
    },
    "insert": {
     "id": "androidenterprise.storelayoutpages.insert",
     "path": "enterprises/{enterpriseId}/storeLayout/pages",
     "httpMethod": "POST",
     "description": "Inserts a new store page.",
     "parameters": {
      "enterpriseId": {
       "type": "string",
       "description": "The ID of the enterprise.",
       "required": true,
       "location": "path"
      }
     },
     "parameterOrder": [
      "enterpriseId"
     ],
     "request": {
      "$ref": "StorePage"
     },
     "response": {
      "$ref": "StorePage"
     },
     "scopes": [
      "https://www.googleapis.com/auth/androidenterprise"
     ]
    },
    "list": {
     "id": "androidenterprise.storelayoutpages.list",
     "path": "enterprises/{enterpriseId}/storeLayout/pages",
     "httpMethod": "GET",
     "description": "Retrieves the details of all pages in the store.",
     "parameters": {
      "enterpriseId": {
       "type": "string",
       "description": "The ID of the enterprise.",
       "required": true,
       "location": "path"
      }
     },
     "parameterOrder": [
      "enterpriseId"
     ],
     "response": {
      "$ref": "StoreLayoutPagesListResponse"
     },
     "scopes": [
      "https://www.googleapis.com/auth/androidenterprise"
     ]
    },
    "patch": {
     "id": "androidenterprise.storelayoutpages.patch",
     "path": "enterprises/{enterpriseId}/storeLayout/pages/{pageId}",
     "httpMethod": "PATCH",
     "description": "Updates the content of a store page. This method supports patch semantics.",
     "parameters": {
      "enterpriseId": {
       "type": "string",
       "description": "The ID of the enterprise.",
       "required": true,
       "location": "path"
      },
      "pageId": {
       "type": "string",
       "description": "The ID of the page.",
       "required": true,
       "location": "path"
      }
     },
     "parameterOrder": [
      "enterpriseId",
      "pageId"
     ],
     "request": {
      "$ref": "StorePage"
     },
     "response": {
      "$ref": "StorePage"
     },
     "scopes": [
      "https://www.googleapis.com/auth/androidenterprise"
     ]
    },
    "update": {
     "id": "androidenterprise.storelayoutpages.update",
     "path": "enterprises/{enterpriseId}/storeLayout/pages/{pageId}",
     "httpMethod": "PUT",
     "description": "Updates the content of a store page.",
     "parameters": {
      "enterpriseId": {
       "type": "string",
       "description": "The ID of the enterprise.",
       "required": true,
       "location": "path"
      },
      "pageId": {
       "type": "string",
       "description": "The ID of the page.",
       "required": true,
       "location": "path"
      }
     },
     "parameterOrder": [
      "enterpriseId",
      "pageId"
     ],
     "request": {
      "$ref": "StorePage"
     },
     "response": {
      "$ref": "StorePage"
     },
     "scopes": [
      "https://www.googleapis.com/auth/androidenterprise"
     ]
    }
   }
  },
  "users": {
   "methods": {
    "delete": {
     "id": "androidenterprise.users.delete",
     "path": "enterprises/{enterpriseId}/users/{userId}",
     "httpMethod": "DELETE",
     "description": "Deleted an EMM-managed user.",
     "parameters": {
      "enterpriseId": {
       "type": "string",
       "description": "The ID of the enterprise.",
       "required": true,
       "location": "path"
      },
      "userId": {
       "type": "string",
       "description": "The ID of the user.",
       "required": true,
       "location": "path"
      }
     },
     "parameterOrder": [
      "enterpriseId",
      "userId"
     ],
     "scopes": [
      "https://www.googleapis.com/auth/androidenterprise"
     ]
    },
    "generateAuthenticationToken": {
     "id": "androidenterprise.users.generateAuthenticationToken",
     "path": "enterprises/{enterpriseId}/users/{userId}/authenticationToken",
     "httpMethod": "POST",
     "description": "Generates an authentication token which the device policy client can use to provision the given EMM-managed user account on a device. The generated token is single-use and expires after a few minutes.\n\nThis call only works with EMM-managed accounts.",
     "parameters": {
      "enterpriseId": {
       "type": "string",
       "description": "The ID of the enterprise.",
       "required": true,
       "location": "path"
      },
      "userId": {
       "type": "string",
       "description": "The ID of the user.",
       "required": true,
       "location": "path"
      }
     },
     "parameterOrder": [
      "enterpriseId",
      "userId"
     ],
     "response": {
      "$ref": "AuthenticationToken"
     },
     "scopes": [
      "https://www.googleapis.com/auth/androidenterprise"
     ]
    },
    "generateToken": {
     "id": "androidenterprise.users.generateToken",
     "path": "enterprises/{enterpriseId}/users/{userId}/token",
     "httpMethod": "POST",
     "description": "Generates a token (activation code) to allow this user to configure their managed account in the Android Setup Wizard. Revokes any previously generated token.\n\nThis call only works with Google managed accounts.",
     "parameters": {
      "enterpriseId": {
       "type": "string",
       "description": "The ID of the enterprise.",
       "required": true,
       "location": "path"
      },
      "userId": {
       "type": "string",
       "description": "The ID of the user.",
       "required": true,
       "location": "path"
      }
     },
     "parameterOrder": [
      "enterpriseId",
      "userId"
     ],
     "response": {
      "$ref": "UserToken"
     },
     "scopes": [
      "https://www.googleapis.com/auth/androidenterprise"
     ]
    },
    "get": {
     "id": "androidenterprise.users.get",
     "path": "enterprises/{enterpriseId}/users/{userId}",
     "httpMethod": "GET",
     "description": "Retrieves a user's details.",
     "parameters": {
      "enterpriseId": {
       "type": "string",
       "description": "The ID of the enterprise.",
       "required": true,
       "location": "path"
      },
      "userId": {
       "type": "string",
       "description": "The ID of the user.",
       "required": true,
       "location": "path"
      }
     },
     "parameterOrder": [
      "enterpriseId",
      "userId"
     ],
     "response": {
      "$ref": "User"
     },
     "scopes": [
      "https://www.googleapis.com/auth/androidenterprise"
     ]
    },
    "getAvailableProductSet": {
     "id": "androidenterprise.users.getAvailableProductSet",
     "path": "enterprises/{enterpriseId}/users/{userId}/availableProductSet",
     "httpMethod": "GET",
     "description": "Retrieves the set of products a user is entitled to access.",
     "parameters": {
      "enterpriseId": {
       "type": "string",
       "description": "The ID of the enterprise.",
       "required": true,
       "location": "path"
      },
      "userId": {
       "type": "string",
       "description": "The ID of the user.",
       "required": true,
       "location": "path"
      }
     },
     "parameterOrder": [
      "enterpriseId",
      "userId"
     ],
     "response": {
      "$ref": "ProductSet"
     },
     "scopes": [
      "https://www.googleapis.com/auth/androidenterprise"
     ]
    },
    "insert": {
     "id": "androidenterprise.users.insert",
     "path": "enterprises/{enterpriseId}/users",
     "httpMethod": "POST",
     "description": "Creates a new EMM-managed user.\n\nThe Users resource passed in the body of the request should include an accountIdentifier and an accountType.\nIf a corresponding user already exists with the same account identifier, the user will be updated with the resource. In this case only the displayName field can be changed.",
     "parameters": {
      "enterpriseId": {
       "type": "string",
       "description": "The ID of the enterprise.",
       "required": true,
       "location": "path"
      }
     },
     "parameterOrder": [
      "enterpriseId"
     ],
     "request": {
      "$ref": "User"
     },
     "response": {
      "$ref": "User"
     },
     "scopes": [
      "https://www.googleapis.com/auth/androidenterprise"
     ]
    },
    "list": {
     "id": "androidenterprise.users.list",
     "path": "enterprises/{enterpriseId}/users",
     "httpMethod": "GET",
     "description": "Looks up a user by primary email address. This is only supported for Google-managed users. Lookup of the id is not needed for EMM-managed users because the id is already returned in the result of the Users.insert call.",
     "parameters": {
      "email": {
       "type": "string",
       "description": "The exact primary email address of the user to look up.",
       "required": true,
       "location": "query"
      },
      "enterpriseId": {
       "type": "string",
       "description": "The ID of the enterprise.",
       "required": true,
       "location": "path"
      }
     },
     "parameterOrder": [
      "enterpriseId",
      "email"
     ],
     "response": {
      "$ref": "UsersListResponse"
     },
     "scopes": [
      "https://www.googleapis.com/auth/androidenterprise"
     ]
    },
    "patch": {
     "id": "androidenterprise.users.patch",
     "path": "enterprises/{enterpriseId}/users/{userId}",
     "httpMethod": "PATCH",
     "description": "Updates the details of an EMM-managed user.\n\nCan be used with EMM-managed users only (not Google managed users). Pass the new details in the Users resource in the request body. Only the displayName field can be changed. Other fields must either be unset or have the currently active value. This method supports patch semantics.",
     "parameters": {
      "enterpriseId": {
       "type": "string",
       "description": "The ID of the enterprise.",
       "required": true,
       "location": "path"
      },
      "userId": {
       "type": "string",
       "description": "The ID of the user.",
       "required": true,
       "location": "path"
      }
     },
     "parameterOrder": [
      "enterpriseId",
      "userId"
     ],
     "request": {
      "$ref": "User"
     },
     "response": {
      "$ref": "User"
     },
     "scopes": [
      "https://www.googleapis.com/auth/androidenterprise"
     ]
    },
    "revokeToken": {
     "id": "androidenterprise.users.revokeToken",
     "path": "enterprises/{enterpriseId}/users/{userId}/token",
     "httpMethod": "DELETE",
     "description": "Revokes a previously generated token (activation code) for the user.",
     "parameters": {
      "enterpriseId": {
       "type": "string",
       "description": "The ID of the enterprise.",
       "required": true,
       "location": "path"
      },
      "userId": {
       "type": "string",
       "description": "The ID of the user.",
       "required": true,
       "location": "path"
      }
     },
     "parameterOrder": [
      "enterpriseId",
      "userId"
     ],
     "scopes": [
      "https://www.googleapis.com/auth/androidenterprise"
     ]
    },
    "setAvailableProductSet": {
     "id": "androidenterprise.users.setAvailableProductSet",
     "path": "enterprises/{enterpriseId}/users/{userId}/availableProductSet",
     "httpMethod": "PUT",
     "description": "Modifies the set of products that a user is entitled to access (referred to as whitelisted products). Only products that are approved or products that were previously approved (products with revoked approval) can be whitelisted.",
     "parameters": {
      "enterpriseId": {
       "type": "string",
       "description": "The ID of the enterprise.",
       "required": true,
       "location": "path"
      },
      "userId": {
       "type": "string",
       "description": "The ID of the user.",
       "required": true,
       "location": "path"
      }
     },
     "parameterOrder": [
      "enterpriseId",
      "userId"
     ],
     "request": {
      "$ref": "ProductSet"
     },
     "response": {
      "$ref": "ProductSet"
     },
     "scopes": [
      "https://www.googleapis.com/auth/androidenterprise"
     ]
    },
    "update": {
     "id": "androidenterprise.users.update",
     "path": "enterprises/{enterpriseId}/users/{userId}",
     "httpMethod": "PUT",
     "description": "Updates the details of an EMM-managed user.\n\nCan be used with EMM-managed users only (not Google managed users). Pass the new details in the Users resource in the request body. Only the displayName field can be changed. Other fields must either be unset or have the currently active value.",
     "parameters": {
      "enterpriseId": {
       "type": "string",
       "description": "The ID of the enterprise.",
       "required": true,
       "location": "path"
      },
      "userId": {
       "type": "string",
       "description": "The ID of the user.",
       "required": true,
       "location": "path"
      }
     },
     "parameterOrder": [
      "enterpriseId",
      "userId"
     ],
     "request": {
      "$ref": "User"
     },
     "response": {
      "$ref": "User"
     },
     "scopes": [
      "https://www.googleapis.com/auth/androidenterprise"
     ]
    }
   }
  }
 }
}<|MERGE_RESOLUTION|>--- conflicted
+++ resolved
@@ -1,20 +1,12 @@
 {
  "kind": "discovery#restDescription",
-<<<<<<< HEAD
- "etag": "\"YWOzh2SDasdU84ArJnpYek-OMdg/7UslSb60TeW6KI2iSku03nsKFWw\"",
-=======
  "etag": "\"YWOzh2SDasdU84ArJnpYek-OMdg/cCbDJDHUHg4QX4ZjCvbXyD2I8Y0\"",
->>>>>>> d5fa6b74
  "discoveryVersion": "v1",
  "id": "androidenterprise:v1",
  "name": "androidenterprise",
  "canonicalName": "Android Enterprise",
  "version": "v1",
-<<<<<<< HEAD
- "revision": "20170929",
-=======
  "revision": "20171020",
->>>>>>> d5fa6b74
  "title": "Google Play EMM API",
  "description": "Manages the deployment of apps to Android for Work users.",
  "ownerDomain": "google.com",
@@ -1099,11 +1091,7 @@
     },
     "productVisibility": {
      "type": "array",
-<<<<<<< HEAD
-     "description": "Other products that are part of the set, in addition to those specified in the productId array. The only difference between this field and the productId array is that it's possible to specify additional information about this product visibility, see ProductVisibility and its fields for more information. Specifying the same product ID both here and in the productId array is not allowed and it will result in an error.",
-=======
      "description": "Additional list of product IDs making up the product set. Unlike the productID array, in this list It's possible to specify which tracks (alpha, beta, production) of a product are visible to the user. See ProductVisibility and its fields for more information. Specifying the same product ID both here and in the productId array is not allowed and it will result in an error.",
->>>>>>> d5fa6b74
      "items": {
       "$ref": "ProductVisibility"
      }
@@ -1131,19 +1119,11 @@
    "properties": {
     "productId": {
      "type": "string",
-<<<<<<< HEAD
-     "description": "The product ID that should be made visible to the user. This is required."
-    },
-    "tracks": {
-     "type": "array",
-     "description": "This allows to only grant visibility to the specified tracks of the app. For example, if an app has a prod version, a beta version and an alpha version and the enterprise has been granted visibility to both the alpha and beta tracks, if tracks is {\"beta\", \"production\"} the user will be able to install the app and they will get the beta version of the app. If there are no app versions in the specified track or if the enterprise wasn't granted visibility for the track, adding the \"alpha\" and \"beta\" values to the list of tracks will have no effect for now; however they will take effect once both conditions are met. Note that the enterprise itself needs to be granted access to the alpha and/or beta tracks, regardless of whether individual users or admins have access to those tracks.\n\nThe allowed sets are: {} (considered equivalent to {\"production\"}) {\"production\"} {\"beta\", \"production\"} {\"alpha\", \"beta\", \"production\"} The order of elements is not relevant. Any other set of tracks will be rejected with an error.",
-=======
      "description": "The product ID to make visible to the user. Required for each item in the productVisibility list."
     },
     "tracks": {
      "type": "array",
      "description": "Grants visibility to the specified track(s) of the product to the user. The track available to the user is based on the following order of preference: alpha, beta, production. For example, if an app has a prod version, a beta version and an alpha version and the enterprise has been granted visibility to both the alpha and beta tracks, if tracks is {\"beta\", \"production\"} the user will be able to install the app and they will get the beta version of the app. If there are no app versions in the specified track adding the \"alpha\" and \"beta\" values to the list of tracks will have no effect. Note that the enterprise requires access to alpha and/or beta tracks before users can be granted visibility to apps in those tracks.\n\nThe allowed sets are: {} (considered equivalent to {\"production\"}) {\"production\"} {\"beta\", \"production\"} {\"alpha\", \"beta\", \"production\"} The order of elements is not relevant. Any other set of tracks will be rejected with an error.",
->>>>>>> d5fa6b74
      "items": {
       "type": "string"
      }
