--- conflicted
+++ resolved
@@ -1,105 +1,4 @@
 {
-<<<<<<< HEAD
-  "version": "v1beta",
-  "baseUrl": "https://appengine.googleapis.com/",
-  "auth": {
-    "oauth2": {
-      "scopes": {
-        "https://www.googleapis.com/auth/cloud-platform.read-only": {
-          "description": "View your data across Google Cloud Platform services"
-        },
-        "https://www.googleapis.com/auth/cloud-platform": {
-          "description": "View and manage your data across Google Cloud Platform services"
-        },
-        "https://www.googleapis.com/auth/appengine.admin": {
-          "description": "View and manage your applications deployed on Google App Engine"
-        }
-      }
-    }
-  },
-  "servicePath": "",
-  "description": "The App Engine Admin API enables developers to provision and manage their App Engine applications.",
-  "kind": "discovery#restDescription",
-  "rootUrl": "https://appengine.googleapis.com/",
-  "basePath": "",
-  "ownerDomain": "google.com",
-  "name": "appengine",
-  "batchPath": "batch",
-  "id": "appengine:v1beta",
-  "documentationLink": "https://cloud.google.com/appengine/docs/admin-api/",
-  "revision": "20170926",
-  "title": "Google App Engine Admin API",
-  "discoveryVersion": "v1",
-  "ownerName": "Google",
-  "resources": {
-    "apps": {
-      "methods": {
-        "repair": {
-          "path": "v1beta/apps/{appsId}:repair",
-          "id": "appengine.apps.repair",
-          "request": {
-            "$ref": "RepairApplicationRequest"
-          },
-          "description": "Recreates the required App Engine features for the specified App Engine application, for example a Cloud Storage bucket or App Engine service account. Use this method if you receive an error message about a missing feature, for example, Error retrieving the App Engine service account.",
-          "httpMethod": "POST",
-          "parameterOrder": [
-            "appsId"
-          ],
-          "response": {
-            "$ref": "Operation"
-          },
-          "scopes": [
-            "https://www.googleapis.com/auth/cloud-platform"
-          ],
-          "parameters": {
-            "appsId": {
-              "description": "Part of `name`. Name of the application to repair. Example: apps/myapp",
-              "type": "string",
-              "required": true,
-              "location": "path"
-            }
-          },
-          "flatPath": "v1beta/apps/{appsId}:repair"
-        },
-        "patch": {
-          "flatPath": "v1beta/apps/{appsId}",
-          "path": "v1beta/apps/{appsId}",
-          "id": "appengine.apps.patch",
-          "description": "Updates the specified Application resource. You can update the following fields:\nauth_domain - Google authentication domain for controlling user access to the application.\ndefault_cookie_expiration - Cookie expiration policy for the application.",
-          "request": {
-            "$ref": "Application"
-          },
-          "httpMethod": "PATCH",
-          "parameterOrder": [
-            "appsId"
-          ],
-          "response": {
-            "$ref": "Operation"
-          },
-          "parameters": {
-            "updateMask": {
-              "format": "google-fieldmask",
-              "description": "Standard field mask for the set of fields to be updated.",
-              "type": "string",
-              "location": "query"
-            },
-            "appsId": {
-              "location": "path",
-              "description": "Part of `name`. Name of the Application resource to update. Example: apps/myapp.",
-              "type": "string",
-              "required": true
-            }
-          },
-          "scopes": [
-            "https://www.googleapis.com/auth/cloud-platform"
-          ]
-        },
-        "get": {
-          "description": "Gets information about an application.",
-          "httpMethod": "GET",
-          "response": {
-            "$ref": "Application"
-=======
   "schemas": {
     "ErrorHandler": {
       "properties": {
@@ -174,7 +73,6 @@
           "description": "Durable messages that persist on every operation poll. @OutputOnly",
           "items": {
             "type": "string"
->>>>>>> d5fa6b74
           },
           "type": "array"
         },
@@ -226,1467 +124,6 @@
             "Application has been disabled by the user.",
             "Application has been disabled by the system."
           ],
-<<<<<<< HEAD
-          "parameters": {
-            "appsId": {
-              "description": "Part of `name`. Name of the Application resource to get. Example: apps/myapp.",
-              "type": "string",
-              "required": true,
-              "location": "path"
-            }
-          },
-          "scopes": [
-            "https://www.googleapis.com/auth/appengine.admin",
-            "https://www.googleapis.com/auth/cloud-platform",
-            "https://www.googleapis.com/auth/cloud-platform.read-only"
-          ],
-          "flatPath": "v1beta/apps/{appsId}",
-          "path": "v1beta/apps/{appsId}",
-          "id": "appengine.apps.get"
-        },
-        "create": {
-          "path": "v1beta/apps",
-          "id": "appengine.apps.create",
-          "description": "Creates an App Engine application for a Google Cloud Platform project. Required fields:\nid - The ID of the target Cloud Platform project.\nlocation - The region (https://cloud.google.com/appengine/docs/locations) where you want the App Engine application located.For more information about App Engine applications, see Managing Projects, Applications, and Billing (https://cloud.google.com/appengine/docs/python/console/).",
-          "request": {
-            "$ref": "Application"
-          },
-          "httpMethod": "POST",
-          "parameterOrder": [],
-          "response": {
-            "$ref": "Operation"
-          },
-          "parameters": {},
-          "scopes": [
-            "https://www.googleapis.com/auth/cloud-platform"
-          ],
-          "flatPath": "v1beta/apps"
-        }
-      },
-      "resources": {
-        "firewall": {
-          "resources": {
-            "ingressRules": {
-              "methods": {
-                "batchUpdate": {
-                  "request": {
-                    "$ref": "BatchUpdateIngressRulesRequest"
-                  },
-                  "description": "Replaces the entire firewall ruleset in one bulk operation. This overrides and replaces the rules of an existing firewall with the new rules.If the final rule does not match traffic with the '*' wildcard IP range, then an \"allow all\" rule is explicitly added to the end of the list.",
-                  "response": {
-                    "$ref": "BatchUpdateIngressRulesResponse"
-                  },
-                  "parameterOrder": [
-                    "appsId"
-                  ],
-                  "httpMethod": "POST",
-                  "scopes": [
-                    "https://www.googleapis.com/auth/cloud-platform"
-                  ],
-                  "parameters": {
-                    "appsId": {
-                      "location": "path",
-                      "description": "Part of `name`. Name of the Firewall collection to set. Example: apps/myapp/firewall/ingressRules.",
-                      "type": "string",
-                      "required": true
-                    }
-                  },
-                  "flatPath": "v1beta/apps/{appsId}/firewall/ingressRules:batchUpdate",
-                  "id": "appengine.apps.firewall.ingressRules.batchUpdate",
-                  "path": "v1beta/apps/{appsId}/firewall/ingressRules:batchUpdate"
-                },
-                "delete": {
-                  "response": {
-                    "$ref": "Empty"
-                  },
-                  "parameterOrder": [
-                    "appsId",
-                    "ingressRulesId"
-                  ],
-                  "httpMethod": "DELETE",
-                  "scopes": [
-                    "https://www.googleapis.com/auth/cloud-platform"
-                  ],
-                  "parameters": {
-                    "appsId": {
-                      "description": "Part of `name`. Name of the Firewall resource to delete. Example: apps/myapp/firewall/ingressRules/100.",
-                      "type": "string",
-                      "required": true,
-                      "location": "path"
-                    },
-                    "ingressRulesId": {
-                      "location": "path",
-                      "description": "Part of `name`. See documentation of `appsId`.",
-                      "type": "string",
-                      "required": true
-                    }
-                  },
-                  "flatPath": "v1beta/apps/{appsId}/firewall/ingressRules/{ingressRulesId}",
-                  "id": "appengine.apps.firewall.ingressRules.delete",
-                  "path": "v1beta/apps/{appsId}/firewall/ingressRules/{ingressRulesId}",
-                  "description": "Deletes the specified firewall rule."
-                },
-                "list": {
-                  "description": "Lists the firewall rules of an application.",
-                  "response": {
-                    "$ref": "ListIngressRulesResponse"
-                  },
-                  "parameterOrder": [
-                    "appsId"
-                  ],
-                  "httpMethod": "GET",
-                  "scopes": [
-                    "https://www.googleapis.com/auth/appengine.admin",
-                    "https://www.googleapis.com/auth/cloud-platform",
-                    "https://www.googleapis.com/auth/cloud-platform.read-only"
-                  ],
-                  "parameters": {
-                    "matchingAddress": {
-                      "description": "A valid IP Address. If set, only rules matching this address will be returned. The first returned rule will be the rule that fires on requests from this IP.",
-                      "type": "string",
-                      "location": "query"
-                    },
-                    "pageToken": {
-                      "location": "query",
-                      "description": "Continuation token for fetching the next page of results.",
-                      "type": "string"
-                    },
-                    "appsId": {
-                      "location": "path",
-                      "description": "Part of `parent`. Name of the Firewall collection to retrieve. Example: apps/myapp/firewall/ingressRules.",
-                      "type": "string",
-                      "required": true
-                    },
-                    "pageSize": {
-                      "format": "int32",
-                      "description": "Maximum results to return per page.",
-                      "type": "integer",
-                      "location": "query"
-                    }
-                  },
-                  "flatPath": "v1beta/apps/{appsId}/firewall/ingressRules",
-                  "id": "appengine.apps.firewall.ingressRules.list",
-                  "path": "v1beta/apps/{appsId}/firewall/ingressRules"
-                },
-                "create": {
-                  "description": "Creates a firewall rule for the application.",
-                  "request": {
-                    "$ref": "FirewallRule"
-                  },
-                  "response": {
-                    "$ref": "FirewallRule"
-                  },
-                  "parameterOrder": [
-                    "appsId"
-                  ],
-                  "httpMethod": "POST",
-                  "parameters": {
-                    "appsId": {
-                      "location": "path",
-                      "description": "Part of `parent`. Name of the parent Firewall collection in which to create a new rule. Example: apps/myapp/firewall/ingressRules.",
-                      "type": "string",
-                      "required": true
-                    }
-                  },
-                  "scopes": [
-                    "https://www.googleapis.com/auth/cloud-platform"
-                  ],
-                  "flatPath": "v1beta/apps/{appsId}/firewall/ingressRules",
-                  "id": "appengine.apps.firewall.ingressRules.create",
-                  "path": "v1beta/apps/{appsId}/firewall/ingressRules"
-                },
-                "get": {
-                  "id": "appengine.apps.firewall.ingressRules.get",
-                  "path": "v1beta/apps/{appsId}/firewall/ingressRules/{ingressRulesId}",
-                  "description": "Gets the specified firewall rule.",
-                  "response": {
-                    "$ref": "FirewallRule"
-                  },
-                  "parameterOrder": [
-                    "appsId",
-                    "ingressRulesId"
-                  ],
-                  "httpMethod": "GET",
-                  "scopes": [
-                    "https://www.googleapis.com/auth/appengine.admin",
-                    "https://www.googleapis.com/auth/cloud-platform",
-                    "https://www.googleapis.com/auth/cloud-platform.read-only"
-                  ],
-                  "parameters": {
-                    "appsId": {
-                      "description": "Part of `name`. Name of the Firewall resource to retrieve. Example: apps/myapp/firewall/ingressRules/100.",
-                      "type": "string",
-                      "required": true,
-                      "location": "path"
-                    },
-                    "ingressRulesId": {
-                      "location": "path",
-                      "description": "Part of `name`. See documentation of `appsId`.",
-                      "type": "string",
-                      "required": true
-                    }
-                  },
-                  "flatPath": "v1beta/apps/{appsId}/firewall/ingressRules/{ingressRulesId}"
-                },
-                "patch": {
-                  "request": {
-                    "$ref": "FirewallRule"
-                  },
-                  "description": "Updates the specified firewall rule.",
-                  "response": {
-                    "$ref": "FirewallRule"
-                  },
-                  "parameterOrder": [
-                    "appsId",
-                    "ingressRulesId"
-                  ],
-                  "httpMethod": "PATCH",
-                  "scopes": [
-                    "https://www.googleapis.com/auth/cloud-platform"
-                  ],
-                  "parameters": {
-                    "updateMask": {
-                      "format": "google-fieldmask",
-                      "description": "Standard field mask for the set of fields to be updated.",
-                      "type": "string",
-                      "location": "query"
-                    },
-                    "appsId": {
-                      "location": "path",
-                      "description": "Part of `name`. Name of the Firewall resource to update. Example: apps/myapp/firewall/ingressRules/100.",
-                      "type": "string",
-                      "required": true
-                    },
-                    "ingressRulesId": {
-                      "location": "path",
-                      "description": "Part of `name`. See documentation of `appsId`.",
-                      "type": "string",
-                      "required": true
-                    }
-                  },
-                  "flatPath": "v1beta/apps/{appsId}/firewall/ingressRules/{ingressRulesId}",
-                  "id": "appengine.apps.firewall.ingressRules.patch",
-                  "path": "v1beta/apps/{appsId}/firewall/ingressRules/{ingressRulesId}"
-                }
-              }
-            }
-          }
-        },
-        "locations": {
-          "methods": {
-            "get": {
-              "flatPath": "v1beta/apps/{appsId}/locations/{locationsId}",
-              "path": "v1beta/apps/{appsId}/locations/{locationsId}",
-              "id": "appengine.apps.locations.get",
-              "description": "Get information about a location.",
-              "httpMethod": "GET",
-              "parameterOrder": [
-                "appsId",
-                "locationsId"
-              ],
-              "response": {
-                "$ref": "Location"
-              },
-              "scopes": [
-                "https://www.googleapis.com/auth/appengine.admin",
-                "https://www.googleapis.com/auth/cloud-platform",
-                "https://www.googleapis.com/auth/cloud-platform.read-only"
-              ],
-              "parameters": {
-                "appsId": {
-                  "location": "path",
-                  "description": "Part of `name`. Resource name for the location.",
-                  "type": "string",
-                  "required": true
-                },
-                "locationsId": {
-                  "location": "path",
-                  "description": "Part of `name`. See documentation of `appsId`.",
-                  "type": "string",
-                  "required": true
-                }
-              }
-            },
-            "list": {
-              "parameterOrder": [
-                "appsId"
-              ],
-              "response": {
-                "$ref": "ListLocationsResponse"
-              },
-              "httpMethod": "GET",
-              "scopes": [
-                "https://www.googleapis.com/auth/appengine.admin",
-                "https://www.googleapis.com/auth/cloud-platform",
-                "https://www.googleapis.com/auth/cloud-platform.read-only"
-              ],
-              "parameters": {
-                "filter": {
-                  "description": "The standard list filter.",
-                  "type": "string",
-                  "location": "query"
-                },
-                "pageToken": {
-                  "location": "query",
-                  "description": "The standard list page token.",
-                  "type": "string"
-                },
-                "appsId": {
-                  "location": "path",
-                  "description": "Part of `name`. The resource that owns the locations collection, if applicable.",
-                  "type": "string",
-                  "required": true
-                },
-                "pageSize": {
-                  "location": "query",
-                  "format": "int32",
-                  "description": "The standard list page size.",
-                  "type": "integer"
-                }
-              },
-              "flatPath": "v1beta/apps/{appsId}/locations",
-              "id": "appengine.apps.locations.list",
-              "path": "v1beta/apps/{appsId}/locations",
-              "description": "Lists information about the supported locations for this service."
-            }
-          }
-        },
-        "authorizedCertificates": {
-          "methods": {
-            "delete": {
-              "response": {
-                "$ref": "Empty"
-              },
-              "parameterOrder": [
-                "appsId",
-                "authorizedCertificatesId"
-              ],
-              "httpMethod": "DELETE",
-              "scopes": [
-                "https://www.googleapis.com/auth/cloud-platform"
-              ],
-              "parameters": {
-                "authorizedCertificatesId": {
-                  "location": "path",
-                  "description": "Part of `name`. See documentation of `appsId`.",
-                  "type": "string",
-                  "required": true
-                },
-                "appsId": {
-                  "description": "Part of `name`. Name of the resource to delete. Example: apps/myapp/authorizedCertificates/12345.",
-                  "type": "string",
-                  "required": true,
-                  "location": "path"
-                }
-              },
-              "flatPath": "v1beta/apps/{appsId}/authorizedCertificates/{authorizedCertificatesId}",
-              "id": "appengine.apps.authorizedCertificates.delete",
-              "path": "v1beta/apps/{appsId}/authorizedCertificates/{authorizedCertificatesId}",
-              "description": "Deletes the specified SSL certificate."
-            },
-            "patch": {
-              "response": {
-                "$ref": "AuthorizedCertificate"
-              },
-              "parameterOrder": [
-                "appsId",
-                "authorizedCertificatesId"
-              ],
-              "httpMethod": "PATCH",
-              "scopes": [
-                "https://www.googleapis.com/auth/cloud-platform"
-              ],
-              "parameters": {
-                "appsId": {
-                  "description": "Part of `name`. Name of the resource to update. Example: apps/myapp/authorizedCertificates/12345.",
-                  "type": "string",
-                  "required": true,
-                  "location": "path"
-                },
-                "authorizedCertificatesId": {
-                  "location": "path",
-                  "description": "Part of `name`. See documentation of `appsId`.",
-                  "type": "string",
-                  "required": true
-                },
-                "updateMask": {
-                  "location": "query",
-                  "format": "google-fieldmask",
-                  "description": "Standard field mask for the set of fields to be updated. Updates are only supported on the certificate_raw_data and display_name fields.",
-                  "type": "string"
-                }
-              },
-              "flatPath": "v1beta/apps/{appsId}/authorizedCertificates/{authorizedCertificatesId}",
-              "id": "appengine.apps.authorizedCertificates.patch",
-              "path": "v1beta/apps/{appsId}/authorizedCertificates/{authorizedCertificatesId}",
-              "request": {
-                "$ref": "AuthorizedCertificate"
-              },
-              "description": "Updates the specified SSL certificate. To renew a certificate and maintain its existing domain mappings, update certificate_data with a new certificate. The new certificate must be applicable to the same domains as the original certificate. The certificate display_name may also be updated."
-            },
-            "get": {
-              "description": "Gets the specified SSL certificate.",
-              "response": {
-                "$ref": "AuthorizedCertificate"
-              },
-              "parameterOrder": [
-                "appsId",
-                "authorizedCertificatesId"
-              ],
-              "httpMethod": "GET",
-              "parameters": {
-                "view": {
-                  "location": "query",
-                  "enum": [
-                    "BASIC_CERTIFICATE",
-                    "FULL_CERTIFICATE"
-                  ],
-                  "description": "Controls the set of fields returned in the GET response.",
-                  "type": "string"
-                },
-                "authorizedCertificatesId": {
-                  "location": "path",
-                  "description": "Part of `name`. See documentation of `appsId`.",
-                  "type": "string",
-                  "required": true
-                },
-                "appsId": {
-                  "location": "path",
-                  "description": "Part of `name`. Name of the resource requested. Example: apps/myapp/authorizedCertificates/12345.",
-                  "type": "string",
-                  "required": true
-                }
-              },
-              "scopes": [
-                "https://www.googleapis.com/auth/appengine.admin",
-                "https://www.googleapis.com/auth/cloud-platform",
-                "https://www.googleapis.com/auth/cloud-platform.read-only"
-              ],
-              "flatPath": "v1beta/apps/{appsId}/authorizedCertificates/{authorizedCertificatesId}",
-              "id": "appengine.apps.authorizedCertificates.get",
-              "path": "v1beta/apps/{appsId}/authorizedCertificates/{authorizedCertificatesId}"
-            },
-            "list": {
-              "response": {
-                "$ref": "ListAuthorizedCertificatesResponse"
-              },
-              "parameterOrder": [
-                "appsId"
-              ],
-              "httpMethod": "GET",
-              "scopes": [
-                "https://www.googleapis.com/auth/appengine.admin",
-                "https://www.googleapis.com/auth/cloud-platform",
-                "https://www.googleapis.com/auth/cloud-platform.read-only"
-              ],
-              "parameters": {
-                "pageToken": {
-                  "location": "query",
-                  "description": "Continuation token for fetching the next page of results.",
-                  "type": "string"
-                },
-                "appsId": {
-                  "location": "path",
-                  "description": "Part of `parent`. Name of the parent Application resource. Example: apps/myapp.",
-                  "type": "string",
-                  "required": true
-                },
-                "pageSize": {
-                  "format": "int32",
-                  "description": "Maximum results to return per page.",
-                  "type": "integer",
-                  "location": "query"
-                },
-                "view": {
-                  "description": "Controls the set of fields returned in the LIST response.",
-                  "type": "string",
-                  "location": "query",
-                  "enum": [
-                    "BASIC_CERTIFICATE",
-                    "FULL_CERTIFICATE"
-                  ]
-                }
-              },
-              "flatPath": "v1beta/apps/{appsId}/authorizedCertificates",
-              "id": "appengine.apps.authorizedCertificates.list",
-              "path": "v1beta/apps/{appsId}/authorizedCertificates",
-              "description": "Lists all SSL certificates the user is authorized to administer."
-            },
-            "create": {
-              "request": {
-                "$ref": "AuthorizedCertificate"
-              },
-              "description": "Uploads the specified SSL certificate.",
-              "response": {
-                "$ref": "AuthorizedCertificate"
-              },
-              "parameterOrder": [
-                "appsId"
-              ],
-              "httpMethod": "POST",
-              "scopes": [
-                "https://www.googleapis.com/auth/cloud-platform"
-              ],
-              "parameters": {
-                "appsId": {
-                  "location": "path",
-                  "description": "Part of `parent`. Name of the parent Application resource. Example: apps/myapp.",
-                  "type": "string",
-                  "required": true
-                }
-              },
-              "flatPath": "v1beta/apps/{appsId}/authorizedCertificates",
-              "id": "appengine.apps.authorizedCertificates.create",
-              "path": "v1beta/apps/{appsId}/authorizedCertificates"
-            }
-          }
-        },
-        "services": {
-          "methods": {
-            "delete": {
-              "description": "Deletes the specified service and all enclosed versions.",
-              "response": {
-                "$ref": "Operation"
-              },
-              "parameterOrder": [
-                "appsId",
-                "servicesId"
-              ],
-              "httpMethod": "DELETE",
-              "parameters": {
-                "servicesId": {
-                  "description": "Part of `name`. See documentation of `appsId`.",
-                  "type": "string",
-                  "required": true,
-                  "location": "path"
-                },
-                "appsId": {
-                  "location": "path",
-                  "description": "Part of `name`. Name of the resource requested. Example: apps/myapp/services/default.",
-                  "type": "string",
-                  "required": true
-                }
-              },
-              "scopes": [
-                "https://www.googleapis.com/auth/cloud-platform"
-              ],
-              "flatPath": "v1beta/apps/{appsId}/services/{servicesId}",
-              "id": "appengine.apps.services.delete",
-              "path": "v1beta/apps/{appsId}/services/{servicesId}"
-            },
-            "patch": {
-              "description": "Updates the configuration of the specified service.",
-              "request": {
-                "$ref": "Service"
-              },
-              "httpMethod": "PATCH",
-              "parameterOrder": [
-                "appsId",
-                "servicesId"
-              ],
-              "response": {
-                "$ref": "Operation"
-              },
-              "parameters": {
-                "appsId": {
-                  "location": "path",
-                  "description": "Part of `name`. Name of the resource to update. Example: apps/myapp/services/default.",
-                  "type": "string",
-                  "required": true
-                },
-                "migrateTraffic": {
-                  "location": "query",
-                  "description": "Set to true to gradually shift traffic to one or more versions that you specify. By default, traffic is shifted immediately. For gradual traffic migration, the target versions must be located within instances that are configured for both warmup requests (https://cloud.google.com/appengine/docs/admin-api/reference/rest/v1beta/apps.services.versions#inboundservicetype) and automatic scaling (https://cloud.google.com/appengine/docs/admin-api/reference/rest/v1beta/apps.services.versions#automaticscaling). You must specify the shardBy (https://cloud.google.com/appengine/docs/admin-api/reference/rest/v1beta/apps.services#shardby) field in the Service resource. Gradual traffic migration is not supported in the App Engine flexible environment. For examples, see Migrating and Splitting Traffic (https://cloud.google.com/appengine/docs/admin-api/migrating-splitting-traffic).",
-                  "type": "boolean"
-                },
-                "updateMask": {
-                  "location": "query",
-                  "format": "google-fieldmask",
-                  "description": "Standard field mask for the set of fields to be updated.",
-                  "type": "string"
-                },
-                "servicesId": {
-                  "location": "path",
-                  "description": "Part of `name`. See documentation of `appsId`.",
-                  "type": "string",
-                  "required": true
-                }
-              },
-              "scopes": [
-                "https://www.googleapis.com/auth/cloud-platform"
-              ],
-              "flatPath": "v1beta/apps/{appsId}/services/{servicesId}",
-              "path": "v1beta/apps/{appsId}/services/{servicesId}",
-              "id": "appengine.apps.services.patch"
-            },
-            "get": {
-              "response": {
-                "$ref": "Service"
-              },
-              "parameterOrder": [
-                "appsId",
-                "servicesId"
-              ],
-              "httpMethod": "GET",
-              "parameters": {
-                "servicesId": {
-                  "location": "path",
-                  "description": "Part of `name`. See documentation of `appsId`.",
-                  "type": "string",
-                  "required": true
-                },
-                "appsId": {
-                  "description": "Part of `name`. Name of the resource requested. Example: apps/myapp/services/default.",
-                  "type": "string",
-                  "required": true,
-                  "location": "path"
-                }
-              },
-              "scopes": [
-                "https://www.googleapis.com/auth/appengine.admin",
-                "https://www.googleapis.com/auth/cloud-platform",
-                "https://www.googleapis.com/auth/cloud-platform.read-only"
-              ],
-              "flatPath": "v1beta/apps/{appsId}/services/{servicesId}",
-              "id": "appengine.apps.services.get",
-              "path": "v1beta/apps/{appsId}/services/{servicesId}",
-              "description": "Gets the current configuration of the specified service."
-            },
-            "list": {
-              "response": {
-                "$ref": "ListServicesResponse"
-              },
-              "parameterOrder": [
-                "appsId"
-              ],
-              "httpMethod": "GET",
-              "scopes": [
-                "https://www.googleapis.com/auth/appengine.admin",
-                "https://www.googleapis.com/auth/cloud-platform",
-                "https://www.googleapis.com/auth/cloud-platform.read-only"
-              ],
-              "parameters": {
-                "pageToken": {
-                  "description": "Continuation token for fetching the next page of results.",
-                  "type": "string",
-                  "location": "query"
-                },
-                "appsId": {
-                  "location": "path",
-                  "description": "Part of `parent`. Name of the parent Application resource. Example: apps/myapp.",
-                  "type": "string",
-                  "required": true
-                },
-                "pageSize": {
-                  "format": "int32",
-                  "description": "Maximum results to return per page.",
-                  "type": "integer",
-                  "location": "query"
-                }
-              },
-              "flatPath": "v1beta/apps/{appsId}/services",
-              "id": "appengine.apps.services.list",
-              "path": "v1beta/apps/{appsId}/services",
-              "description": "Lists all the services in the application."
-            }
-          },
-          "resources": {
-            "versions": {
-              "methods": {
-                "delete": {
-                  "description": "Deletes an existing Version resource.",
-                  "response": {
-                    "$ref": "Operation"
-                  },
-                  "parameterOrder": [
-                    "appsId",
-                    "servicesId",
-                    "versionsId"
-                  ],
-                  "httpMethod": "DELETE",
-                  "parameters": {
-                    "servicesId": {
-                      "description": "Part of `name`. See documentation of `appsId`.",
-                      "type": "string",
-                      "required": true,
-                      "location": "path"
-                    },
-                    "appsId": {
-                      "description": "Part of `name`. Name of the resource requested. Example: apps/myapp/services/default/versions/v1.",
-                      "type": "string",
-                      "required": true,
-                      "location": "path"
-                    },
-                    "versionsId": {
-                      "description": "Part of `name`. See documentation of `appsId`.",
-                      "type": "string",
-                      "required": true,
-                      "location": "path"
-                    }
-                  },
-                  "scopes": [
-                    "https://www.googleapis.com/auth/cloud-platform"
-                  ],
-                  "flatPath": "v1beta/apps/{appsId}/services/{servicesId}/versions/{versionsId}",
-                  "id": "appengine.apps.services.versions.delete",
-                  "path": "v1beta/apps/{appsId}/services/{servicesId}/versions/{versionsId}"
-                },
-                "patch": {
-                  "response": {
-                    "$ref": "Operation"
-                  },
-                  "parameterOrder": [
-                    "appsId",
-                    "servicesId",
-                    "versionsId"
-                  ],
-                  "httpMethod": "PATCH",
-                  "scopes": [
-                    "https://www.googleapis.com/auth/cloud-platform"
-                  ],
-                  "parameters": {
-                    "updateMask": {
-                      "format": "google-fieldmask",
-                      "description": "Standard field mask for the set of fields to be updated.",
-                      "type": "string",
-                      "location": "query"
-                    },
-                    "servicesId": {
-                      "description": "Part of `name`. See documentation of `appsId`.",
-                      "type": "string",
-                      "required": true,
-                      "location": "path"
-                    },
-                    "appsId": {
-                      "location": "path",
-                      "description": "Part of `name`. Name of the resource to update. Example: apps/myapp/services/default/versions/1.",
-                      "type": "string",
-                      "required": true
-                    },
-                    "versionsId": {
-                      "description": "Part of `name`. See documentation of `appsId`.",
-                      "type": "string",
-                      "required": true,
-                      "location": "path"
-                    }
-                  },
-                  "flatPath": "v1beta/apps/{appsId}/services/{servicesId}/versions/{versionsId}",
-                  "id": "appengine.apps.services.versions.patch",
-                  "path": "v1beta/apps/{appsId}/services/{servicesId}/versions/{versionsId}",
-                  "request": {
-                    "$ref": "Version"
-                  },
-                  "description": "Updates the specified Version resource. You can specify the following fields depending on the App Engine environment and type of scaling that the version resource uses:\nserving_status (https://cloud.google.com/appengine/docs/admin-api/reference/rest/v1beta/apps.services.versions#Version.FIELDS.serving_status):  For Version resources that use basic scaling, manual scaling, or run in  the App Engine flexible environment.\ninstance_class (https://cloud.google.com/appengine/docs/admin-api/reference/rest/v1beta/apps.services.versions#Version.FIELDS.instance_class):  For Version resources that run in the App Engine standard environment.\nautomatic_scaling.min_idle_instances (https://cloud.google.com/appengine/docs/admin-api/reference/rest/v1beta/apps.services.versions#Version.FIELDS.automatic_scaling):  For Version resources that use automatic scaling and run in the App  Engine standard environment.\nautomatic_scaling.max_idle_instances (https://cloud.google.com/appengine/docs/admin-api/reference/rest/v1beta/apps.services.versions#Version.FIELDS.automatic_scaling):  For Version resources that use automatic scaling and run in the App  Engine standard environment.\nautomatic_scaling.min_total_instances (https://cloud.google.com/appengine/docs/admin-api/reference/rest/v1beta/apps.services.versions#Version.FIELDS.automatic_scaling):  For Version resources that use automatic scaling and run in the App  Engine Flexible environment.\nautomatic_scaling.max_total_instances (https://cloud.google.com/appengine/docs/admin-api/reference/rest/v1beta/apps.services.versions#Version.FIELDS.automatic_scaling):  For Version resources that use automatic scaling and run in the App  Engine Flexible environment.\nautomatic_scaling.cool_down_period_sec (https://cloud.google.com/appengine/docs/admin-api/reference/rest/v1beta/apps.services.versions#Version.FIELDS.automatic_scaling):  For Version resources that use automatic scaling and run in the App  Engine Flexible environment.\nautomatic_scaling.cpu_utilization.target_utilization (https://cloud.google.com/appengine/docs/admin-api/reference/rest/v1beta/apps.services.versions#Version.FIELDS.automatic_scaling):  For Version resources that use automatic scaling and run in the App  Engine Flexible environment."
-                },
-                "get": {
-                  "response": {
-                    "$ref": "Version"
-                  },
-                  "parameterOrder": [
-                    "appsId",
-                    "servicesId",
-                    "versionsId"
-                  ],
-                  "httpMethod": "GET",
-                  "scopes": [
-                    "https://www.googleapis.com/auth/appengine.admin",
-                    "https://www.googleapis.com/auth/cloud-platform",
-                    "https://www.googleapis.com/auth/cloud-platform.read-only"
-                  ],
-                  "parameters": {
-                    "servicesId": {
-                      "description": "Part of `name`. See documentation of `appsId`.",
-                      "type": "string",
-                      "required": true,
-                      "location": "path"
-                    },
-                    "appsId": {
-                      "location": "path",
-                      "description": "Part of `name`. Name of the resource requested. Example: apps/myapp/services/default/versions/v1.",
-                      "type": "string",
-                      "required": true
-                    },
-                    "view": {
-                      "description": "Controls the set of fields returned in the Get response.",
-                      "type": "string",
-                      "location": "query",
-                      "enum": [
-                        "BASIC",
-                        "FULL"
-                      ]
-                    },
-                    "versionsId": {
-                      "location": "path",
-                      "description": "Part of `name`. See documentation of `appsId`.",
-                      "type": "string",
-                      "required": true
-                    }
-                  },
-                  "flatPath": "v1beta/apps/{appsId}/services/{servicesId}/versions/{versionsId}",
-                  "id": "appengine.apps.services.versions.get",
-                  "path": "v1beta/apps/{appsId}/services/{servicesId}/versions/{versionsId}",
-                  "description": "Gets the specified Version resource. By default, only a BASIC_VIEW will be returned. Specify the FULL_VIEW parameter to get the full resource."
-                },
-                "list": {
-                  "response": {
-                    "$ref": "ListVersionsResponse"
-                  },
-                  "parameterOrder": [
-                    "appsId",
-                    "servicesId"
-                  ],
-                  "httpMethod": "GET",
-                  "parameters": {
-                    "servicesId": {
-                      "location": "path",
-                      "description": "Part of `parent`. See documentation of `appsId`.",
-                      "type": "string",
-                      "required": true
-                    },
-                    "pageToken": {
-                      "location": "query",
-                      "description": "Continuation token for fetching the next page of results.",
-                      "type": "string"
-                    },
-                    "appsId": {
-                      "location": "path",
-                      "description": "Part of `parent`. Name of the parent Service resource. Example: apps/myapp/services/default.",
-                      "type": "string",
-                      "required": true
-                    },
-                    "pageSize": {
-                      "location": "query",
-                      "format": "int32",
-                      "description": "Maximum results to return per page.",
-                      "type": "integer"
-                    },
-                    "view": {
-                      "location": "query",
-                      "enum": [
-                        "BASIC",
-                        "FULL"
-                      ],
-                      "description": "Controls the set of fields returned in the List response.",
-                      "type": "string"
-                    }
-                  },
-                  "scopes": [
-                    "https://www.googleapis.com/auth/appengine.admin",
-                    "https://www.googleapis.com/auth/cloud-platform",
-                    "https://www.googleapis.com/auth/cloud-platform.read-only"
-                  ],
-                  "flatPath": "v1beta/apps/{appsId}/services/{servicesId}/versions",
-                  "id": "appengine.apps.services.versions.list",
-                  "path": "v1beta/apps/{appsId}/services/{servicesId}/versions",
-                  "description": "Lists the versions of a service."
-                },
-                "create": {
-                  "request": {
-                    "$ref": "Version"
-                  },
-                  "description": "Deploys code and resource files to a new version.",
-                  "response": {
-                    "$ref": "Operation"
-                  },
-                  "parameterOrder": [
-                    "appsId",
-                    "servicesId"
-                  ],
-                  "httpMethod": "POST",
-                  "scopes": [
-                    "https://www.googleapis.com/auth/cloud-platform"
-                  ],
-                  "parameters": {
-                    "appsId": {
-                      "location": "path",
-                      "description": "Part of `parent`. Name of the parent resource to create this version under. Example: apps/myapp/services/default.",
-                      "type": "string",
-                      "required": true
-                    },
-                    "servicesId": {
-                      "description": "Part of `parent`. See documentation of `appsId`.",
-                      "type": "string",
-                      "required": true,
-                      "location": "path"
-                    }
-                  },
-                  "flatPath": "v1beta/apps/{appsId}/services/{servicesId}/versions",
-                  "id": "appengine.apps.services.versions.create",
-                  "path": "v1beta/apps/{appsId}/services/{servicesId}/versions"
-                }
-              },
-              "resources": {
-                "instances": {
-                  "methods": {
-                    "debug": {
-                      "response": {
-                        "$ref": "Operation"
-                      },
-                      "parameterOrder": [
-                        "appsId",
-                        "servicesId",
-                        "versionsId",
-                        "instancesId"
-                      ],
-                      "httpMethod": "POST",
-                      "scopes": [
-                        "https://www.googleapis.com/auth/cloud-platform"
-                      ],
-                      "parameters": {
-                        "servicesId": {
-                          "location": "path",
-                          "description": "Part of `name`. See documentation of `appsId`.",
-                          "type": "string",
-                          "required": true
-                        },
-                        "instancesId": {
-                          "location": "path",
-                          "description": "Part of `name`. See documentation of `appsId`.",
-                          "type": "string",
-                          "required": true
-                        },
-                        "appsId": {
-                          "description": "Part of `name`. Name of the resource requested. Example: apps/myapp/services/default/versions/v1/instances/instance-1.",
-                          "type": "string",
-                          "required": true,
-                          "location": "path"
-                        },
-                        "versionsId": {
-                          "location": "path",
-                          "description": "Part of `name`. See documentation of `appsId`.",
-                          "type": "string",
-                          "required": true
-                        }
-                      },
-                      "flatPath": "v1beta/apps/{appsId}/services/{servicesId}/versions/{versionsId}/instances/{instancesId}:debug",
-                      "id": "appengine.apps.services.versions.instances.debug",
-                      "path": "v1beta/apps/{appsId}/services/{servicesId}/versions/{versionsId}/instances/{instancesId}:debug",
-                      "request": {
-                        "$ref": "DebugInstanceRequest"
-                      },
-                      "description": "Enables debugging on a VM instance. This allows you to use the SSH command to connect to the virtual machine where the instance lives. While in \"debug mode\", the instance continues to serve live traffic. You should delete the instance when you are done debugging and then allow the system to take over and determine if another instance should be started.Only applicable for instances in App Engine flexible environment."
-                    },
-                    "delete": {
-                      "description": "Stops a running instance.",
-                      "response": {
-                        "$ref": "Operation"
-                      },
-                      "parameterOrder": [
-                        "appsId",
-                        "servicesId",
-                        "versionsId",
-                        "instancesId"
-                      ],
-                      "httpMethod": "DELETE",
-                      "scopes": [
-                        "https://www.googleapis.com/auth/cloud-platform"
-                      ],
-                      "parameters": {
-                        "servicesId": {
-                          "description": "Part of `name`. See documentation of `appsId`.",
-                          "type": "string",
-                          "required": true,
-                          "location": "path"
-                        },
-                        "instancesId": {
-                          "location": "path",
-                          "description": "Part of `name`. See documentation of `appsId`.",
-                          "type": "string",
-                          "required": true
-                        },
-                        "appsId": {
-                          "description": "Part of `name`. Name of the resource requested. Example: apps/myapp/services/default/versions/v1/instances/instance-1.",
-                          "type": "string",
-                          "required": true,
-                          "location": "path"
-                        },
-                        "versionsId": {
-                          "location": "path",
-                          "description": "Part of `name`. See documentation of `appsId`.",
-                          "type": "string",
-                          "required": true
-                        }
-                      },
-                      "flatPath": "v1beta/apps/{appsId}/services/{servicesId}/versions/{versionsId}/instances/{instancesId}",
-                      "id": "appengine.apps.services.versions.instances.delete",
-                      "path": "v1beta/apps/{appsId}/services/{servicesId}/versions/{versionsId}/instances/{instancesId}"
-                    },
-                    "get": {
-                      "description": "Gets instance information.",
-                      "httpMethod": "GET",
-                      "parameterOrder": [
-                        "appsId",
-                        "servicesId",
-                        "versionsId",
-                        "instancesId"
-                      ],
-                      "response": {
-                        "$ref": "Instance"
-                      },
-                      "parameters": {
-                        "servicesId": {
-                          "description": "Part of `name`. See documentation of `appsId`.",
-                          "type": "string",
-                          "required": true,
-                          "location": "path"
-                        },
-                        "instancesId": {
-                          "location": "path",
-                          "description": "Part of `name`. See documentation of `appsId`.",
-                          "type": "string",
-                          "required": true
-                        },
-                        "appsId": {
-                          "description": "Part of `name`. Name of the resource requested. Example: apps/myapp/services/default/versions/v1/instances/instance-1.",
-                          "type": "string",
-                          "required": true,
-                          "location": "path"
-                        },
-                        "versionsId": {
-                          "description": "Part of `name`. See documentation of `appsId`.",
-                          "type": "string",
-                          "required": true,
-                          "location": "path"
-                        }
-                      },
-                      "scopes": [
-                        "https://www.googleapis.com/auth/appengine.admin",
-                        "https://www.googleapis.com/auth/cloud-platform",
-                        "https://www.googleapis.com/auth/cloud-platform.read-only"
-                      ],
-                      "flatPath": "v1beta/apps/{appsId}/services/{servicesId}/versions/{versionsId}/instances/{instancesId}",
-                      "path": "v1beta/apps/{appsId}/services/{servicesId}/versions/{versionsId}/instances/{instancesId}",
-                      "id": "appengine.apps.services.versions.instances.get"
-                    },
-                    "list": {
-                      "description": "Lists the instances of a version.Tip: To aggregate details about instances over time, see the Stackdriver Monitoring API (https://cloud.google.com/monitoring/api/ref_v3/rest/v3/projects.timeSeries/list).",
-                      "response": {
-                        "$ref": "ListInstancesResponse"
-                      },
-                      "parameterOrder": [
-                        "appsId",
-                        "servicesId",
-                        "versionsId"
-                      ],
-                      "httpMethod": "GET",
-                      "scopes": [
-                        "https://www.googleapis.com/auth/appengine.admin",
-                        "https://www.googleapis.com/auth/cloud-platform",
-                        "https://www.googleapis.com/auth/cloud-platform.read-only"
-                      ],
-                      "parameters": {
-                        "servicesId": {
-                          "location": "path",
-                          "description": "Part of `parent`. See documentation of `appsId`.",
-                          "type": "string",
-                          "required": true
-                        },
-                        "pageToken": {
-                          "location": "query",
-                          "description": "Continuation token for fetching the next page of results.",
-                          "type": "string"
-                        },
-                        "appsId": {
-                          "description": "Part of `parent`. Name of the parent Version resource. Example: apps/myapp/services/default/versions/v1.",
-                          "type": "string",
-                          "required": true,
-                          "location": "path"
-                        },
-                        "pageSize": {
-                          "format": "int32",
-                          "description": "Maximum results to return per page.",
-                          "type": "integer",
-                          "location": "query"
-                        },
-                        "versionsId": {
-                          "description": "Part of `parent`. See documentation of `appsId`.",
-                          "type": "string",
-                          "required": true,
-                          "location": "path"
-                        }
-                      },
-                      "flatPath": "v1beta/apps/{appsId}/services/{servicesId}/versions/{versionsId}/instances",
-                      "id": "appengine.apps.services.versions.instances.list",
-                      "path": "v1beta/apps/{appsId}/services/{servicesId}/versions/{versionsId}/instances"
-                    }
-                  }
-                }
-              }
-            }
-          }
-        },
-        "authorizedDomains": {
-          "methods": {
-            "list": {
-              "httpMethod": "GET",
-              "parameterOrder": [
-                "appsId"
-              ],
-              "response": {
-                "$ref": "ListAuthorizedDomainsResponse"
-              },
-              "scopes": [
-                "https://www.googleapis.com/auth/appengine.admin",
-                "https://www.googleapis.com/auth/cloud-platform",
-                "https://www.googleapis.com/auth/cloud-platform.read-only"
-              ],
-              "parameters": {
-                "pageSize": {
-                  "location": "query",
-                  "format": "int32",
-                  "description": "Maximum results to return per page.",
-                  "type": "integer"
-                },
-                "pageToken": {
-                  "location": "query",
-                  "description": "Continuation token for fetching the next page of results.",
-                  "type": "string"
-                },
-                "appsId": {
-                  "description": "Part of `parent`. Name of the parent Application resource. Example: apps/myapp.",
-                  "type": "string",
-                  "required": true,
-                  "location": "path"
-                }
-              },
-              "flatPath": "v1beta/apps/{appsId}/authorizedDomains",
-              "path": "v1beta/apps/{appsId}/authorizedDomains",
-              "id": "appengine.apps.authorizedDomains.list",
-              "description": "Lists all domains the user is authorized to administer."
-            }
-          }
-        },
-        "operations": {
-          "methods": {
-            "get": {
-              "response": {
-                "$ref": "Operation"
-              },
-              "parameterOrder": [
-                "appsId",
-                "operationsId"
-              ],
-              "httpMethod": "GET",
-              "parameters": {
-                "appsId": {
-                  "location": "path",
-                  "description": "Part of `name`. The name of the operation resource.",
-                  "type": "string",
-                  "required": true
-                },
-                "operationsId": {
-                  "description": "Part of `name`. See documentation of `appsId`.",
-                  "type": "string",
-                  "required": true,
-                  "location": "path"
-                }
-              },
-              "scopes": [
-                "https://www.googleapis.com/auth/appengine.admin",
-                "https://www.googleapis.com/auth/cloud-platform",
-                "https://www.googleapis.com/auth/cloud-platform.read-only"
-              ],
-              "flatPath": "v1beta/apps/{appsId}/operations/{operationsId}",
-              "id": "appengine.apps.operations.get",
-              "path": "v1beta/apps/{appsId}/operations/{operationsId}",
-              "description": "Gets the latest state of a long-running operation. Clients can use this method to poll the operation result at intervals as recommended by the API service."
-            },
-            "list": {
-              "id": "appengine.apps.operations.list",
-              "path": "v1beta/apps/{appsId}/operations",
-              "description": "Lists operations that match the specified filter in the request. If the server doesn't support this method, it returns UNIMPLEMENTED.NOTE: the name binding allows API services to override the binding to use different resource name schemes, such as users/*/operations. To override the binding, API services can add a binding such as \"/v1/{name=users/*}/operations\" to their service configuration. For backwards compatibility, the default name includes the operations collection id, however overriding users must ensure the name binding is the parent resource, without the operations collection id.",
-              "response": {
-                "$ref": "ListOperationsResponse"
-              },
-              "parameterOrder": [
-                "appsId"
-              ],
-              "httpMethod": "GET",
-              "scopes": [
-                "https://www.googleapis.com/auth/appengine.admin",
-                "https://www.googleapis.com/auth/cloud-platform",
-                "https://www.googleapis.com/auth/cloud-platform.read-only"
-              ],
-              "parameters": {
-                "pageSize": {
-                  "format": "int32",
-                  "description": "The standard list page size.",
-                  "type": "integer",
-                  "location": "query"
-                },
-                "filter": {
-                  "description": "The standard list filter.",
-                  "type": "string",
-                  "location": "query"
-                },
-                "pageToken": {
-                  "description": "The standard list page token.",
-                  "type": "string",
-                  "location": "query"
-                },
-                "appsId": {
-                  "description": "Part of `name`. The name of the operation's parent resource.",
-                  "type": "string",
-                  "required": true,
-                  "location": "path"
-                }
-              },
-              "flatPath": "v1beta/apps/{appsId}/operations"
-            }
-          }
-        },
-        "domainMappings": {
-          "methods": {
-            "create": {
-              "path": "v1beta/apps/{appsId}/domainMappings",
-              "id": "appengine.apps.domainMappings.create",
-              "description": "Maps a domain to an application. A user must be authorized to administer a domain in order to map it to an application. For a list of available authorized domains, see AuthorizedDomains.ListAuthorizedDomains.",
-              "request": {
-                "$ref": "DomainMapping"
-              },
-              "httpMethod": "POST",
-              "parameterOrder": [
-                "appsId"
-              ],
-              "response": {
-                "$ref": "Operation"
-              },
-              "parameters": {
-                "appsId": {
-                  "location": "path",
-                  "description": "Part of `parent`. Name of the parent Application resource. Example: apps/myapp.",
-                  "type": "string",
-                  "required": true
-                }
-              },
-              "scopes": [
-                "https://www.googleapis.com/auth/cloud-platform"
-              ],
-              "flatPath": "v1beta/apps/{appsId}/domainMappings"
-            },
-            "delete": {
-              "description": "Deletes the specified domain mapping. A user must be authorized to administer the associated domain in order to delete a DomainMapping resource.",
-              "response": {
-                "$ref": "Operation"
-              },
-              "parameterOrder": [
-                "appsId",
-                "domainMappingsId"
-              ],
-              "httpMethod": "DELETE",
-              "parameters": {
-                "appsId": {
-                  "description": "Part of `name`. Name of the resource to delete. Example: apps/myapp/domainMappings/example.com.",
-                  "type": "string",
-                  "required": true,
-                  "location": "path"
-                },
-                "domainMappingsId": {
-                  "location": "path",
-                  "description": "Part of `name`. See documentation of `appsId`.",
-                  "type": "string",
-                  "required": true
-                }
-              },
-              "scopes": [
-                "https://www.googleapis.com/auth/cloud-platform"
-              ],
-              "flatPath": "v1beta/apps/{appsId}/domainMappings/{domainMappingsId}",
-              "id": "appengine.apps.domainMappings.delete",
-              "path": "v1beta/apps/{appsId}/domainMappings/{domainMappingsId}"
-            },
-            "patch": {
-              "request": {
-                "$ref": "DomainMapping"
-              },
-              "description": "Updates the specified domain mapping. To map an SSL certificate to a domain mapping, update certificate_id to point to an AuthorizedCertificate resource. A user must be authorized to administer the associated domain in order to update a DomainMapping resource.",
-              "httpMethod": "PATCH",
-              "parameterOrder": [
-                "appsId",
-                "domainMappingsId"
-              ],
-              "response": {
-                "$ref": "Operation"
-              },
-              "scopes": [
-                "https://www.googleapis.com/auth/cloud-platform"
-              ],
-              "parameters": {
-                "domainMappingsId": {
-                  "location": "path",
-                  "description": "Part of `name`. See documentation of `appsId`.",
-                  "type": "string",
-                  "required": true
-                },
-                "updateMask": {
-                  "location": "query",
-                  "format": "google-fieldmask",
-                  "description": "Standard field mask for the set of fields to be updated.",
-                  "type": "string"
-                },
-                "appsId": {
-                  "location": "path",
-                  "description": "Part of `name`. Name of the resource to update. Example: apps/myapp/domainMappings/example.com.",
-                  "type": "string",
-                  "required": true
-                }
-              },
-              "flatPath": "v1beta/apps/{appsId}/domainMappings/{domainMappingsId}",
-              "path": "v1beta/apps/{appsId}/domainMappings/{domainMappingsId}",
-              "id": "appengine.apps.domainMappings.patch"
-            },
-            "get": {
-              "description": "Gets the specified domain mapping.",
-              "response": {
-                "$ref": "DomainMapping"
-              },
-              "parameterOrder": [
-                "appsId",
-                "domainMappingsId"
-              ],
-              "httpMethod": "GET",
-              "scopes": [
-                "https://www.googleapis.com/auth/appengine.admin",
-                "https://www.googleapis.com/auth/cloud-platform",
-                "https://www.googleapis.com/auth/cloud-platform.read-only"
-              ],
-              "parameters": {
-                "domainMappingsId": {
-                  "description": "Part of `name`. See documentation of `appsId`.",
-                  "type": "string",
-                  "required": true,
-                  "location": "path"
-                },
-                "appsId": {
-                  "location": "path",
-                  "description": "Part of `name`. Name of the resource requested. Example: apps/myapp/domainMappings/example.com.",
-                  "type": "string",
-                  "required": true
-                }
-              },
-              "flatPath": "v1beta/apps/{appsId}/domainMappings/{domainMappingsId}",
-              "id": "appengine.apps.domainMappings.get",
-              "path": "v1beta/apps/{appsId}/domainMappings/{domainMappingsId}"
-            },
-            "list": {
-              "httpMethod": "GET",
-              "response": {
-                "$ref": "ListDomainMappingsResponse"
-              },
-              "parameterOrder": [
-                "appsId"
-              ],
-              "parameters": {
-                "pageToken": {
-                  "description": "Continuation token for fetching the next page of results.",
-                  "type": "string",
-                  "location": "query"
-                },
-                "appsId": {
-                  "location": "path",
-                  "description": "Part of `parent`. Name of the parent Application resource. Example: apps/myapp.",
-                  "type": "string",
-                  "required": true
-                },
-                "pageSize": {
-                  "format": "int32",
-                  "description": "Maximum results to return per page.",
-                  "type": "integer",
-                  "location": "query"
-                }
-              },
-              "scopes": [
-                "https://www.googleapis.com/auth/appengine.admin",
-                "https://www.googleapis.com/auth/cloud-platform",
-                "https://www.googleapis.com/auth/cloud-platform.read-only"
-              ],
-              "flatPath": "v1beta/apps/{appsId}/domainMappings",
-              "path": "v1beta/apps/{appsId}/domainMappings",
-              "id": "appengine.apps.domainMappings.list",
-              "description": "Lists the domain mappings on an application."
-            }
-          }
-        }
-      }
-    }
-  },
-  "parameters": {
-    "upload_protocol": {
-      "description": "Upload protocol for media (e.g. \"raw\", \"multipart\").",
-      "type": "string",
-      "location": "query"
-    },
-    "prettyPrint": {
-      "location": "query",
-      "description": "Returns response with indentations and line breaks.",
-      "default": "true",
-      "type": "boolean"
-    },
-    "uploadType": {
-      "description": "Legacy upload protocol for media (e.g. \"media\", \"multipart\").",
-      "type": "string",
-      "location": "query"
-    },
-    "fields": {
-      "description": "Selector specifying which fields to include in a partial response.",
-      "type": "string",
-      "location": "query"
-    },
-    "$.xgafv": {
-      "enumDescriptions": [
-        "v1 error format",
-        "v2 error format"
-      ],
-      "location": "query",
-      "enum": [
-        "1",
-        "2"
-      ],
-      "description": "V1 error format.",
-      "type": "string"
-    },
-    "callback": {
-      "description": "JSONP",
-      "type": "string",
-      "location": "query"
-    },
-    "alt": {
-      "description": "Data format for response.",
-      "default": "json",
-      "enum": [
-        "json",
-        "media",
-        "proto"
-      ],
-      "type": "string",
-      "enumDescriptions": [
-        "Responses with Content-Type of application/json",
-        "Media download with context-dependent Content-Type",
-        "Responses with Content-Type of application/x-protobuf"
-      ],
-      "location": "query"
-    },
-    "key": {
-      "description": "API key. Your API key identifies your project and provides you with API access, quota, and reports. Required unless you provide an OAuth 2.0 token.",
-      "type": "string",
-      "location": "query"
-    },
-    "access_token": {
-      "location": "query",
-      "description": "OAuth access token.",
-      "type": "string"
-    },
-    "quotaUser": {
-      "description": "Available to use for quota purposes for server-side applications. Can be any arbitrary string assigned to a user, but should not exceed 40 characters.",
-      "type": "string",
-      "location": "query"
-    },
-    "pp": {
-      "location": "query",
-      "description": "Pretty-print response.",
-      "default": "true",
-      "type": "boolean"
-=======
           "enum": [
             "UNSPECIFIED",
             "SERVING",
@@ -1889,7 +326,6 @@
         }
       },
       "id": "LivenessCheck"
->>>>>>> d5fa6b74
     },
     "BatchUpdateIngressRulesRequest": {
       "description": "Request message for Firewall.BatchUpdateIngressRules.",
@@ -1905,352 +341,44 @@
       },
       "id": "BatchUpdateIngressRulesRequest"
     },
-<<<<<<< HEAD
-    "oauth_token": {
-      "description": "OAuth 2.0 token for the current user.",
-      "type": "string",
-      "location": "query"
-    }
-  },
-  "schemas": {
-    "ListLocationsResponse": {
-      "properties": {
-        "locations": {
-          "description": "A list of locations that matches the specified filter in the request.",
-          "items": {
-            "$ref": "Location"
-          },
-          "type": "array"
-        },
-        "nextPageToken": {
-          "description": "The standard List next-page token.",
-          "type": "string"
-        }
-      },
-      "id": "ListLocationsResponse",
-      "description": "The response message for Locations.ListLocations.",
-      "type": "object"
-    },
-    "ContainerInfo": {
-      "description": "Docker image that is used to create a container and start a VM instance for the version that you deploy. Only applicable for instances running in the App Engine flexible environment.",
-      "type": "object",
-      "properties": {
-        "image": {
-          "description": "URI to the hosted container image in Google Container Registry. The URI must be fully qualified and include a tag or digest. Examples: \"gcr.io/my-project/image:tag\" or \"gcr.io/my-project/image@digest\"",
-          "type": "string"
-        }
-      },
-      "id": "ContainerInfo"
-    },
-    "RequestUtilization": {
-      "properties": {
-        "targetRequestCountPerSecond": {
+    "NetworkUtilization": {
+      "description": "Target scaling by network usage. Only applicable for VM runtimes.",
+      "type": "object",
+      "properties": {
+        "targetReceivedBytesPerSecond": {
           "format": "int32",
-          "description": "Target requests per second.",
+          "description": "Target bytes received per second.",
           "type": "integer"
         },
-        "targetConcurrentRequests": {
+        "targetSentPacketsPerSecond": {
           "format": "int32",
-          "description": "Target number of concurrent requests.",
+          "description": "Target packets sent per second.",
           "type": "integer"
-        }
-      },
-      "id": "RequestUtilization",
-      "description": "Target scaling by request utilization. Only applicable for VM runtimes.",
-      "type": "object"
-    },
-    "UrlMap": {
-      "description": "URL pattern and description of how the URL should be handled. App Engine can handle URLs by executing application code or by serving static files uploaded with the version, such as images, CSS, or JavaScript.",
-      "type": "object",
-      "properties": {
-        "securityLevel": {
-          "enumDescriptions": [
-            "Not specified.",
-            "Both HTTP and HTTPS requests with URLs that match the handler succeed without redirects. The application can examine the request to determine which protocol was used, and respond accordingly.",
-            "Requests for a URL that match this handler that use HTTPS are automatically redirected to the HTTP equivalent URL.",
-            "Both HTTP and HTTPS requests with URLs that match the handler succeed without redirects. The application can examine the request to determine which protocol was used and respond accordingly.",
-            "Requests for a URL that match this handler that do not use HTTPS are automatically redirected to the HTTPS URL with the same path. Query parameters are reserved for the redirect."
-          ],
-          "enum": [
-            "SECURE_UNSPECIFIED",
-            "SECURE_DEFAULT",
-            "SECURE_NEVER",
-            "SECURE_OPTIONAL",
-            "SECURE_ALWAYS"
-          ],
-          "description": "Security (HTTPS) enforcement for this URL.",
-          "type": "string"
-        },
-        "authFailAction": {
-          "enumDescriptions": [
-            "Not specified. AUTH_FAIL_ACTION_REDIRECT is assumed.",
-            "Redirects user to \"accounts.google.com\". The user is redirected back to the application URL after signing in or creating an account.",
-            "Rejects request with a 401 HTTP status code and an error message."
-          ],
-          "enum": [
-            "AUTH_FAIL_ACTION_UNSPECIFIED",
-            "AUTH_FAIL_ACTION_REDIRECT",
-            "AUTH_FAIL_ACTION_UNAUTHORIZED"
-          ],
-          "description": "Action to take when users access resources that require authentication. Defaults to redirect.",
-          "type": "string"
-        },
-        "script": {
-          "description": "Executes a script to handle the request that matches this URL pattern.",
-          "$ref": "ScriptHandler"
-        },
-        "urlRegex": {
-          "description": "URL prefix. Uses regular expression syntax, which means regexp special characters must be escaped, but should not contain groupings. All URLs that begin with this prefix are handled by this handler, using the portion of the URL after the prefix as part of the file path.",
-          "type": "string"
-        },
-        "login": {
-          "enumDescriptions": [
-            "Not specified. LOGIN_OPTIONAL is assumed.",
-            "Does not require that the user is signed in.",
-            "If the user is not signed in, the auth_fail_action is taken. In addition, if the user is not an administrator for the application, they are given an error message regardless of auth_fail_action. If the user is an administrator, the handler proceeds.",
-            "If the user has signed in, the handler proceeds normally. Otherwise, the auth_fail_action is taken."
-          ],
-          "enum": [
-            "LOGIN_UNSPECIFIED",
-            "LOGIN_OPTIONAL",
-            "LOGIN_ADMIN",
-            "LOGIN_REQUIRED"
-          ],
-          "description": "Level of login required to access this resource.",
-          "type": "string"
-        },
-        "apiEndpoint": {
-          "$ref": "ApiEndpointHandler",
-          "description": "Uses API Endpoints to handle requests."
-        },
-        "staticFiles": {
-          "$ref": "StaticFilesHandler",
-          "description": "Returns the contents of a file, such as an image, as the response."
-        },
-        "redirectHttpResponseCode": {
-          "enumDescriptions": [
-            "Not specified. 302 is assumed.",
-            "301 Moved Permanently code.",
-            "302 Moved Temporarily code.",
-            "303 See Other code.",
-            "307 Temporary Redirect code."
-          ],
-          "enum": [
-            "REDIRECT_HTTP_RESPONSE_CODE_UNSPECIFIED",
-            "REDIRECT_HTTP_RESPONSE_CODE_301",
-            "REDIRECT_HTTP_RESPONSE_CODE_302",
-            "REDIRECT_HTTP_RESPONSE_CODE_303",
-            "REDIRECT_HTTP_RESPONSE_CODE_307"
-          ],
-          "description": "30x code to use when performing redirects for the secure field. Defaults to 302.",
-          "type": "string"
-        }
-      },
-      "id": "UrlMap"
-    },
-    "EndpointsApiService": {
-      "description": "Cloud Endpoints (https://cloud.google.com/endpoints) configuration. The Endpoints API Service provides tooling for serving Open API and gRPC endpoints via an NGINX proxy.The fields here refer to the name and configuration id of a \"service\" resource in the Service Management API (https://cloud.google.com/service-management/overview).",
-      "type": "object",
-      "properties": {
-        "configId": {
-          "description": "Endpoints service configuration id as specified by the Service Management API. For example \"2016-09-19r1\"",
-          "type": "string"
-        },
-        "name": {
-          "description": "Endpoints service name which is the name of the \"service\" resource in the Service Management API. For example \"myapi.endpoints.myproject.cloud.goog\"",
-          "type": "string"
-        }
-      },
-      "id": "EndpointsApiService"
-    },
-    "Operation": {
-      "properties": {
-        "done": {
-          "description": "If the value is false, it means the operation is still in progress. If true, the operation is completed, and either error or response is available.",
-          "type": "boolean"
-        },
-        "response": {
-          "additionalProperties": {
-            "description": "Properties of the object. Contains field @type with type URL.",
-            "type": "any"
-          },
-          "description": "The normal response of the operation in case of success. If the original method returns no data on success, such as Delete, the response is google.protobuf.Empty. If the original method is standard Get/Create/Update, the response should be the resource. For other methods, the response should have the type XxxResponse, where Xxx is the original method name. For example, if the original method name is TakeSnapshot(), the inferred response type is TakeSnapshotResponse.",
-          "type": "object"
-        },
-        "name": {
-          "description": "The server-assigned name, which is only unique within the same service that originally returns it. If you use the default HTTP mapping, the name should have the format of operations/some/unique/name.",
-          "type": "string"
-        },
-        "error": {
-          "$ref": "Status",
-          "description": "The error result of the operation in case of failure or cancellation."
+        },
+        "targetReceivedPacketsPerSecond": {
+          "format": "int32",
+          "description": "Target packets received per second.",
+          "type": "integer"
+        },
+        "targetSentBytesPerSecond": {
+          "format": "int32",
+          "description": "Target bytes sent per second.",
+          "type": "integer"
+        }
+      },
+      "id": "NetworkUtilization"
+    },
+    "Location": {
+      "properties": {
+        "locationId": {
+          "description": "The canonical id for this location. For example: \"us-east1\".",
+          "type": "string"
         },
         "metadata": {
           "additionalProperties": {
             "description": "Properties of the object. Contains field @type with type URL.",
             "type": "any"
           },
-          "description": "Service-specific metadata associated with the operation. It typically contains progress information and common metadata such as create time. Some services might not provide such metadata. Any method that returns a long-running operation should document the metadata type, if any.",
-          "type": "object"
-        }
-      },
-      "id": "Operation",
-      "description": "This resource represents a long-running operation that is the result of a network API call.",
-      "type": "object"
-    },
-    "ApiConfigHandler": {
-      "description": "Google Cloud Endpoints (https://cloud.google.com/appengine/docs/python/endpoints/) configuration for API handlers.",
-      "type": "object",
-      "properties": {
-        "script": {
-          "description": "Path to the script from the application root directory.",
-          "type": "string"
-        },
-        "login": {
-          "enum": [
-            "LOGIN_UNSPECIFIED",
-            "LOGIN_OPTIONAL",
-            "LOGIN_ADMIN",
-            "LOGIN_REQUIRED"
-          ],
-          "description": "Level of login required to access this resource. Defaults to optional.",
-          "type": "string",
-          "enumDescriptions": [
-            "Not specified. LOGIN_OPTIONAL is assumed.",
-            "Does not require that the user is signed in.",
-            "If the user is not signed in, the auth_fail_action is taken. In addition, if the user is not an administrator for the application, they are given an error message regardless of auth_fail_action. If the user is an administrator, the handler proceeds.",
-            "If the user has signed in, the handler proceeds normally. Otherwise, the auth_fail_action is taken."
-          ]
-        },
-        "url": {
-          "description": "URL to serve the endpoint at.",
-          "type": "string"
-        },
-        "securityLevel": {
-          "description": "Security (HTTPS) enforcement for this URL.",
-          "type": "string",
-          "enumDescriptions": [
-            "Not specified.",
-            "Both HTTP and HTTPS requests with URLs that match the handler succeed without redirects. The application can examine the request to determine which protocol was used, and respond accordingly.",
-            "Requests for a URL that match this handler that use HTTPS are automatically redirected to the HTTP equivalent URL.",
-            "Both HTTP and HTTPS requests with URLs that match the handler succeed without redirects. The application can examine the request to determine which protocol was used and respond accordingly.",
-            "Requests for a URL that match this handler that do not use HTTPS are automatically redirected to the HTTPS URL with the same path. Query parameters are reserved for the redirect."
-          ],
-          "enum": [
-            "SECURE_UNSPECIFIED",
-            "SECURE_DEFAULT",
-            "SECURE_NEVER",
-            "SECURE_OPTIONAL",
-            "SECURE_ALWAYS"
-          ]
-        },
-        "authFailAction": {
-          "description": "Action to take when users access resources that require authentication. Defaults to redirect.",
-          "type": "string",
-          "enumDescriptions": [
-            "Not specified. AUTH_FAIL_ACTION_REDIRECT is assumed.",
-            "Redirects user to \"accounts.google.com\". The user is redirected back to the application URL after signing in or creating an account.",
-            "Rejects request with a 401 HTTP status code and an error message."
-          ],
-          "enum": [
-            "AUTH_FAIL_ACTION_UNSPECIFIED",
-            "AUTH_FAIL_ACTION_REDIRECT",
-            "AUTH_FAIL_ACTION_UNAUTHORIZED"
-          ]
-        }
-      },
-      "id": "ApiConfigHandler"
-    },
-    "StaticFilesHandler": {
-      "description": "Files served directly to the user for a given URL, such as images, CSS stylesheets, or JavaScript source files. Static file handlers describe which files in the application directory are static files, and which URLs serve them.",
-      "type": "object",
-      "properties": {
-        "uploadPathRegex": {
-          "description": "Regular expression that matches the file paths for all files that should be referenced by this handler.",
-          "type": "string"
-        },
-        "path": {
-          "description": "Path to the static files matched by the URL pattern, from the application root directory. The path can refer to text matched in groupings in the URL pattern.",
-          "type": "string"
-        },
-        "mimeType": {
-          "description": "MIME type used to serve all files served by this handler.Defaults to file-specific MIME types, which are derived from each file's filename extension.",
-          "type": "string"
-        },
-        "requireMatchingFile": {
-          "description": "Whether this handler should match the request if the file referenced by the handler does not exist.",
-          "type": "boolean"
-        },
-        "expiration": {
-          "format": "google-duration",
-          "description": "Time a static file served by this handler should be cached by web proxies and browsers.",
-          "type": "string"
-        },
-        "applicationReadable": {
-          "description": "Whether files should also be uploaded as code data. By default, files declared in static file handlers are uploaded as static data and are only served to end users; they cannot be read by the application. If enabled, uploads are charged against both your code and static data storage resource quotas.",
-          "type": "boolean"
-        },
-        "httpHeaders": {
-          "additionalProperties": {
-            "type": "string"
-          },
-          "description": "HTTP headers to use for all responses from these URLs.",
-          "type": "object"
-        }
-      },
-      "id": "StaticFilesHandler"
-    },
-    "BasicScaling": {
-      "description": "A service with basic scaling will create an instance when the application receives a request. The instance will be turned down when the app becomes idle. Basic scaling is ideal for work that is intermittent or driven by user activity.",
-      "type": "object",
-      "properties": {
-        "maxInstances": {
-          "format": "int32",
-          "description": "Maximum number of instances to create for this version.",
-          "type": "integer"
-        },
-        "idleTimeout": {
-          "format": "google-duration",
-          "description": "Duration of time after the last request that an instance must wait before the instance is shut down.",
-=======
-    "NetworkUtilization": {
-      "description": "Target scaling by network usage. Only applicable for VM runtimes.",
-      "type": "object",
-      "properties": {
-        "targetReceivedBytesPerSecond": {
-          "format": "int32",
-          "description": "Target bytes received per second.",
-          "type": "integer"
-        },
-        "targetSentPacketsPerSecond": {
-          "format": "int32",
-          "description": "Target packets sent per second.",
-          "type": "integer"
-        },
-        "targetReceivedPacketsPerSecond": {
-          "format": "int32",
-          "description": "Target packets received per second.",
-          "type": "integer"
-        },
-        "targetSentBytesPerSecond": {
-          "format": "int32",
-          "description": "Target bytes sent per second.",
-          "type": "integer"
-        }
-      },
-      "id": "NetworkUtilization"
-    },
-    "Location": {
-      "properties": {
-        "locationId": {
-          "description": "The canonical id for this location. For example: \"us-east1\".",
-          "type": "string"
-        },
-        "metadata": {
-          "additionalProperties": {
-            "description": "Properties of the object. Contains field @type with type URL.",
-            "type": "any"
-          },
           "description": "Service-specific metadata. For example the available capacity at the given location.",
           "type": "object"
         },
@@ -2322,241 +450,8 @@
         "timeout": {
           "format": "google-duration",
           "description": "Time before the check is considered failed.",
->>>>>>> d5fa6b74
-          "type": "string"
-        }
-      },
-      "id": "BasicScaling"
-    },
-    "DiskUtilization": {
-      "properties": {
-        "targetWriteOpsPerSecond": {
-          "format": "int32",
-          "description": "Target ops written per second.",
-          "type": "integer"
-        },
-<<<<<<< HEAD
-        "targetWriteBytesPerSecond": {
-          "format": "int32",
-          "description": "Target bytes written per second.",
-          "type": "integer"
-        },
-        "targetReadOpsPerSecond": {
-          "format": "int32",
-          "description": "Target ops read per seconds.",
-          "type": "integer"
-        },
-        "targetReadBytesPerSecond": {
-          "format": "int32",
-          "description": "Target bytes read per second.",
-          "type": "integer"
-        }
-      },
-      "id": "DiskUtilization",
-      "description": "Target scaling by disk usage. Only applicable for VM runtimes.",
-      "type": "object"
-    },
-    "CpuUtilization": {
-      "properties": {
-        "aggregationWindowLength": {
-          "format": "google-duration",
-          "description": "Period of time over which CPU utilization is calculated.",
-          "type": "string"
-        },
-        "targetUtilization": {
-          "format": "double",
-          "description": "Target CPU utilization ratio to maintain when scaling. Must be between 0 and 1.",
-          "type": "number"
-        }
-      },
-      "id": "CpuUtilization",
-      "description": "Target scaling by CPU usage.",
-      "type": "object"
-    },
-    "Status": {
-      "description": "The Status type defines a logical error model that is suitable for different programming environments, including REST APIs and RPC APIs. It is used by gRPC (https://github.com/grpc). The error model is designed to be:\nSimple to use and understand for most users\nFlexible enough to meet unexpected needsOverviewThe Status message contains three pieces of data: error code, error message, and error details. The error code should be an enum value of google.rpc.Code, but it may accept additional error codes if needed. The error message should be a developer-facing English message that helps developers understand and resolve the error. If a localized user-facing error message is needed, put the localized message in the error details or localize it in the client. The optional error details may contain arbitrary information about the error. There is a predefined set of error detail types in the package google.rpc that can be used for common error conditions.Language mappingThe Status message is the logical representation of the error model, but it is not necessarily the actual wire format. When the Status message is exposed in different client libraries and different wire protocols, it can be mapped differently. For example, it will likely be mapped to some exceptions in Java, but more likely mapped to some error codes in C.Other usesThe error model and the Status message can be used in a variety of environments, either with or without APIs, to provide a consistent developer experience across different environments.Example uses of this error model include:\nPartial errors. If a service needs to return partial errors to the client, it may embed the Status in the normal response to indicate the partial errors.\nWorkflow errors. A typical workflow has multiple steps. Each step may have a Status message for error reporting.\nBatch operations. If a client uses batch request and batch response, the Status message should be used directly inside batch response, one for each error sub-response.\nAsynchronous operations. If an API call embeds asynchronous operation results in its response, the status of those operations should be represented directly using the Status message.\nLogging. If some API errors are stored in logs, the message Status could be used directly after any stripping needed for security/privacy reasons.",
-      "type": "object",
-      "properties": {
-        "code": {
-          "format": "int32",
-          "description": "The status code, which should be an enum value of google.rpc.Code.",
-          "type": "integer"
-        },
-        "message": {
-          "description": "A developer-facing error message, which should be in English. Any user-facing error message should be localized and sent in the google.rpc.Status.details field, or localized by the client.",
-          "type": "string"
-        },
-        "details": {
-          "description": "A list of messages that carry the error details. There is a common set of message types for APIs to use.",
-          "items": {
-            "additionalProperties": {
-              "description": "Properties of the object. Contains field @type with type URL.",
-              "type": "any"
-            },
-            "type": "object"
-          },
-          "type": "array"
-        }
-      },
-      "id": "Status"
-    },
-    "IdentityAwareProxy": {
-      "description": "Identity-Aware Proxy",
-      "type": "object",
-      "properties": {
-        "oauth2ClientSecret": {
-          "description": "OAuth2 client secret to use for the authentication flow.For security reasons, this value cannot be retrieved via the API. Instead, the SHA-256 hash of the value is returned in the oauth2_client_secret_sha256 field.@InputOnly",
-          "type": "string"
-        },
-        "oauth2ClientId": {
-          "description": "OAuth2 client ID to use for the authentication flow.",
-          "type": "string"
-        },
-        "oauth2ClientSecretSha256": {
-          "description": "Hex-encoded SHA-256 hash of the client secret.@OutputOnly",
-          "type": "string"
-        },
-        "enabled": {
-          "description": "Whether the serving infrastructure will authenticate and authorize all incoming requests.If true, the oauth2_client_id and oauth2_client_secret fields must be non-empty.",
-          "type": "boolean"
-        }
-      },
-      "id": "IdentityAwareProxy"
-    },
-    "ManualScaling": {
-      "description": "A service with manual scaling runs continuously, allowing you to perform complex initialization and rely on the state of its memory over time.",
-      "type": "object",
-      "properties": {
-        "instances": {
-          "format": "int32",
-          "description": "Number of instances to assign to the service at the start. This number can later be altered by using the Modules API (https://cloud.google.com/appengine/docs/python/modules/functions) set_num_instances() function.",
-          "type": "integer"
-        }
-      },
-      "id": "ManualScaling"
-    },
-    "LocationMetadata": {
-      "description": "Metadata for the given google.cloud.location.Location.",
-      "type": "object",
-      "properties": {
-        "standardEnvironmentAvailable": {
-          "description": "App Engine Standard Environment is available in the given location.@OutputOnly",
-          "type": "boolean"
-        },
-        "flexibleEnvironmentAvailable": {
-          "description": "App Engine Flexible Environment is available in the given location.@OutputOnly",
-          "type": "boolean"
-        }
-      },
-      "id": "LocationMetadata"
-    },
-    "Service": {
-      "description": "A Service resource is a logical component of an application that can share state and communicate in a secure fashion with other services. For example, an application that handles customer requests might include separate services to handle tasks such as backend data analysis or API requests from mobile devices. Each service has a collection of versions that define a specific set of code used to implement the functionality of that service.",
-      "type": "object",
-      "properties": {
-        "split": {
-          "$ref": "TrafficSplit",
-          "description": "Mapping that defines fractional HTTP traffic diversion to different versions within the service."
-        },
-        "id": {
-          "description": "Relative name of the service within the application. Example: default.@OutputOnly",
-          "type": "string"
-        },
-        "name": {
-          "description": "Full path to the Service resource in the API. Example: apps/myapp/services/default.@OutputOnly",
-          "type": "string"
-        }
-      },
-      "id": "Service"
-    },
-    "ListOperationsResponse": {
-      "description": "The response message for Operations.ListOperations.",
-      "type": "object",
-      "properties": {
-        "nextPageToken": {
-          "description": "The standard List next-page token.",
-          "type": "string"
-        },
-        "operations": {
-          "description": "A list of operations that matches the specified filter in the request.",
-          "items": {
-            "$ref": "Operation"
-          },
-          "type": "array"
-        }
-      },
-      "id": "ListOperationsResponse"
-    },
-    "FirewallRule": {
-      "description": "A single firewall rule that is evaluated against incoming traffic and provides an action to take on matched requests.",
-      "type": "object",
-      "properties": {
-        "sourceRange": {
-          "description": "IP address or range, defined using CIDR notation, of requests that this rule applies to. You can use the wildcard character \"*\" to match all IPs equivalent to \"0/0\" and \"::/0\" together. Examples: 192.168.1.1 or 192.168.0.0/16 or 2001:db8::/32  or 2001:0db8:0000:0042:0000:8a2e:0370:7334.\u003cp\u003eTruncation will be silently performed on addresses which are not properly truncated. For example, 1.2.3.4/24 is accepted as the same address as 1.2.3.0/24. Similarly, for IPv6, 2001:db8::1/32 is accepted as the same address as 2001:db8::/32.",
-          "type": "string"
-        },
-        "priority": {
-          "format": "int32",
-          "description": "A positive integer between 1, Int32.MaxValue-1 that defines the order of rule evaluation. Rules with the lowest priority are evaluated first.A default rule at priority Int32.MaxValue matches all IPv4 and IPv6 traffic when no previous rule matches. Only the action of this rule can be modified by the user.",
-          "type": "integer"
-        },
-        "action": {
-          "description": "The action to take on matched requests.",
-          "type": "string",
-          "enumDescriptions": [
-            "",
-            "Matching requests are allowed.",
-            "Matching requests are denied."
-          ],
-          "enum": [
-            "UNSPECIFIED_ACTION",
-            "ALLOW",
-            "DENY"
-          ]
-        },
-        "description": {
-          "description": "An optional string description of this rule. This field has a maximum length of 100 characters.",
-          "type": "string"
-        }
-      },
-      "id": "FirewallRule"
-    },
-    "OperationMetadata": {
-      "description": "Metadata for the given google.longrunning.Operation.",
-      "type": "object",
-      "properties": {
-        "endTime": {
-          "format": "google-datetime",
-          "description": "Timestamp that this operation completed.@OutputOnly",
-          "type": "string"
-        },
-        "operationType": {
-          "description": "Type of this operation. Deprecated, use method field instead. Example: \"create_version\".@OutputOnly",
-          "type": "string"
-        },
-        "insertTime": {
-          "format": "google-datetime",
-          "description": "Timestamp that this operation was created.@OutputOnly",
-          "type": "string"
-        },
-        "user": {
-          "description": "User who requested this operation.@OutputOnly",
-          "type": "string"
-        },
-        "target": {
-          "description": "Name of the resource that this operation is acting on. Example: apps/myapp/modules/default.@OutputOnly",
-          "type": "string"
-        },
-        "method": {
-          "description": "API method that initiated this operation. Example: google.appengine.v1beta4.Version.CreateVersion.@OutputOnly",
-          "type": "string"
-        }
-      },
-      "id": "OperationMetadata"
-    },
-    "ListAuthorizedCertificatesResponse": {
-      "description": "Response message for AuthorizedCertificates.ListAuthorizedCertificates.",
-=======
+          "type": "string"
+        },
         "appStartTimeout": {
           "format": "google-duration",
           "description": "A maximum time limit on application initialization, measured from moment the application successfully replies to a healthcheck until it is ready to serve traffic.",
@@ -3017,180 +912,20 @@
     },
     "ListIngressRulesResponse": {
       "description": "Response message for Firewall.ListIngressRules.",
->>>>>>> d5fa6b74
       "type": "object",
       "properties": {
         "nextPageToken": {
           "description": "Continuation token for fetching the next page of results.",
           "type": "string"
         },
-<<<<<<< HEAD
-        "certificates": {
-          "description": "The SSL certificates the user is authorized to administer.",
-=======
         "ingressRules": {
           "description": "The ingress FirewallRules for this application.",
->>>>>>> d5fa6b74
           "items": {
-            "$ref": "AuthorizedCertificate"
+            "$ref": "FirewallRule"
           },
           "type": "array"
         }
       },
-<<<<<<< HEAD
-      "id": "ListAuthorizedCertificatesResponse"
-    },
-    "FeatureSettings": {
-      "description": "The feature specific settings to be used in the application. These define behaviors that are user configurable.",
-      "type": "object",
-      "properties": {
-        "splitHealthChecks": {
-          "description": "Boolean value indicating if split health checks should be used instead of the legacy health checks. At an app.yaml level, this means defaulting to 'readiness_check' and 'liveness_check' values instead of 'health_check' ones. Once the legacy 'health_check' behavior is deprecated, and this value is always true, this setting can be removed.",
-          "type": "boolean"
-        }
-      },
-      "id": "FeatureSettings"
-    },
-    "OperationMetadataV1": {
-      "properties": {
-        "warning": {
-          "description": "Durable messages that persist on every operation poll. @OutputOnly",
-          "items": {
-            "type": "string"
-          },
-          "type": "array"
-        },
-        "insertTime": {
-          "format": "google-datetime",
-          "description": "Time that this operation was created.@OutputOnly",
-          "type": "string"
-        },
-        "target": {
-          "description": "Name of the resource that this operation is acting on. Example: apps/myapp/services/default.@OutputOnly",
-          "type": "string"
-        },
-        "user": {
-          "description": "User who requested this operation.@OutputOnly",
-          "type": "string"
-        },
-        "ephemeralMessage": {
-          "description": "Ephemeral message that may change every time the operation is polled. @OutputOnly",
-          "type": "string"
-        },
-        "method": {
-          "description": "API method that initiated this operation. Example: google.appengine.v1.Versions.CreateVersion.@OutputOnly",
-          "type": "string"
-        },
-        "endTime": {
-          "format": "google-datetime",
-          "description": "Time that this operation completed.@OutputOnly",
-          "type": "string"
-        }
-      },
-      "id": "OperationMetadataV1",
-      "description": "Metadata for the given google.longrunning.Operation.",
-      "type": "object"
-    },
-    "SslSettings": {
-      "description": "SSL configuration for a DomainMapping resource.",
-      "type": "object",
-      "properties": {
-        "pendingManagedCertificateId": {
-          "description": "ID of the managed AuthorizedCertificate resource currently being provisioned, if applicable. Until the new managed certificate has been successfully provisioned, the previous SSL state will be preserved. Once the provisioning process completes, the certificate_id field will reflect the new managed certificate and this field will be left empty. To remove SSL support while there is still a pending managed certificate, clear the certificate_id field with an UpdateDomainMappingRequest.@OutputOnly",
-          "type": "string"
-        },
-        "sslManagementType": {
-          "enum": [
-            "AUTOMATIC",
-            "MANUAL"
-          ],
-          "description": "SSL management type for this domain. If AUTOMATIC, a managed certificate is automatically provisioned. If MANUAL, certificate_id must be manually specified in order to configure SSL for this domain.",
-          "type": "string",
-          "enumDescriptions": [
-            "SSL support for this domain is configured automatically. The mapped SSL certificate will be automatically renewed.",
-            "SSL support for this domain is configured manually by the user. Either the domain has no SSL support or a user-obtained SSL certificate has been explictly mapped to this domain."
-          ]
-        },
-        "certificateId": {
-          "description": "ID of the AuthorizedCertificate resource configuring SSL for the application. Clearing this field will remove SSL support.By default, a managed certificate is automatically created for every domain mapping. To omit SSL support or to configure SSL manually, specify SslManagementType.MANUAL on a CREATE or UPDATE request. You must be authorized to administer the AuthorizedCertificate resource to manually map it to a DomainMapping resource. Example: 12345.",
-          "type": "string"
-        }
-      },
-      "id": "SslSettings"
-    },
-    "ErrorHandler": {
-      "description": "Custom static error page to be served when an error occurs.",
-      "type": "object",
-      "properties": {
-        "mimeType": {
-          "description": "MIME type of file. Defaults to text/html.",
-          "type": "string"
-        },
-        "errorCode": {
-          "enumDescriptions": [
-            "Not specified. ERROR_CODE_DEFAULT is assumed.",
-            "All other error types.",
-            "Application has exceeded a resource quota.",
-            "Client blocked by the application's Denial of Service protection configuration.",
-            "Deadline reached before the application responds."
-          ],
-          "enum": [
-            "ERROR_CODE_UNSPECIFIED",
-            "ERROR_CODE_DEFAULT",
-            "ERROR_CODE_OVER_QUOTA",
-            "ERROR_CODE_DOS_API_DENIAL",
-            "ERROR_CODE_TIMEOUT"
-          ],
-          "description": "Error condition this handler applies to.",
-          "type": "string"
-        },
-        "staticFile": {
-          "description": "Static file content to be served for this error.",
-          "type": "string"
-        }
-      },
-      "id": "ErrorHandler"
-    },
-    "Network": {
-      "description": "Extra network settings. Only applicable for App Engine flexible environment versions",
-      "type": "object",
-      "properties": {
-        "subnetworkName": {
-          "description": "Google Cloud Platform sub-network where the virtual machines are created. Specify the short name, not the resource path.If a subnetwork name is specified, a network name will also be required unless it is for the default network.\nIf the network the VM instance is being created in is a Legacy network, then the IP address is allocated from the IPv4Range.\nIf the network the VM instance is being created in is an auto Subnet Mode Network, then only network name should be specified (not the subnetwork_name) and the IP address is created from the IPCidrRange of the subnetwork that exists in that zone for that network.\nIf the network the VM instance is being created in is a custom Subnet Mode Network, then the subnetwork_name must be specified and the IP address is created from the IPCidrRange of the subnetwork.If specified, the subnetwork must exist in the same region as the App Engine flexible environment application.",
-          "type": "string"
-        },
-        "instanceTag": {
-          "description": "Tag to apply to the VM instance during creation. Only applicable for for App Engine flexible environment versions.",
-          "type": "string"
-        },
-        "forwardedPorts": {
-          "description": "List of ports, or port pairs, to forward from the virtual machine to the application container. Only applicable for App Engine flexible environment versions.",
-          "items": {
-            "type": "string"
-          },
-          "type": "array"
-        },
-        "name": {
-          "description": "Google Compute Engine network where the virtual machines are created. Specify the short name, not the resource path.Defaults to default.",
-          "type": "string"
-        }
-      },
-      "id": "Network"
-    },
-    "Application": {
-      "description": "An Application resource contains the top-level configuration of an App Engine application. Next tag: 20",
-      "type": "object",
-      "properties": {
-        "authDomain": {
-          "description": "Google Apps authentication domain that controls which users can access this application.Defaults to open access for any Google Account.",
-          "type": "string"
-        },
-        "iap": {
-          "$ref": "IdentityAwareProxy"
-        },
-        "codeBucket": {
-          "description": "Google Cloud Storage bucket that can be used for storing files associated with this application. This bucket is associated with the application and can be used by the gcloud deployment commands.@OutputOnly",
-=======
       "id": "ListIngressRulesResponse"
     },
     "ListServicesResponse": {
@@ -3382,61 +1117,12 @@
         },
         "user": {
           "description": "User who requested this operation.@OutputOnly",
->>>>>>> d5fa6b74
-          "type": "string"
-        },
-        "defaultBucket": {
-          "description": "Google Cloud Storage bucket that can be used by this application to store content.@OutputOnly",
-          "type": "string"
-        },
-<<<<<<< HEAD
-        "dispatchRules": {
-          "description": "HTTP path dispatch rules for requests to the application that do not explicitly target a service or version. Rules are order-dependent. Up to 20 dispatch rules can be supported.@OutputOnly",
-          "items": {
-            "$ref": "UrlDispatchRule"
-          },
-          "type": "array"
-        },
-        "gcrDomain": {
-          "description": "The Google Container Registry domain used for storing managed build docker images for this application.",
-          "type": "string"
-        },
-        "name": {
-          "description": "Full path to the Application resource in the API. Example: apps/myapp.@OutputOnly",
-          "type": "string"
-        },
-        "id": {
-          "description": "Identifier of the Application resource. This identifier is equivalent to the project ID of the Google Cloud Platform project where you want to deploy your application. Example: myapp.",
-          "type": "string"
-        },
-        "defaultCookieExpiration": {
-          "format": "google-duration",
-          "description": "Cookie expiration policy for this application.",
-          "type": "string"
-        },
-        "locationId": {
-          "description": "Location from which this application will be run. Application instances will run out of data centers in the chosen location, which is also where all of the application's end user content is stored.Defaults to us-central.Options are:us-central - Central USeurope-west - Western Europeus-east1 - Eastern US",
-          "type": "string"
-        },
-        "servingStatus": {
-          "description": "Serving status of this application.",
-          "type": "string",
-          "enumDescriptions": [
-            "Serving status is unspecified.",
-            "Application is serving.",
-            "Application has been disabled by the user.",
-            "Application has been disabled by the system."
-          ],
-          "enum": [
-            "UNSPECIFIED",
-            "SERVING",
-            "USER_DISABLED",
-            "SYSTEM_DISABLED"
-          ]
-        },
-        "defaultHostname": {
-          "description": "Hostname used to reach this application, as resolved by App Engine.@OutputOnly",
-=======
+          "type": "string"
+        },
+        "target": {
+          "description": "Name of the resource that this operation is acting on. Example: apps/myapp/services/default.@OutputOnly",
+          "type": "string"
+        },
         "ephemeralMessage": {
           "description": "Ephemeral message that may change every time the operation is polled. @OutputOnly",
           "type": "string"
@@ -3467,7 +1153,6 @@
         },
         "path": {
           "description": "Pathname within the host. Must start with a \"/\". A single \"*\" can be included at the end of the path.The sum of the lengths of the domain and path may not exceed 100 characters.",
->>>>>>> d5fa6b74
           "type": "string"
         }
       },
@@ -3484,348 +1169,6 @@
           },
           "type": "array"
         },
-<<<<<<< HEAD
-        "featureSettings": {
-          "description": "The feature specific settings to be used in the application.",
-          "$ref": "FeatureSettings"
-        }
-      },
-      "id": "Application"
-    },
-    "Instance": {
-      "description": "An Instance resource is the computing unit that App Engine uses to automatically scale an application.",
-      "type": "object",
-      "properties": {
-        "vmId": {
-          "description": "Virtual machine ID of this instance. Only applicable for instances in App Engine flexible environment.@OutputOnly",
-          "type": "string"
-        },
-        "qps": {
-          "format": "float",
-          "description": "Average queries per second (QPS) over the last minute.@OutputOnly",
-          "type": "number"
-        },
-        "name": {
-          "description": "Full path to the Instance resource in the API. Example: apps/myapp/services/default/versions/v1/instances/instance-1.@OutputOnly",
-          "type": "string"
-        },
-        "vmZoneName": {
-          "description": "Zone where the virtual machine is located. Only applicable for instances in App Engine flexible environment.@OutputOnly",
-          "type": "string"
-        },
-        "averageLatency": {
-          "format": "int32",
-          "description": "Average latency (ms) over the last minute.@OutputOnly",
-          "type": "integer"
-        },
-        "vmIp": {
-          "description": "The IP address of this instance. Only applicable for instances in App Engine flexible environment.@OutputOnly",
-          "type": "string"
-        },
-        "memoryUsage": {
-          "format": "int64",
-          "description": "Total memory in use (bytes).@OutputOnly",
-          "type": "string"
-        },
-        "id": {
-          "description": "Relative name of the instance within the version. Example: instance-1.@OutputOnly",
-          "type": "string"
-        },
-        "errors": {
-          "format": "int32",
-          "description": "Number of errors since this instance was started.@OutputOnly",
-          "type": "integer"
-        },
-        "vmStatus": {
-          "description": "Status of the virtual machine where this instance lives. Only applicable for instances in App Engine flexible environment.@OutputOnly",
-          "type": "string"
-        },
-        "availability": {
-          "description": "Availability of the instance.@OutputOnly",
-          "type": "string",
-          "enumDescriptions": [
-            "",
-            "",
-            ""
-          ],
-          "enum": [
-            "UNSPECIFIED",
-            "RESIDENT",
-            "DYNAMIC"
-          ]
-        },
-        "startTime": {
-          "format": "google-datetime",
-          "description": "Time that this instance was started.@OutputOnly",
-          "type": "string"
-        },
-        "vmDebugEnabled": {
-          "description": "Whether this instance is in debug mode. Only applicable for instances in App Engine flexible environment.@OutputOnly",
-          "type": "boolean"
-        },
-        "requests": {
-          "format": "int32",
-          "description": "Number of requests since this instance was started.@OutputOnly",
-          "type": "integer"
-        },
-        "appEngineRelease": {
-          "description": "App Engine release this instance is running on.@OutputOnly",
-          "type": "string"
-        },
-        "vmName": {
-          "description": "Name of the virtual machine where this instance lives. Only applicable for instances in App Engine flexible environment.@OutputOnly",
-          "type": "string"
-        }
-      },
-      "id": "Instance"
-    },
-    "LivenessCheck": {
-      "description": "Health checking configuration for VM instances. Unhealthy instances are killed and replaced with new instances.",
-      "type": "object",
-      "properties": {
-        "failureThreshold": {
-          "format": "uint32",
-          "description": "Number of consecutive failed checks required before considering the VM unhealthy.",
-          "type": "integer"
-        },
-        "timeout": {
-          "format": "google-duration",
-          "description": "Time before the check is considered failed.",
-          "type": "string"
-        },
-        "initialDelay": {
-          "format": "google-duration",
-          "description": "The initial delay before starting to execute the checks.",
-          "type": "string"
-        },
-        "path": {
-          "description": "The request path.",
-          "type": "string"
-        },
-        "successThreshold": {
-          "format": "uint32",
-          "description": "Number of consecutive successful checks required before considering the VM healthy.",
-          "type": "integer"
-        },
-        "host": {
-          "description": "Host header to send when performing a HTTP Liveness check. Example: \"myapp.appspot.com\"",
-          "type": "string"
-        },
-        "checkInterval": {
-          "format": "google-duration",
-          "description": "Interval between health checks.",
-          "type": "string"
-        }
-      },
-      "id": "LivenessCheck"
-    },
-    "BatchUpdateIngressRulesRequest": {
-      "description": "Request message for Firewall.BatchUpdateIngressRules.",
-      "type": "object",
-      "properties": {
-        "ingressRules": {
-          "description": "A list of FirewallRules to replace the existing set.",
-          "items": {
-            "$ref": "FirewallRule"
-          },
-          "type": "array"
-        }
-      },
-      "id": "BatchUpdateIngressRulesRequest"
-    },
-    "NetworkUtilization": {
-      "description": "Target scaling by network usage. Only applicable for VM runtimes.",
-      "type": "object",
-      "properties": {
-        "targetSentBytesPerSecond": {
-          "format": "int32",
-          "description": "Target bytes sent per second.",
-          "type": "integer"
-        },
-        "targetReceivedBytesPerSecond": {
-          "format": "int32",
-          "description": "Target bytes received per second.",
-          "type": "integer"
-        },
-        "targetSentPacketsPerSecond": {
-          "format": "int32",
-          "description": "Target packets sent per second.",
-          "type": "integer"
-        },
-        "targetReceivedPacketsPerSecond": {
-          "format": "int32",
-          "description": "Target packets received per second.",
-          "type": "integer"
-        }
-      },
-      "id": "NetworkUtilization"
-    },
-    "Location": {
-      "description": "A resource that represents Google Cloud Platform location.",
-      "type": "object",
-      "properties": {
-        "locationId": {
-          "description": "The canonical id for this location. For example: \"us-east1\".",
-          "type": "string"
-        },
-        "metadata": {
-          "additionalProperties": {
-            "description": "Properties of the object. Contains field @type with type URL.",
-            "type": "any"
-          },
-          "description": "Service-specific metadata. For example the available capacity at the given location.",
-          "type": "object"
-        },
-        "labels": {
-          "additionalProperties": {
-            "type": "string"
-          },
-          "description": "Cross-service attributes for the location. For example\n{\"cloud.googleapis.com/region\": \"us-east1\"}\n",
-          "type": "object"
-        },
-        "name": {
-          "description": "Resource name for the location, which may vary between implementations. For example: \"projects/example-project/locations/us-east1\"",
-          "type": "string"
-        }
-      },
-      "id": "Location"
-    },
-    "HealthCheck": {
-      "properties": {
-        "timeout": {
-          "format": "google-duration",
-          "description": "Time before the health check is considered failed.",
-          "type": "string"
-        },
-        "unhealthyThreshold": {
-          "format": "uint32",
-          "description": "Number of consecutive failed health checks required before removing traffic.",
-          "type": "integer"
-        },
-        "disableHealthCheck": {
-          "description": "Whether to explicitly disable health checks for this instance.",
-          "type": "boolean"
-        },
-        "host": {
-          "description": "Host header to send when performing an HTTP health check. Example: \"myapp.appspot.com\"",
-          "type": "string"
-        },
-        "restartThreshold": {
-          "format": "uint32",
-          "description": "Number of consecutive failed health checks required before an instance is restarted.",
-          "type": "integer"
-        },
-        "healthyThreshold": {
-          "format": "uint32",
-          "description": "Number of consecutive successful health checks required before receiving traffic.",
-          "type": "integer"
-        },
-        "checkInterval": {
-          "format": "google-duration",
-          "description": "Interval between health checks.",
-          "type": "string"
-        }
-      },
-      "id": "HealthCheck",
-      "description": "Health checking configuration for VM instances. Unhealthy instances are killed and replaced with new instances. Only applicable for instances in App Engine flexible environment.",
-      "type": "object"
-    },
-    "ReadinessCheck": {
-      "description": "Readiness checking configuration for VM instances. Unhealthy instances are removed from traffic rotation.",
-      "type": "object",
-      "properties": {
-        "checkInterval": {
-          "format": "google-duration",
-          "description": "Interval between health checks.",
-          "type": "string"
-        },
-        "failureThreshold": {
-          "format": "uint32",
-          "description": "Number of consecutive failed checks required before removing traffic.",
-          "type": "integer"
-        },
-        "timeout": {
-          "format": "google-duration",
-          "description": "Time before the check is considered failed.",
-          "type": "string"
-        },
-        "appStartTimeout": {
-          "format": "google-duration",
-          "description": "A maximum time limit on application initialization, measured from moment the application successfully replies to a healthcheck until it is ready to serve traffic.",
-          "type": "string"
-        },
-        "path": {
-          "description": "The request path.",
-          "type": "string"
-        },
-        "successThreshold": {
-          "format": "uint32",
-          "description": "Number of consecutive successful checks required before receiving traffic.",
-          "type": "integer"
-        },
-        "host": {
-          "description": "Host header to send when performing a HTTP Readiness check. Example: \"myapp.appspot.com\"",
-          "type": "string"
-        }
-      },
-      "id": "ReadinessCheck"
-    },
-    "DebugInstanceRequest": {
-      "description": "Request message for Instances.DebugInstance.",
-      "type": "object",
-      "properties": {
-        "sshKey": {
-          "description": "Public SSH key to add to the instance. Examples:\n[USERNAME]:ssh-rsa [KEY_VALUE] [USERNAME]\n[USERNAME]:ssh-rsa [KEY_VALUE] google-ssh {\"userName\":\"[USERNAME]\",\"expireOn\":\"[EXPIRE_TIME]\"}For more information, see Adding and Removing SSH Keys (https://cloud.google.com/compute/docs/instances/adding-removing-ssh-keys).",
-          "type": "string"
-        }
-      },
-      "id": "DebugInstanceRequest"
-    },
-    "StandardSchedulerSettings": {
-      "properties": {
-        "minInstances": {
-          "format": "int32",
-          "description": "Minimum number of instances for an app version. Set to a non-positive value (0 by convention) to disable min_instances configuration.",
-          "type": "integer"
-        },
-        "targetCpuUtilization": {
-          "format": "double",
-          "description": "Target CPU utilization ratio to maintain when scaling.",
-          "type": "number"
-        },
-        "targetThroughputUtilization": {
-          "format": "double",
-          "description": "Target throughput utilization ratio to maintain when scaling",
-          "type": "number"
-        },
-        "maxInstances": {
-          "format": "int32",
-          "description": "Maximum number of instances for an app version. Set to a non-positive value (0 by convention) to disable max_instances configuration.",
-          "type": "integer"
-        }
-      },
-      "id": "StandardSchedulerSettings",
-      "description": "Scheduler settings for standard environment.",
-      "type": "object"
-    },
-    "OperationMetadataV1Beta5": {
-      "description": "Metadata for the given google.longrunning.Operation.",
-      "type": "object",
-      "properties": {
-        "method": {
-          "description": "API method name that initiated this operation. Example: google.appengine.v1beta5.Version.CreateVersion.@OutputOnly",
-          "type": "string"
-        },
-        "insertTime": {
-          "format": "google-datetime",
-          "description": "Timestamp that this operation was created.@OutputOnly",
-          "type": "string"
-        },
-        "endTime": {
-          "format": "google-datetime",
-          "description": "Timestamp that this operation completed.@OutputOnly",
-          "type": "string"
-=======
         "nextPageToken": {
           "description": "Continuation token for fetching the next page of results.",
           "type": "string"
@@ -4292,7 +1635,6 @@
         "error": {
           "$ref": "Status",
           "description": "The error result of the operation in case of failure or cancellation."
->>>>>>> d5fa6b74
         },
         "metadata": {
           "description": "Service-specific metadata associated with the operation. It typically contains progress information and common metadata such as create time. Some services might not provide such metadata. Any method that returns a long-running operation should document the metadata type, if any.",
@@ -4302,257 +1644,6 @@
             "type": "any"
           }
         },
-<<<<<<< HEAD
-        "user": {
-          "description": "User who requested this operation.@OutputOnly",
-          "type": "string"
-        }
-      },
-      "id": "OperationMetadataV1Beta5"
-    },
-    "Version": {
-      "properties": {
-        "servingStatus": {
-          "enumDescriptions": [
-            "Not specified.",
-            "Currently serving. Instances are created according to the scaling settings of the version.",
-            "Disabled. No instances will be created and the scaling settings are ignored until the state of the version changes to SERVING."
-          ],
-          "enum": [
-            "SERVING_STATUS_UNSPECIFIED",
-            "SERVING",
-            "STOPPED"
-          ],
-          "description": "Current serving status of this version. Only the versions with a SERVING status create instances and can be billed.SERVING_STATUS_UNSPECIFIED is an invalid value. Defaults to SERVING.",
-          "type": "string"
-        },
-        "runtimeApiVersion": {
-          "description": "The version of the API in the given runtime environment. Please see the app.yaml reference for valid values at https://cloud.google.com/appengine/docs/standard/\u003clanguage\u003e/config/appref",
-          "type": "string"
-        },
-        "deployment": {
-          "description": "Code and application artifacts that make up this version.Only returned in GET requests if view=FULL is set.",
-          "$ref": "Deployment"
-        },
-        "createTime": {
-          "format": "google-datetime",
-          "description": "Time that this version was created.@OutputOnly",
-          "type": "string"
-        },
-        "resources": {
-          "description": "Machine resources for this version. Only applicable for VM runtimes.",
-          "$ref": "Resources"
-        },
-        "inboundServices": {
-          "enumDescriptions": [
-            "Not specified.",
-            "Allows an application to receive mail.",
-            "Allows an application to receive email-bound notifications.",
-            "Allows an application to receive error stanzas.",
-            "Allows an application to receive instant messages.",
-            "Allows an application to receive user subscription POSTs.",
-            "Allows an application to receive a user's chat presence.",
-            "Registers an application for notifications when a client connects or disconnects from a channel.",
-            "Enables warmup requests."
-          ],
-          "description": "Before an application can receive email or XMPP messages, the application must be configured to enable the service.",
-          "items": {
-            "type": "string",
-            "enum": [
-              "INBOUND_SERVICE_UNSPECIFIED",
-              "INBOUND_SERVICE_MAIL",
-              "INBOUND_SERVICE_MAIL_BOUNCE",
-              "INBOUND_SERVICE_XMPP_ERROR",
-              "INBOUND_SERVICE_XMPP_MESSAGE",
-              "INBOUND_SERVICE_XMPP_SUBSCRIBE",
-              "INBOUND_SERVICE_XMPP_PRESENCE",
-              "INBOUND_SERVICE_CHANNEL_PRESENCE",
-              "INBOUND_SERVICE_WARMUP"
-            ]
-          },
-          "type": "array"
-        },
-        "errorHandlers": {
-          "description": "Custom static error pages. Limited to 10KB per page.Only returned in GET requests if view=FULL is set.",
-          "items": {
-            "$ref": "ErrorHandler"
-          },
-          "type": "array"
-        },
-        "defaultExpiration": {
-          "format": "google-duration",
-          "description": "Duration that static files should be cached by web proxies and browsers. Only applicable if the corresponding StaticFilesHandler (https://cloud.google.com/appengine/docs/admin-api/reference/rest/v1beta/apps.services.versions#staticfileshandler) does not specify its own expiration time.Only returned in GET requests if view=FULL is set.",
-          "type": "string"
-        },
-        "libraries": {
-          "description": "Configuration for third-party Python runtime libraries that are required by the application.Only returned in GET requests if view=FULL is set.",
-          "items": {
-            "$ref": "Library"
-          },
-          "type": "array"
-        },
-        "nobuildFilesRegex": {
-          "description": "Files that match this pattern will not be built into this version. Only applicable for Go runtimes.Only returned in GET requests if view=FULL is set.",
-          "type": "string"
-        },
-        "basicScaling": {
-          "$ref": "BasicScaling",
-          "description": "A service with basic scaling will create an instance when the application receives a request. The instance will be turned down when the app becomes idle. Basic scaling is ideal for work that is intermittent or driven by user activity."
-        },
-        "runtime": {
-          "description": "Desired runtime. Example: python27.",
-          "type": "string"
-        },
-        "id": {
-          "description": "Relative name of the version within the service. Example: v1. Version names can contain only lowercase letters, numbers, or hyphens. Reserved names: \"default\", \"latest\", and any name with the prefix \"ah-\".",
-          "type": "string"
-        },
-        "createdBy": {
-          "description": "Email address of the user who created this version.@OutputOnly",
-          "type": "string"
-        },
-        "envVariables": {
-          "additionalProperties": {
-            "type": "string"
-          },
-          "description": "Environment variables available to the application.Only returned in GET requests if view=FULL is set.",
-          "type": "object"
-        },
-        "livenessCheck": {
-          "$ref": "LivenessCheck",
-          "description": "Configures liveness health checking for VM instances. Unhealthy instances are stopped and replaced with new instancesOnly returned in GET requests if view=FULL is set."
-        },
-        "network": {
-          "$ref": "Network",
-          "description": "Extra network settings. Only applicable for App Engine flexible environment versions."
-        },
-        "betaSettings": {
-          "additionalProperties": {
-            "type": "string"
-          },
-          "description": "Metadata settings that are supplied to this version to enable beta runtime features.",
-          "type": "object"
-        },
-        "env": {
-          "description": "App Engine execution environment for this version.Defaults to standard.",
-          "type": "string"
-        },
-        "handlers": {
-          "description": "An ordered list of URL-matching patterns that should be applied to incoming requests. The first matching URL handles the request and other request handlers are not attempted.Only returned in GET requests if view=FULL is set.",
-          "items": {
-            "$ref": "UrlMap"
-          },
-          "type": "array"
-        },
-        "automaticScaling": {
-          "$ref": "AutomaticScaling",
-          "description": "Automatic scaling is based on request rate, response latencies, and other application metrics."
-        },
-        "diskUsageBytes": {
-          "format": "int64",
-          "description": "Total size in bytes of all the files that are included in this version and curerntly hosted on the App Engine disk.@OutputOnly",
-          "type": "string"
-        },
-        "healthCheck": {
-          "$ref": "HealthCheck",
-          "description": "Configures health checking for VM instances. Unhealthy instances are stopped and replaced with new instances. Only applicable for VM runtimes.Only returned in GET requests if view=FULL is set."
-        },
-        "threadsafe": {
-          "description": "Whether multiple requests can be dispatched to this version at once.",
-          "type": "boolean"
-        },
-        "readinessCheck": {
-          "description": "Configures readiness health checking for VM instances. Unhealthy instances are not put into the backend traffic rotation.Only returned in GET requests if view=FULL is set.",
-          "$ref": "ReadinessCheck"
-        },
-        "manualScaling": {
-          "description": "A service with manual scaling runs continuously, allowing you to perform complex initialization and rely on the state of its memory over time.",
-          "$ref": "ManualScaling"
-        },
-        "name": {
-          "description": "Full path to the Version resource in the API. Example: apps/myapp/services/default/versions/v1.@OutputOnly",
-          "type": "string"
-        },
-        "apiConfig": {
-          "$ref": "ApiConfigHandler",
-          "description": "Serving configuration for Google Cloud Endpoints (https://cloud.google.com/appengine/docs/python/endpoints/).Only returned in GET requests if view=FULL is set."
-        },
-        "endpointsApiService": {
-          "description": "Cloud Endpoints configuration.If endpoints_api_service is set, the Cloud Endpoints Extensible Service Proxy will be provided to serve the API implemented by the app.",
-          "$ref": "EndpointsApiService"
-        },
-        "versionUrl": {
-          "description": "Serving URL for this version. Example: \"https://myversion-dot-myservice-dot-myapp.appspot.com\"@OutputOnly",
-          "type": "string"
-        },
-        "vm": {
-          "description": "Whether to deploy this version in a container on a virtual machine.",
-          "type": "boolean"
-        },
-        "instanceClass": {
-          "description": "Instance class that is used to run this version. Valid values are:\nAutomaticScaling: F1, F2, F4, F4_1G\nManualScaling or BasicScaling: B1, B2, B4, B8, B4_1GDefaults to F1 for AutomaticScaling and B1 for ManualScaling or BasicScaling.",
-          "type": "string"
-        }
-      },
-      "id": "Version",
-      "description": "A Version resource is a specific set of source code and configuration files that are deployed into a service.",
-      "type": "object"
-    },
-    "RepairApplicationRequest": {
-      "properties": {},
-      "id": "RepairApplicationRequest",
-      "description": "Request message for 'Applications.RepairApplication'.",
-      "type": "object"
-    },
-    "BuildInfo": {
-      "description": "Google Cloud Container Builder build information.",
-      "type": "object",
-      "properties": {
-        "cloudBuildId": {
-          "description": "The Google Cloud Container Builder build id. Example: \"f966068f-08b2-42c8-bdfe-74137dff2bf9\"",
-          "type": "string"
-        }
-      },
-      "id": "BuildInfo"
-    },
-    "CertificateRawData": {
-      "description": "An SSL certificate obtained from a certificate authority.",
-      "type": "object",
-      "properties": {
-        "privateKey": {
-          "description": "Unencrypted PEM encoded RSA private key. This field is set once on certificate creation and then encrypted. The key size must be 2048 bits or fewer. Must include the header and footer. Example: \u003cpre\u003e -----BEGIN RSA PRIVATE KEY----- \u003cunencrypted_key_value\u003e -----END RSA PRIVATE KEY----- \u003c/pre\u003e @InputOnly",
-          "type": "string"
-        },
-        "publicCertificate": {
-          "description": "PEM encoded x.509 public key certificate. This field is set once on certificate creation. Must include the header and footer. Example: \u003cpre\u003e -----BEGIN CERTIFICATE----- \u003ccertificate_value\u003e -----END CERTIFICATE----- \u003c/pre\u003e",
-          "type": "string"
-        }
-      },
-      "id": "CertificateRawData"
-    },
-    "FileInfo": {
-      "description": "Single source file that is part of the version to be deployed. Each source file that is deployed must be specified separately.",
-      "type": "object",
-      "properties": {
-        "sha1Sum": {
-          "description": "The SHA1 hash of the file, in hex.",
-          "type": "string"
-        },
-        "mimeType": {
-          "description": "The MIME type of the file.Defaults to the value from Google Cloud Storage.",
-          "type": "string"
-        },
-        "sourceUrl": {
-          "description": "URL source to use to fetch this file. Must be a URL to a resource in Google Cloud Storage in the form 'http(s)://storage.googleapis.com/\u003cbucket\u003e/\u003cobject\u003e'.",
-          "type": "string"
-        }
-      },
-      "id": "FileInfo"
-    },
-    "ScriptHandler": {
-      "description": "Executes a script to handle the request that matches the URL pattern.",
-      "type": "object",
-=======
         "done": {
           "description": "If the value is false, it means the operation is still in progress. If true, the operation is completed, and either error or response is available.",
           "type": "boolean"
@@ -4823,57 +1914,11 @@
       "id": "FirewallRule"
     },
     "OperationMetadata": {
->>>>>>> d5fa6b74
       "properties": {
         "insertTime": {
           "format": "google-datetime",
           "description": "Timestamp that this operation was created.@OutputOnly",
           "type": "string"
-<<<<<<< HEAD
-        }
-      },
-      "id": "ScriptHandler"
-    },
-    "OperationMetadataExperimental": {
-      "description": "Metadata for the given google.longrunning.Operation.",
-      "type": "object",
-      "properties": {
-        "target": {
-          "description": "Name of the resource that this operation is acting on. Example: apps/myapp/customDomains/example.com.@OutputOnly",
-          "type": "string"
-        },
-        "user": {
-          "description": "User who requested this operation.@OutputOnly",
-          "type": "string"
-        },
-        "method": {
-          "description": "API method that initiated this operation. Example: google.appengine.experimental.CustomDomains.CreateCustomDomain.@OutputOnly",
-          "type": "string"
-        },
-        "insertTime": {
-          "format": "google-datetime",
-          "description": "Time that this operation was created.@OutputOnly",
-          "type": "string"
-        },
-        "endTime": {
-          "format": "google-datetime",
-          "description": "Time that this operation completed.@OutputOnly",
-          "type": "string"
-        }
-      },
-      "id": "OperationMetadataExperimental"
-    },
-    "AuthorizedDomain": {
-      "description": "A domain that a user has been authorized to administer. To authorize use of a domain, verify ownership via Webmaster Central (https://www.google.com/webmasters/verification/home).",
-      "type": "object",
-      "properties": {
-        "name": {
-          "description": "Full path to the AuthorizedDomain resource in the API. Example: apps/myapp/authorizedDomains/example.com.@OutputOnly",
-          "type": "string"
-        },
-        "id": {
-          "description": "Fully qualified domain name of the domain authorized for use. Example: example.com.",
-=======
         },
         "user": {
           "description": "User who requested this operation.@OutputOnly",
@@ -4905,7 +1950,6 @@
       "properties": {
         "nextPageToken": {
           "description": "Continuation token for fetching the next page of results.",
->>>>>>> d5fa6b74
           "type": "string"
         },
         "certificates": {
@@ -4916,594 +1960,6 @@
           "type": "array"
         }
       },
-<<<<<<< HEAD
-      "id": "AuthorizedDomain"
-    },
-    "TrafficSplit": {
-      "description": "Traffic routing configuration for versions within a single service. Traffic splits define how traffic directed to the service is assigned to versions.",
-      "type": "object",
-      "properties": {
-        "allocations": {
-          "description": "Mapping from version IDs within the service to fractional (0.000, 1] allocations of traffic for that version. Each version can be specified only once, but some versions in the service may not have any traffic allocation. Services that have traffic allocated cannot be deleted until either the service is deleted or their traffic allocation is removed. Allocations must sum to 1. Up to two decimal place precision is supported for IP-based splits and up to three decimal places is supported for cookie-based splits.",
-          "type": "object",
-          "additionalProperties": {
-            "format": "double",
-            "type": "number"
-          }
-        },
-        "shardBy": {
-          "enum": [
-            "UNSPECIFIED",
-            "COOKIE",
-            "IP",
-            "RANDOM"
-          ],
-          "description": "Mechanism used to determine which version a request is sent to. The traffic selection algorithm will be stable for either type until allocations are changed.",
-          "type": "string",
-          "enumDescriptions": [
-            "Diversion method unspecified.",
-            "Diversion based on a specially named cookie, \"GOOGAPPUID.\" The cookie must be set by the application itself or no diversion will occur.",
-            "Diversion based on applying the modulus operation to a fingerprint of the IP address.",
-            "Diversion based on weighted random assignment. An incoming request is randomly routed to a version in the traffic split, with probability proportional to the version's traffic share."
-          ]
-        }
-      },
-      "id": "TrafficSplit"
-    },
-    "OperationMetadataV1Beta": {
-      "properties": {
-        "endTime": {
-          "format": "google-datetime",
-          "description": "Time that this operation completed.@OutputOnly",
-          "type": "string"
-        },
-        "insertTime": {
-          "format": "google-datetime",
-          "description": "Time that this operation was created.@OutputOnly",
-          "type": "string"
-        },
-        "warning": {
-          "description": "Durable messages that persist on every operation poll. @OutputOnly",
-          "items": {
-            "type": "string"
-          },
-          "type": "array"
-        },
-        "user": {
-          "description": "User who requested this operation.@OutputOnly",
-          "type": "string"
-        },
-        "target": {
-          "description": "Name of the resource that this operation is acting on. Example: apps/myapp/services/default.@OutputOnly",
-          "type": "string"
-        },
-        "ephemeralMessage": {
-          "description": "Ephemeral message that may change every time the operation is polled. @OutputOnly",
-          "type": "string"
-        },
-        "method": {
-          "description": "API method that initiated this operation. Example: google.appengine.v1beta.Versions.CreateVersion.@OutputOnly",
-          "type": "string"
-        }
-      },
-      "id": "OperationMetadataV1Beta",
-      "description": "Metadata for the given google.longrunning.Operation.",
-      "type": "object"
-    },
-    "ListServicesResponse": {
-      "description": "Response message for Services.ListServices.",
-      "type": "object",
-      "properties": {
-        "nextPageToken": {
-          "description": "Continuation token for fetching the next page of results.",
-          "type": "string"
-        },
-        "services": {
-          "description": "The services belonging to the requested application.",
-          "items": {
-            "$ref": "Service"
-          },
-          "type": "array"
-        }
-      },
-      "id": "ListServicesResponse"
-    },
-    "ListIngressRulesResponse": {
-      "properties": {
-        "nextPageToken": {
-          "description": "Continuation token for fetching the next page of results.",
-          "type": "string"
-        },
-        "ingressRules": {
-          "description": "The ingress FirewallRules for this application.",
-          "items": {
-            "$ref": "FirewallRule"
-          },
-          "type": "array"
-        }
-      },
-      "id": "ListIngressRulesResponse",
-      "description": "Response message for Firewall.ListIngressRules.",
-      "type": "object"
-    },
-    "Resources": {
-      "description": "Machine resources for a version.",
-      "type": "object",
-      "properties": {
-        "memoryGb": {
-          "format": "double",
-          "description": "Memory (GB) needed.",
-          "type": "number"
-        },
-        "cpu": {
-          "format": "double",
-          "description": "Number of CPU cores needed.",
-          "type": "number"
-        },
-        "volumes": {
-          "description": "User specified volumes.",
-          "items": {
-            "$ref": "Volume"
-          },
-          "type": "array"
-        },
-        "diskGb": {
-          "format": "double",
-          "description": "Disk size (GB) needed.",
-          "type": "number"
-        }
-      },
-      "id": "Resources"
-    },
-    "Deployment": {
-      "description": "Code and application artifacts used to deploy a version to App Engine.",
-      "type": "object",
-      "properties": {
-        "files": {
-          "additionalProperties": {
-            "$ref": "FileInfo"
-          },
-          "description": "Manifest of the files stored in Google Cloud Storage that are included as part of this version. All files must be readable using the credentials supplied with this call.",
-          "type": "object"
-        },
-        "zip": {
-          "$ref": "ZipInfo",
-          "description": "The zip file for this deployment, if this is a zip deployment."
-        },
-        "container": {
-          "$ref": "ContainerInfo",
-          "description": "The Docker image for the container that runs the version. Only applicable for instances running in the App Engine flexible environment."
-        },
-        "build": {
-          "$ref": "BuildInfo",
-          "description": "Google Cloud Container Builder build information."
-        }
-      },
-      "id": "Deployment"
-    },
-    "Volume": {
-      "properties": {
-        "sizeGb": {
-          "format": "double",
-          "description": "Volume size in gigabytes.",
-          "type": "number"
-        },
-        "name": {
-          "description": "Unique name for the volume.",
-          "type": "string"
-        },
-        "volumeType": {
-          "description": "Underlying volume type, e.g. 'tmpfs'.",
-          "type": "string"
-        }
-      },
-      "id": "Volume",
-      "description": "Volumes mounted within the app container. Only applicable for VM runtimes.",
-      "type": "object"
-    },
-    "BatchUpdateIngressRulesResponse": {
-      "properties": {
-        "ingressRules": {
-          "description": "The full list of ingress FirewallRules for this application.",
-          "items": {
-            "$ref": "FirewallRule"
-          },
-          "type": "array"
-        }
-      },
-      "id": "BatchUpdateIngressRulesResponse",
-      "description": "Response message for Firewall.UpdateAllIngressRules.",
-      "type": "object"
-    },
-    "ManagedCertificate": {
-      "description": "A certificate managed by App Engine.",
-      "type": "object",
-      "properties": {
-        "status": {
-          "enum": [
-            "MANAGEMENT_STATUS_UNSPECIFIED",
-            "OK",
-            "PENDING",
-            "FAILED_RETRYING_NOT_VISIBLE",
-            "FAILED_PERMANENT"
-          ],
-          "description": "Status of certificate management. Refers to the most recent certificate acquisition or renewal attempt.@OutputOnly",
-          "type": "string",
-          "enumDescriptions": [
-            "",
-            "Certificate was successfully obtained and inserted into the serving system.",
-            "Certificate is under active attempts to acquire or renew.",
-            "Most recent renewal failed due to an invalid DNS setup and will be retried. Renewal attempts will continue to fail until the certificate domain's DNS configuration is fixed. The last successfully provisioned certificate may still be serving.",
-            "All renewal attempts have been exhausted, likely due to an invalid DNS setup."
-          ]
-        },
-        "lastRenewalTime": {
-          "format": "google-datetime",
-          "description": "Time at which the certificate was last renewed. The renewal process is fully managed. Certificate renewal will automatically occur before the certificate expires. Renewal errors can be tracked via ManagementStatus.@OutputOnly",
-          "type": "string"
-        }
-      },
-      "id": "ManagedCertificate"
-    },
-    "ListInstancesResponse": {
-      "description": "Response message for Instances.ListInstances.",
-      "type": "object",
-      "properties": {
-        "instances": {
-          "description": "The instances belonging to the requested version.",
-          "items": {
-            "$ref": "Instance"
-          },
-          "type": "array"
-        },
-        "nextPageToken": {
-          "description": "Continuation token for fetching the next page of results.",
-          "type": "string"
-        }
-      },
-      "id": "ListInstancesResponse"
-    },
-    "ListDomainMappingsResponse": {
-      "description": "Response message for DomainMappings.ListDomainMappings.",
-      "type": "object",
-      "properties": {
-        "nextPageToken": {
-          "description": "Continuation token for fetching the next page of results.",
-          "type": "string"
-        },
-        "domainMappings": {
-          "description": "The domain mappings for the application.",
-          "items": {
-            "$ref": "DomainMapping"
-          },
-          "type": "array"
-        }
-      },
-      "id": "ListDomainMappingsResponse"
-    },
-    "OperationMetadataV1Alpha": {
-      "description": "Metadata for the given google.longrunning.Operation.",
-      "type": "object",
-      "properties": {
-        "endTime": {
-          "format": "google-datetime",
-          "description": "Time that this operation completed.@OutputOnly",
-          "type": "string"
-        },
-        "warning": {
-          "description": "Durable messages that persist on every operation poll. @OutputOnly",
-          "items": {
-            "type": "string"
-          },
-          "type": "array"
-        },
-        "insertTime": {
-          "format": "google-datetime",
-          "description": "Time that this operation was created.@OutputOnly",
-          "type": "string"
-        },
-        "user": {
-          "description": "User who requested this operation.@OutputOnly",
-          "type": "string"
-        },
-        "target": {
-          "description": "Name of the resource that this operation is acting on. Example: apps/myapp/services/default.@OutputOnly",
-          "type": "string"
-        },
-        "ephemeralMessage": {
-          "description": "Ephemeral message that may change every time the operation is polled. @OutputOnly",
-          "type": "string"
-        },
-        "method": {
-          "description": "API method that initiated this operation. Example: google.appengine.v1alpha.Versions.CreateVersion.@OutputOnly",
-          "type": "string"
-        }
-      },
-      "id": "OperationMetadataV1Alpha"
-    },
-    "UrlDispatchRule": {
-      "description": "Rules to match an HTTP request and dispatch that request to a service.",
-      "type": "object",
-      "properties": {
-        "service": {
-          "description": "Resource ID of a service in this application that should serve the matched request. The service must already exist. Example: default.",
-          "type": "string"
-        },
-        "domain": {
-          "description": "Domain name to match against. The wildcard \"*\" is supported if specified before a period: \"*.\".Defaults to matching all domains: \"*\".",
-          "type": "string"
-        },
-        "path": {
-          "description": "Pathname within the host. Must start with a \"/\". A single \"*\" can be included at the end of the path.The sum of the lengths of the domain and path may not exceed 100 characters.",
-          "type": "string"
-        }
-      },
-      "id": "UrlDispatchRule"
-    },
-    "ListVersionsResponse": {
-      "description": "Response message for Versions.ListVersions.",
-      "type": "object",
-      "properties": {
-        "versions": {
-          "description": "The versions belonging to the requested service.",
-          "items": {
-            "$ref": "Version"
-          },
-          "type": "array"
-        },
-        "nextPageToken": {
-          "description": "Continuation token for fetching the next page of results.",
-          "type": "string"
-        }
-      },
-      "id": "ListVersionsResponse"
-    },
-    "ListAuthorizedDomainsResponse": {
-      "description": "Response message for AuthorizedDomains.ListAuthorizedDomains.",
-      "type": "object",
-      "properties": {
-        "nextPageToken": {
-          "description": "Continuation token for fetching the next page of results.",
-          "type": "string"
-        },
-        "domains": {
-          "description": "The authorized domains belonging to the user.",
-          "items": {
-            "$ref": "AuthorizedDomain"
-          },
-          "type": "array"
-        }
-      },
-      "id": "ListAuthorizedDomainsResponse"
-    },
-    "ApiEndpointHandler": {
-      "description": "Uses Google Cloud Endpoints to handle requests.",
-      "type": "object",
-      "properties": {
-        "scriptPath": {
-          "description": "Path to the script from the application root directory.",
-          "type": "string"
-        }
-      },
-      "id": "ApiEndpointHandler"
-    },
-    "Empty": {
-      "description": "A generic empty message that you can re-use to avoid defining duplicated empty messages in your APIs. A typical example is to use it as the request or the response type of an API method. For instance:\nservice Foo {\n  rpc Bar(google.protobuf.Empty) returns (google.protobuf.Empty);\n}\nThe JSON representation for Empty is empty JSON object {}.",
-      "type": "object",
-      "properties": {},
-      "id": "Empty"
-    },
-    "DomainMapping": {
-      "properties": {
-        "resourceRecords": {
-          "description": "The resource records required to configure this domain mapping. These records must be added to the domain's DNS configuration in order to serve the application via this domain mapping.@OutputOnly",
-          "items": {
-            "$ref": "ResourceRecord"
-          },
-          "type": "array"
-        },
-        "id": {
-          "description": "Relative name of the domain serving the application. Example: example.com.",
-          "type": "string"
-        },
-        "sslSettings": {
-          "description": "SSL configuration for this domain. If unconfigured, this domain will not serve with SSL.",
-          "$ref": "SslSettings"
-        },
-        "name": {
-          "description": "Full path to the DomainMapping resource in the API. Example: apps/myapp/domainMapping/example.com.@OutputOnly",
-          "type": "string"
-        }
-      },
-      "id": "DomainMapping",
-      "description": "A domain serving an App Engine application.",
-      "type": "object"
-    },
-    "ZipInfo": {
-      "description": "The zip file information for a zip deployment.",
-      "type": "object",
-      "properties": {
-        "sourceUrl": {
-          "description": "URL of the zip file to deploy from. Must be a URL to a resource in Google Cloud Storage in the form 'http(s)://storage.googleapis.com/\u003cbucket\u003e/\u003cobject\u003e'.",
-          "type": "string"
-        },
-        "filesCount": {
-          "format": "int32",
-          "description": "An estimate of the number of files in a zip for a zip deployment. If set, must be greater than or equal to the actual number of files. Used for optimizing performance; if not provided, deployment may be slow.",
-          "type": "integer"
-        }
-      },
-      "id": "ZipInfo"
-    },
-    "AutomaticScaling": {
-      "description": "Automatic scaling is based on request rate, response latencies, and other application metrics.",
-      "type": "object",
-      "properties": {
-        "requestUtilization": {
-          "description": "Target scaling by request utilization.",
-          "$ref": "RequestUtilization"
-        },
-        "maxIdleInstances": {
-          "format": "int32",
-          "description": "Maximum number of idle instances that should be maintained for this version.",
-          "type": "integer"
-        },
-        "standardSchedulerSettings": {
-          "description": "Scheduler settings for standard environment.",
-          "$ref": "StandardSchedulerSettings"
-        },
-        "minIdleInstances": {
-          "format": "int32",
-          "description": "Minimum number of idle instances that should be maintained for this version. Only applicable for the default version of a service.",
-          "type": "integer"
-        },
-        "maxTotalInstances": {
-          "format": "int32",
-          "description": "Maximum number of instances that should be started to handle requests.",
-          "type": "integer"
-        },
-        "minTotalInstances": {
-          "format": "int32",
-          "description": "Minimum number of instances that should be maintained for this version.",
-          "type": "integer"
-        },
-        "networkUtilization": {
-          "description": "Target scaling by network usage.",
-          "$ref": "NetworkUtilization"
-        },
-        "coolDownPeriod": {
-          "format": "google-duration",
-          "description": "Amount of time that the Autoscaler (https://cloud.google.com/compute/docs/autoscaler/) should wait between changes to the number of virtual machines. Only applicable for VM runtimes.",
-          "type": "string"
-        },
-        "maxConcurrentRequests": {
-          "format": "int32",
-          "description": "Number of concurrent requests an automatic scaling instance can accept before the scheduler spawns a new instance.Defaults to a runtime-specific value.",
-          "type": "integer"
-        },
-        "maxPendingLatency": {
-          "format": "google-duration",
-          "description": "Maximum amount of time that a request should wait in the pending queue before starting a new instance to handle it.",
-          "type": "string"
-        },
-        "cpuUtilization": {
-          "description": "Target scaling by CPU usage.",
-          "$ref": "CpuUtilization"
-        },
-        "diskUtilization": {
-          "$ref": "DiskUtilization",
-          "description": "Target scaling by disk usage."
-        },
-        "minPendingLatency": {
-          "format": "google-duration",
-          "description": "Minimum amount of time a request should wait in the pending queue before starting a new instance to handle it.",
-          "type": "string"
-        }
-      },
-      "id": "AutomaticScaling"
-    },
-    "AuthorizedCertificate": {
-      "description": "An SSL certificate that a user has been authorized to administer. A user is authorized to administer any certificate that applies to one of their authorized domains.",
-      "type": "object",
-      "properties": {
-        "displayName": {
-          "description": "The user-specified display name of the certificate. This is not guaranteed to be unique. Example: My Certificate.",
-          "type": "string"
-        },
-        "managedCertificate": {
-          "description": "Only applicable if this certificate is managed by App Engine. Managed certificates are tied to the lifecycle of a DomainMapping and cannot be updated or deleted via the AuthorizedCertificates API. If this certificate is manually administered by the user, this field will be empty.@OutputOnly",
-          "$ref": "ManagedCertificate"
-        },
-        "certificateRawData": {
-          "$ref": "CertificateRawData",
-          "description": "The SSL certificate serving the AuthorizedCertificate resource. This must be obtained independently from a certificate authority."
-        },
-        "visibleDomainMappings": {
-          "description": "The full paths to user visible Domain Mapping resources that have this certificate mapped. Example: apps/myapp/domainMappings/example.com.This may not represent the full list of mapped domain mappings if the user does not have VIEWER permissions on all of the applications that have this certificate mapped. See domain_mappings_count for a complete count.Only returned by GET or LIST requests when specifically requested by the view=FULL_CERTIFICATE option.@OutputOnly",
-          "items": {
-            "type": "string"
-          },
-          "type": "array"
-        },
-        "expireTime": {
-          "format": "google-datetime",
-          "description": "The time when this certificate expires. To update the renewal time on this certificate, upload an SSL certificate with a different expiration time using AuthorizedCertificates.UpdateAuthorizedCertificate.@OutputOnly",
-          "type": "string"
-        },
-        "name": {
-          "description": "Full path to the AuthorizedCertificate resource in the API. Example: apps/myapp/authorizedCertificates/12345.@OutputOnly",
-          "type": "string"
-        },
-        "domainMappingsCount": {
-          "format": "int32",
-          "description": "Aggregate count of the domain mappings with this certificate mapped. This count includes domain mappings on applications for which the user does not have VIEWER permissions.Only returned by GET or LIST requests when specifically requested by the view=FULL_CERTIFICATE option.@OutputOnly",
-          "type": "integer"
-        },
-        "domainNames": {
-          "description": "Topmost applicable domains of this certificate. This certificate applies to these domains and their subdomains. Example: example.com.@OutputOnly",
-          "items": {
-            "type": "string"
-          },
-          "type": "array"
-        },
-        "id": {
-          "description": "Relative name of the certificate. This is a unique value autogenerated on AuthorizedCertificate resource creation. Example: 12345.@OutputOnly",
-          "type": "string"
-        }
-      },
-      "id": "AuthorizedCertificate"
-    },
-    "ResourceRecord": {
-      "properties": {
-        "rrdata": {
-          "description": "Data for this record. Values vary by record type, as defined in RFC 1035 (section 5) and RFC 1034 (section 3.6.1).",
-          "type": "string"
-        },
-        "name": {
-          "description": "Relative name of the object affected by this record. Only applicable for CNAME records. Example: 'www'.",
-          "type": "string"
-        },
-        "type": {
-          "description": "Resource record type. Example: AAAA.",
-          "type": "string",
-          "enumDescriptions": [
-            "An A resource record. Data is an IPv4 address.",
-            "An AAAA resource record. Data is an IPv6 address.",
-            "A CNAME resource record. Data is a domain name to be aliased."
-          ],
-          "enum": [
-            "A",
-            "AAAA",
-            "CNAME"
-          ]
-        }
-      },
-      "id": "ResourceRecord",
-      "description": "A DNS resource record.",
-      "type": "object"
-    },
-    "Library": {
-      "description": "Third-party Python runtime library that is required by the application.",
-      "type": "object",
-      "properties": {
-        "version": {
-          "description": "Version of the library to select, or \"latest\".",
-          "type": "string"
-        },
-        "name": {
-          "description": "Name of the library. Example: \"django\".",
-          "type": "string"
-        }
-      },
-      "id": "Library"
-    }
-  },
-  "icons": {
-    "x32": "http://www.google.com/images/icons/product/search-32.gif",
-    "x16": "http://www.google.com/images/icons/product/search-16.gif"
-  },
-  "protocol": "rest"
-=======
       "id": "ListAuthorizedCertificatesResponse",
       "description": "Response message for AuthorizedCertificates.ListAuthorizedCertificates.",
       "type": "object"
@@ -7099,5 +3555,4 @@
       "location": "query"
     }
   }
->>>>>>> d5fa6b74
 }