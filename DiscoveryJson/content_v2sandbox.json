{
 "kind": "discovery#restDescription",
<<<<<<< HEAD
 "etag": "\"YWOzh2SDasdU84ArJnpYek-OMdg/QmLvLWNsI9BfMK5wWeN2hMPf260\"",
=======
 "etag": "\"YWOzh2SDasdU84ArJnpYek-OMdg/2Rd8kwTKxLMikc0W7eREJ_AtXEY\"",
>>>>>>> d5fa6b74
 "discoveryVersion": "v1",
 "id": "content:v2sandbox",
 "name": "content",
 "canonicalName": "Shopping Content",
 "version": "v2sandbox",
<<<<<<< HEAD
 "revision": "20170928",
=======
 "revision": "20171020",
>>>>>>> d5fa6b74
 "title": "Content API for Shopping",
 "description": "Manages product items, inventory, and Merchant Center accounts for Google Shopping.",
 "ownerDomain": "google.com",
 "ownerName": "Google",
 "icons": {
  "x16": "https://www.gstatic.com/images/branding/product/1x/googleg_16dp.png",
  "x32": "https://www.gstatic.com/images/branding/product/1x/googleg_32dp.png"
 },
 "documentationLink": "https://developers.google.com/shopping-content",
 "protocol": "rest",
 "baseUrl": "https://www.googleapis.com/content/v2sandbox/",
 "basePath": "/content/v2sandbox/",
 "rootUrl": "https://www.googleapis.com/",
 "servicePath": "content/v2sandbox/",
 "batchPath": "batch/content/v2sandbox",
 "parameters": {
  "alt": {
   "type": "string",
   "description": "Data format for the response.",
   "default": "json",
   "enum": [
    "json"
   ],
   "enumDescriptions": [
    "Responses with Content-Type of application/json"
   ],
   "location": "query"
  },
  "fields": {
   "type": "string",
   "description": "Selector specifying which fields to include in a partial response.",
   "location": "query"
  },
  "key": {
   "type": "string",
   "description": "API key. Your API key identifies your project and provides you with API access, quota, and reports. Required unless you provide an OAuth 2.0 token.",
   "location": "query"
  },
  "oauth_token": {
   "type": "string",
   "description": "OAuth 2.0 token for the current user.",
   "location": "query"
  },
  "prettyPrint": {
   "type": "boolean",
   "description": "Returns response with indentations and line breaks.",
   "default": "true",
   "location": "query"
  },
  "quotaUser": {
   "type": "string",
   "description": "Available to use for quota purposes for server-side applications. Can be any arbitrary string assigned to a user, but should not exceed 40 characters. Overrides userIp if both are provided.",
   "location": "query"
  },
  "userIp": {
   "type": "string",
   "description": "IP address of the site where the request originates. Use this if you want to enforce per-user limits.",
   "location": "query"
  }
 },
 "auth": {
  "oauth2": {
   "scopes": {
    "https://www.googleapis.com/auth/content": {
     "description": "Manage your product listings and accounts for Google Shopping"
    }
   }
  }
 },
 "schemas": {
  "Error": {
   "id": "Error",
   "type": "object",
   "description": "An error returned by the API.",
   "properties": {
    "domain": {
     "type": "string",
     "description": "The domain of the error."
    },
    "message": {
     "type": "string",
     "description": "A description of the error."
    },
    "reason": {
     "type": "string",
     "description": "The error code."
    }
   }
  },
  "Errors": {
   "id": "Errors",
   "type": "object",
   "description": "A list of errors returned by a failed batch entry.",
   "properties": {
    "code": {
     "type": "integer",
     "description": "The HTTP status of the first error in errors.",
     "format": "uint32"
    },
    "errors": {
     "type": "array",
     "description": "A list of errors.",
     "items": {
      "$ref": "Error"
     }
    },
    "message": {
     "type": "string",
     "description": "The message of the first error in errors."
    }
   }
  },
  "Order": {
   "id": "Order",
   "type": "object",
   "properties": {
    "acknowledged": {
     "type": "boolean",
     "description": "Whether the order was acknowledged."
    },
    "channelType": {
     "type": "string",
     "description": "The channel type of the order: \"purchaseOnGoogle\" or \"googleExpress\"."
    },
    "customer": {
     "$ref": "OrderCustomer",
     "description": "The details of the customer who placed the order."
    },
    "deliveryDetails": {
     "$ref": "OrderDeliveryDetails",
     "description": "The details for the delivery."
    },
    "id": {
     "type": "string",
     "description": "The REST id of the order. Globally unique."
    },
    "kind": {
     "type": "string",
     "description": "Identifies what kind of resource this is. Value: the fixed string \"content#order\".",
     "default": "content#order"
    },
    "lineItems": {
     "type": "array",
     "description": "Line items that are ordered.",
     "items": {
      "$ref": "OrderLineItem"
     }
    },
    "merchantId": {
     "type": "string",
     "format": "uint64"
    },
    "merchantOrderId": {
     "type": "string",
     "description": "Merchant-provided id of the order."
    },
    "netAmount": {
     "$ref": "Price",
     "description": "The net amount for the order. For example, if an order was originally for a grand total of $100 and a refund was issued for $20, the net amount will be $80."
    },
    "paymentMethod": {
     "$ref": "OrderPaymentMethod",
     "description": "The details of the payment method."
    },
    "paymentStatus": {
     "type": "string",
     "description": "The status of the payment."
    },
    "placedDate": {
     "type": "string",
     "description": "The date when the order was placed, in ISO 8601 format."
    },
    "promotions": {
     "type": "array",
     "description": "The details of the merchant provided promotions applied to the order. More details about the program are here.",
     "items": {
      "$ref": "OrderPromotion"
     }
    },
    "refunds": {
     "type": "array",
     "description": "Refunds for the order.",
     "items": {
      "$ref": "OrderRefund"
     }
    },
    "shipments": {
     "type": "array",
     "description": "Shipments of the order.",
     "items": {
      "$ref": "OrderShipment"
     }
    },
    "shippingCost": {
     "$ref": "Price",
     "description": "The total cost of shipping for all items."
    },
    "shippingCostTax": {
     "$ref": "Price",
     "description": "The tax for the total shipping cost."
    },
    "shippingOption": {
     "type": "string",
     "description": "The requested shipping option."
    },
    "status": {
     "type": "string",
     "description": "The status of the order."
    }
   }
  },
  "OrderAddress": {
   "id": "OrderAddress",
   "type": "object",
   "properties": {
    "country": {
     "type": "string",
     "description": "CLDR country code (e.g. \"US\")."
    },
    "fullAddress": {
     "type": "array",
     "description": "Strings representing the lines of the printed label for mailing the order, for example:\nJohn Smith\n1600 Amphitheatre Parkway\nMountain View, CA, 94043\nUnited States",
     "items": {
      "type": "string"
     }
    },
    "isPostOfficeBox": {
     "type": "boolean",
     "description": "Whether the address is a post office box."
    },
    "locality": {
     "type": "string",
     "description": "City, town or commune. May also include dependent localities or sublocalities (e.g. neighborhoods or suburbs)."
    },
    "postalCode": {
     "type": "string",
     "description": "Postal Code or ZIP (e.g. \"94043\")."
    },
    "recipientName": {
     "type": "string",
     "description": "Name of the recipient."
    },
    "region": {
     "type": "string",
     "description": "Top-level administrative subdivision of the country (e.g. \"CA\")."
    },
    "streetAddress": {
     "type": "array",
     "description": "Street-level part of the address.",
     "items": {
      "type": "string"
     }
    }
   }
  },
  "OrderCancellation": {
   "id": "OrderCancellation",
   "type": "object",
   "properties": {
    "actor": {
     "type": "string",
     "description": "The actor that created the cancellation."
    },
    "creationDate": {
     "type": "string",
     "description": "Date on which the cancellation has been created, in ISO 8601 format."
    },
    "quantity": {
     "type": "integer",
     "description": "The quantity that was canceled.",
     "format": "uint32"
    },
    "reason": {
     "type": "string",
     "description": "The reason for the cancellation. Orders that are cancelled with a noInventory reason will lead to the removal of the product from POG until you make an update to that product. This will not affect your Shopping ads."
    },
    "reasonText": {
     "type": "string",
     "description": "The explanation of the reason."
    }
   }
  },
  "OrderCustomer": {
   "id": "OrderCustomer",
   "type": "object",
   "properties": {
    "email": {
     "type": "string",
     "description": "Email address of the customer."
    },
    "explicitMarketingPreference": {
     "type": "boolean",
     "description": "If set, this indicates the user explicitly chose to opt in or out of providing marketing rights to the merchant. If unset, this indicates the user has already made this choice in a previous purchase, and was thus not shown the marketing right opt in/out checkbox during the checkout flow."
    },
    "fullName": {
     "type": "string",
     "description": "Full name of the customer."
    }
   }
  },
  "OrderDeliveryDetails": {
   "id": "OrderDeliveryDetails",
   "type": "object",
   "properties": {
    "address": {
     "$ref": "OrderAddress",
     "description": "The delivery address"
    },
    "phoneNumber": {
     "type": "string",
     "description": "The phone number of the person receiving the delivery."
    }
   }
  },
  "OrderLineItem": {
   "id": "OrderLineItem",
   "type": "object",
   "properties": {
    "cancellations": {
     "type": "array",
     "description": "Cancellations of the line item.",
     "items": {
      "$ref": "OrderCancellation"
     }
    },
    "channelType": {
     "type": "string",
     "description": "The channel type of the order: \"purchaseOnGoogle\" or \"googleExpress\"."
    },
    "id": {
     "type": "string",
     "description": "The id of the line item."
    },
    "price": {
     "$ref": "Price",
     "description": "Total price for the line item. For example, if two items for $10 are purchased, the total price will be $20."
    },
    "product": {
     "$ref": "OrderLineItemProduct",
     "description": "Product data from the time of the order placement."
    },
    "quantityCanceled": {
     "type": "integer",
     "description": "Number of items canceled.",
     "format": "uint32"
    },
    "quantityDelivered": {
     "type": "integer",
     "description": "Number of items delivered.",
     "format": "uint32"
    },
    "quantityOrdered": {
     "type": "integer",
     "description": "Number of items ordered.",
     "format": "uint32"
    },
    "quantityPending": {
     "type": "integer",
     "description": "Number of items pending.",
     "format": "uint32"
    },
    "quantityReturned": {
     "type": "integer",
     "description": "Number of items returned.",
     "format": "uint32"
    },
    "quantityShipped": {
     "type": "integer",
     "description": "Number of items shipped.",
     "format": "uint32"
    },
    "returnInfo": {
     "$ref": "OrderLineItemReturnInfo",
     "description": "Details of the return policy for the line item."
    },
    "returns": {
     "type": "array",
     "description": "Returns of the line item.",
     "items": {
      "$ref": "OrderReturn"
     }
    },
    "shippingDetails": {
     "$ref": "OrderLineItemShippingDetails",
     "description": "Details of the requested shipping for the line item."
    },
    "tax": {
     "$ref": "Price",
     "description": "Total tax amount for the line item. For example, if two items are purchased, and each have a cost tax of $2, the total tax amount will be $4."
    }
   }
  },
  "OrderLineItemProduct": {
   "id": "OrderLineItemProduct",
   "type": "object",
   "properties": {
    "brand": {
     "type": "string",
     "description": "Brand of the item."
    },
    "channel": {
     "type": "string",
     "description": "The item's channel (online or local)."
    },
    "condition": {
     "type": "string",
     "description": "Condition or state of the item."
    },
    "contentLanguage": {
     "type": "string",
     "description": "The two-letter ISO 639-1 language code for the item."
    },
    "gtin": {
     "type": "string",
     "description": "Global Trade Item Number (GTIN) of the item."
    },
    "id": {
     "type": "string",
     "description": "The REST id of the product."
    },
    "imageLink": {
     "type": "string",
     "description": "URL of an image of the item."
    },
    "itemGroupId": {
     "type": "string",
     "description": "Shared identifier for all variants of the same product."
    },
    "mpn": {
     "type": "string",
     "description": "Manufacturer Part Number (MPN) of the item."
    },
    "offerId": {
     "type": "string",
     "description": "An identifier of the item."
    },
    "price": {
     "$ref": "Price",
     "description": "Price of the item."
    },
    "shownImage": {
     "type": "string",
     "description": "URL to the cached image shown to the user when order was placed."
    },
    "targetCountry": {
     "type": "string",
     "description": "The CLDR territory code of the target country of the product."
    },
    "title": {
     "type": "string",
     "description": "The title of the product."
    },
    "variantAttributes": {
     "type": "array",
     "description": "Variant attributes for the item. These are dimensions of the product, such as color, gender, material, pattern, and size. You can find a comprehensive list of variant attributes here.",
     "items": {
      "$ref": "OrderLineItemProductVariantAttribute"
     }
    }
   }
  },
  "OrderLineItemProductVariantAttribute": {
   "id": "OrderLineItemProductVariantAttribute",
   "type": "object",
   "properties": {
    "dimension": {
     "type": "string",
     "description": "The dimension of the variant."
    },
    "value": {
     "type": "string",
     "description": "The value for the dimension."
    }
   }
  },
  "OrderLineItemReturnInfo": {
   "id": "OrderLineItemReturnInfo",
   "type": "object",
   "properties": {
    "daysToReturn": {
     "type": "integer",
     "description": "How many days later the item can be returned.",
     "format": "int32",
     "annotations": {
      "required": [
       "content.orders.createtestorder"
      ]
     }
    },
    "isReturnable": {
     "type": "boolean",
     "description": "Whether the item is returnable.",
     "annotations": {
      "required": [
       "content.orders.createtestorder"
      ]
     }
    },
    "policyUrl": {
     "type": "string",
     "description": "URL of the item return policy.",
     "annotations": {
      "required": [
       "content.orders.createtestorder"
      ]
     }
    }
   }
  },
  "OrderLineItemShippingDetails": {
   "id": "OrderLineItemShippingDetails",
   "type": "object",
   "properties": {
    "deliverByDate": {
     "type": "string",
     "description": "The delivery by date, in ISO 8601 format.",
     "annotations": {
      "required": [
       "content.orders.createtestorder"
      ]
     }
    },
    "method": {
     "$ref": "OrderLineItemShippingDetailsMethod",
     "description": "Details of the shipping method.",
     "annotations": {
      "required": [
       "content.orders.createtestorder"
      ]
     }
    },
    "shipByDate": {
     "type": "string",
     "description": "The ship by date, in ISO 8601 format.",
     "annotations": {
      "required": [
       "content.orders.createtestorder"
      ]
     }
    }
   }
  },
  "OrderLineItemShippingDetailsMethod": {
   "id": "OrderLineItemShippingDetailsMethod",
   "type": "object",
   "properties": {
    "carrier": {
     "type": "string",
     "description": "The carrier for the shipping. Optional. See shipments[].carrier for a list of acceptable values."
    },
    "maxDaysInTransit": {
     "type": "integer",
     "description": "Maximum transit time.",
     "format": "uint32",
     "annotations": {
      "required": [
       "content.orders.createtestorder"
      ]
     }
    },
    "methodName": {
     "type": "string",
     "description": "The name of the shipping method.",
     "annotations": {
      "required": [
       "content.orders.createtestorder"
      ]
     }
    },
    "minDaysInTransit": {
     "type": "integer",
     "description": "Minimum transit time.",
     "format": "uint32",
     "annotations": {
      "required": [
       "content.orders.createtestorder"
      ]
     }
    }
   }
  },
  "OrderPaymentMethod": {
   "id": "OrderPaymentMethod",
   "type": "object",
   "properties": {
    "billingAddress": {
     "$ref": "OrderAddress",
     "description": "The billing address."
    },
    "expirationMonth": {
     "type": "integer",
     "description": "The card expiration month (January = 1, February = 2 etc.).",
     "format": "int32"
    },
    "expirationYear": {
     "type": "integer",
     "description": "The card expiration year (4-digit, e.g. 2015).",
     "format": "int32"
    },
    "lastFourDigits": {
     "type": "string",
     "description": "The last four digits of the card number."
    },
    "phoneNumber": {
     "type": "string",
     "description": "The billing phone number."
    },
    "type": {
     "type": "string",
     "description": "The type of instrument.\n\nAcceptable values are:  \n- \"AMEX\" \n- \"DISCOVER\" \n- \"JCB\" \n- \"MASTERCARD\" \n- \"UNIONPAY\" \n- \"VISA\" \n- \"\""
    }
   }
  },
  "OrderPromotion": {
   "id": "OrderPromotion",
   "type": "object",
   "properties": {
    "benefits": {
     "type": "array",
     "items": {
      "$ref": "OrderPromotionBenefit"
     }
    },
    "effectiveDates": {
     "type": "string",
     "description": "The date and time frame when the promotion is active and ready for validation review. Note that the promotion live time may be delayed for a few hours due to the validation review.\nStart date and end date are separated by a forward slash (/). The start date is specified by the format (YYYY-MM-DD), followed by the letter ?T?, the time of the day when the sale starts (in Greenwich Mean Time, GMT), followed by an expression of the time zone for the sale. The end date is in the same format."
    },
    "genericRedemptionCode": {
     "type": "string",
     "description": "Optional. The text code that corresponds to the promotion when applied on the retailer?s website."
    },
    "id": {
     "type": "string",
     "description": "The unique ID of the promotion."
    },
    "longTitle": {
     "type": "string",
     "description": "The full title of the promotion."
    },
    "productApplicability": {
     "type": "string",
     "description": "Whether the promotion is applicable to all products or only specific products."
    },
    "redemptionChannel": {
     "type": "string",
     "description": "Indicates that the promotion is valid online."
    }
   }
  },
  "OrderPromotionBenefit": {
   "id": "OrderPromotionBenefit",
   "type": "object",
   "properties": {
    "discount": {
     "$ref": "Price",
     "description": "The discount in the order price when the promotion is applied."
    },
    "offerIds": {
     "type": "array",
     "description": "The OfferId(s) that were purchased in this order and map to this specific benefit of the promotion.",
     "items": {
      "type": "string"
     }
    },
    "subType": {
     "type": "string",
     "description": "Further describes the benefit of the promotion. Note that we will expand on this enumeration as we support new promotion sub-types."
    },
    "taxImpact": {
     "$ref": "Price",
     "description": "The impact on tax when the promotion is applied."
    },
    "type": {
     "type": "string",
     "description": "Describes whether the promotion applies to products (e.g. 20% off) or to shipping (e.g. Free Shipping)."
    }
   }
  },
  "OrderRefund": {
   "id": "OrderRefund",
   "type": "object",
   "properties": {
    "actor": {
     "type": "string",
     "description": "The actor that created the refund."
    },
    "amount": {
     "$ref": "Price",
     "description": "The amount that is refunded."
    },
    "creationDate": {
     "type": "string",
     "description": "Date on which the item has been created, in ISO 8601 format."
    },
    "reason": {
     "type": "string",
     "description": "The reason for the refund."
    },
    "reasonText": {
     "type": "string",
     "description": "The explanation of the reason."
    }
   }
  },
  "OrderReturn": {
   "id": "OrderReturn",
   "type": "object",
   "properties": {
    "actor": {
     "type": "string",
     "description": "The actor that created the refund."
    },
    "creationDate": {
     "type": "string",
     "description": "Date on which the item has been created, in ISO 8601 format."
    },
    "quantity": {
     "type": "integer",
     "description": "Quantity that is returned.",
     "format": "uint32"
    },
    "reason": {
     "type": "string",
     "description": "The reason for the return."
    },
    "reasonText": {
     "type": "string",
     "description": "The explanation of the reason."
    }
   }
  },
  "OrderShipment": {
   "id": "OrderShipment",
   "type": "object",
   "properties": {
    "carrier": {
     "type": "string",
     "description": "The carrier handling the shipment.\n\nAcceptable values are:  \n- \"gsx\" \n- \"ups\" \n- \"united parcel service\" \n- \"usps\" \n- \"united states postal service\" \n- \"fedex\" \n- \"dhl\" \n- \"ecourier\" \n- \"cxt\" \n- \"google\" \n- \"on trac\" \n- \"ontrac\" \n- \"on-trac\" \n- \"on_trac\" \n- \"delvic\" \n- \"dynamex\" \n- \"lasership\" \n- \"smartpost\" \n- \"fedex smartpost\" \n- \"mpx\" \n- \"uds\" \n- \"united delivery service\""
    },
    "creationDate": {
     "type": "string",
     "description": "Date on which the shipment has been created, in ISO 8601 format."
    },
    "deliveryDate": {
     "type": "string",
     "description": "Date on which the shipment has been delivered, in ISO 8601 format. Present only if status is delievered"
    },
    "id": {
     "type": "string",
     "description": "The id of the shipment."
    },
    "lineItems": {
     "type": "array",
     "description": "The line items that are shipped.",
     "items": {
      "$ref": "OrderShipmentLineItemShipment"
     }
    },
    "status": {
     "type": "string",
     "description": "The status of the shipment."
    },
    "trackingId": {
     "type": "string",
     "description": "The tracking id for the shipment."
    }
   }
  },
  "OrderShipmentLineItemShipment": {
   "id": "OrderShipmentLineItemShipment",
   "type": "object",
   "properties": {
    "lineItemId": {
     "type": "string",
     "description": "The id of the line item that is shipped."
    },
    "quantity": {
     "type": "integer",
     "description": "The quantity that is shipped.",
     "format": "uint32"
    }
   }
  },
  "OrdersAcknowledgeRequest": {
   "id": "OrdersAcknowledgeRequest",
   "type": "object",
   "properties": {
    "operationId": {
     "type": "string",
     "description": "The ID of the operation. Unique across all operations for a given order."
    }
   }
  },
  "OrdersAcknowledgeResponse": {
   "id": "OrdersAcknowledgeResponse",
   "type": "object",
   "properties": {
    "executionStatus": {
     "type": "string",
     "description": "The status of the execution."
    },
    "kind": {
     "type": "string",
     "description": "Identifies what kind of resource this is. Value: the fixed string \"content#ordersAcknowledgeResponse\".",
     "default": "content#ordersAcknowledgeResponse"
    }
   }
  },
  "OrdersAdvanceTestOrderResponse": {
   "id": "OrdersAdvanceTestOrderResponse",
   "type": "object",
   "properties": {
    "kind": {
     "type": "string",
     "description": "Identifies what kind of resource this is. Value: the fixed string \"content#ordersAdvanceTestOrderResponse\".",
     "default": "content#ordersAdvanceTestOrderResponse"
    }
   }
  },
  "OrdersCancelLineItemRequest": {
   "id": "OrdersCancelLineItemRequest",
   "type": "object",
   "properties": {
    "amount": {
     "$ref": "Price",
     "description": "Amount to refund for the cancelation. Optional. If not set, Google will calculate the default based on the price and tax of the items involved. The amount must not be larger than the net amount left on the order."
    },
    "lineItemId": {
     "type": "string",
     "description": "The ID of the line item to cancel."
    },
    "operationId": {
     "type": "string",
     "description": "The ID of the operation. Unique across all operations for a given order."
    },
    "quantity": {
     "type": "integer",
     "description": "The quantity to cancel.",
     "format": "uint32"
    },
    "reason": {
     "type": "string",
     "description": "The reason for the cancellation."
    },
    "reasonText": {
     "type": "string",
     "description": "The explanation of the reason."
    }
   }
  },
  "OrdersCancelLineItemResponse": {
   "id": "OrdersCancelLineItemResponse",
   "type": "object",
   "properties": {
    "executionStatus": {
     "type": "string",
     "description": "The status of the execution."
    },
    "kind": {
     "type": "string",
     "description": "Identifies what kind of resource this is. Value: the fixed string \"content#ordersCancelLineItemResponse\".",
     "default": "content#ordersCancelLineItemResponse"
    }
   }
  },
  "OrdersCancelRequest": {
   "id": "OrdersCancelRequest",
   "type": "object",
   "properties": {
    "operationId": {
     "type": "string",
     "description": "The ID of the operation. Unique across all operations for a given order."
    },
    "reason": {
     "type": "string",
     "description": "The reason for the cancellation."
    },
    "reasonText": {
     "type": "string",
     "description": "The explanation of the reason."
    }
   }
  },
  "OrdersCancelResponse": {
   "id": "OrdersCancelResponse",
   "type": "object",
   "properties": {
    "executionStatus": {
     "type": "string",
     "description": "The status of the execution."
    },
    "kind": {
     "type": "string",
     "description": "Identifies what kind of resource this is. Value: the fixed string \"content#ordersCancelResponse\".",
     "default": "content#ordersCancelResponse"
    }
   }
  },
  "OrdersCreateTestOrderRequest": {
   "id": "OrdersCreateTestOrderRequest",
   "type": "object",
   "properties": {
    "templateName": {
     "type": "string",
     "description": "The test order template to use. Specify as an alternative to testOrder as a shortcut for retrieving a template and then creating an order using that template."
    },
    "testOrder": {
     "$ref": "TestOrder",
     "description": "The test order to create."
    }
   }
  },
  "OrdersCreateTestOrderResponse": {
   "id": "OrdersCreateTestOrderResponse",
   "type": "object",
   "properties": {
    "kind": {
     "type": "string",
     "description": "Identifies what kind of resource this is. Value: the fixed string \"content#ordersCreateTestOrderResponse\".",
     "default": "content#ordersCreateTestOrderResponse"
    },
    "orderId": {
     "type": "string",
     "description": "The ID of the newly created test order."
    }
   }
  },
  "OrdersCustomBatchRequest": {
   "id": "OrdersCustomBatchRequest",
   "type": "object",
   "properties": {
    "entries": {
     "type": "array",
     "description": "The request entries to be processed in the batch.",
     "items": {
      "$ref": "OrdersCustomBatchRequestEntry"
     }
    }
   }
  },
  "OrdersCustomBatchRequestEntry": {
   "id": "OrdersCustomBatchRequestEntry",
   "type": "object",
   "properties": {
    "batchId": {
     "type": "integer",
     "description": "An entry ID, unique within the batch request.",
     "format": "uint32"
    },
    "cancel": {
     "$ref": "OrdersCustomBatchRequestEntryCancel",
     "description": "Required for cancel method."
    },
    "cancelLineItem": {
     "$ref": "OrdersCustomBatchRequestEntryCancelLineItem",
     "description": "Required for cancelLineItem method."
    },
    "merchantId": {
     "type": "string",
     "description": "The ID of the managing account.",
     "format": "uint64"
    },
    "merchantOrderId": {
     "type": "string",
     "description": "The merchant order id. Required for updateMerchantOrderId and getByMerchantOrderId methods."
    },
    "method": {
     "type": "string",
     "description": "The method to apply."
    },
    "operationId": {
     "type": "string",
     "description": "The ID of the operation. Unique across all operations for a given order. Required for all methods beside get and getByMerchantOrderId."
    },
    "orderId": {
     "type": "string",
     "description": "The ID of the order. Required for all methods beside getByMerchantOrderId."
    },
    "refund": {
     "$ref": "OrdersCustomBatchRequestEntryRefund",
     "description": "Required for refund method."
    },
    "returnLineItem": {
     "$ref": "OrdersCustomBatchRequestEntryReturnLineItem",
     "description": "Required for returnLineItem method."
    },
    "shipLineItems": {
     "$ref": "OrdersCustomBatchRequestEntryShipLineItems",
     "description": "Required for shipLineItems method."
    },
    "updateShipment": {
     "$ref": "OrdersCustomBatchRequestEntryUpdateShipment",
     "description": "Required for updateShipment method."
    }
   }
  },
  "OrdersCustomBatchRequestEntryCancel": {
   "id": "OrdersCustomBatchRequestEntryCancel",
   "type": "object",
   "properties": {
    "reason": {
     "type": "string",
     "description": "The reason for the cancellation."
    },
    "reasonText": {
     "type": "string",
     "description": "The explanation of the reason."
    }
   }
  },
  "OrdersCustomBatchRequestEntryCancelLineItem": {
   "id": "OrdersCustomBatchRequestEntryCancelLineItem",
   "type": "object",
   "properties": {
    "amount": {
     "$ref": "Price",
     "description": "Amount to refund for the cancelation. Optional. If not set, Google will calculate the default based on the price and tax of the items involved. The amount must not be larger than the net amount left on the order."
    },
    "lineItemId": {
     "type": "string",
     "description": "The ID of the line item to cancel."
    },
    "quantity": {
     "type": "integer",
     "description": "The quantity to cancel.",
     "format": "uint32"
    },
    "reason": {
     "type": "string",
     "description": "The reason for the cancellation."
    },
    "reasonText": {
     "type": "string",
     "description": "The explanation of the reason."
    }
   }
  },
  "OrdersCustomBatchRequestEntryRefund": {
   "id": "OrdersCustomBatchRequestEntryRefund",
   "type": "object",
   "properties": {
    "amount": {
     "$ref": "Price",
     "description": "The amount that is refunded."
    },
    "reason": {
     "type": "string",
     "description": "The reason for the refund."
    },
    "reasonText": {
     "type": "string",
     "description": "The explanation of the reason."
    }
   }
  },
  "OrdersCustomBatchRequestEntryReturnLineItem": {
   "id": "OrdersCustomBatchRequestEntryReturnLineItem",
   "type": "object",
   "properties": {
    "lineItemId": {
     "type": "string",
     "description": "The ID of the line item to return."
    },
    "quantity": {
     "type": "integer",
     "description": "The quantity to return.",
     "format": "uint32"
    },
    "reason": {
     "type": "string",
     "description": "The reason for the return."
    },
    "reasonText": {
     "type": "string",
     "description": "The explanation of the reason."
    }
   }
  },
  "OrdersCustomBatchRequestEntryShipLineItems": {
   "id": "OrdersCustomBatchRequestEntryShipLineItems",
   "type": "object",
   "properties": {
    "carrier": {
     "type": "string",
     "description": "Deprecated. Please use shipmentInfo instead. The carrier handling the shipment. See shipments[].carrier in the  Orders resource representation for a list of acceptable values."
    },
    "lineItems": {
     "type": "array",
     "description": "Line items to ship.",
     "items": {
      "$ref": "OrderShipmentLineItemShipment"
     }
    },
    "shipmentId": {
     "type": "string",
     "description": "Deprecated. Please use shipmentInfo instead. The ID of the shipment."
    },
    "shipmentInfos": {
     "type": "array",
     "description": "Shipment information. This field is repeated because a single line item can be shipped in several packages (and have several tracking IDs).",
     "items": {
      "$ref": "OrdersCustomBatchRequestEntryShipLineItemsShipmentInfo"
     }
    },
    "trackingId": {
     "type": "string",
     "description": "Deprecated. Please use shipmentInfo instead. The tracking id for the shipment."
    }
   }
  },
  "OrdersCustomBatchRequestEntryShipLineItemsShipmentInfo": {
   "id": "OrdersCustomBatchRequestEntryShipLineItemsShipmentInfo",
   "type": "object",
   "properties": {
    "carrier": {
     "type": "string",
     "description": "The carrier handling the shipment. See shipments[].carrier in the  Orders resource representation for a list of acceptable values."
    },
    "shipmentId": {
     "type": "string",
     "description": "The ID of the shipment.",
     "annotations": {
      "required": [
       "content.orders.shiplineitems"
      ]
     }
    },
    "trackingId": {
     "type": "string",
     "description": "The tracking id for the shipment."
    }
   }
  },
  "OrdersCustomBatchRequestEntryUpdateShipment": {
   "id": "OrdersCustomBatchRequestEntryUpdateShipment",
   "type": "object",
   "properties": {
    "carrier": {
     "type": "string",
     "description": "The carrier handling the shipment. Not updated if missing. See shipments[].carrier in the  Orders resource representation for a list of acceptable values."
    },
    "shipmentId": {
     "type": "string",
     "description": "The ID of the shipment."
    },
    "status": {
     "type": "string",
     "description": "New status for the shipment. Not updated if missing."
    },
    "trackingId": {
     "type": "string",
     "description": "The tracking id for the shipment. Not updated if missing."
    }
   }
  },
  "OrdersCustomBatchResponse": {
   "id": "OrdersCustomBatchResponse",
   "type": "object",
   "properties": {
    "entries": {
     "type": "array",
     "description": "The result of the execution of the batch requests.",
     "items": {
      "$ref": "OrdersCustomBatchResponseEntry"
     }
    },
    "kind": {
     "type": "string",
     "description": "Identifies what kind of resource this is. Value: the fixed string \"content#ordersCustomBatchResponse\".",
     "default": "content#ordersCustomBatchResponse"
    }
   }
  },
  "OrdersCustomBatchResponseEntry": {
   "id": "OrdersCustomBatchResponseEntry",
   "type": "object",
   "properties": {
    "batchId": {
     "type": "integer",
     "description": "The ID of the request entry this entry responds to.",
     "format": "uint32"
    },
    "errors": {
     "$ref": "Errors",
     "description": "A list of errors defined if and only if the request failed."
    },
    "executionStatus": {
     "type": "string",
     "description": "The status of the execution. Only defined if the method is not get or getByMerchantOrderId and if the request was successful."
    },
    "kind": {
     "type": "string",
     "description": "Identifies what kind of resource this is. Value: the fixed string \"content#ordersCustomBatchResponseEntry\".",
     "default": "content#ordersCustomBatchResponseEntry"
    },
    "order": {
     "$ref": "Order",
     "description": "The retrieved order. Only defined if the method is get and if the request was successful."
    }
   }
  },
  "OrdersGetByMerchantOrderIdResponse": {
   "id": "OrdersGetByMerchantOrderIdResponse",
   "type": "object",
   "properties": {
    "kind": {
     "type": "string",
     "description": "Identifies what kind of resource this is. Value: the fixed string \"content#ordersGetByMerchantOrderIdResponse\".",
     "default": "content#ordersGetByMerchantOrderIdResponse"
    },
    "order": {
     "$ref": "Order",
     "description": "The requested order."
    }
   }
  },
  "OrdersGetTestOrderTemplateResponse": {
   "id": "OrdersGetTestOrderTemplateResponse",
   "type": "object",
   "properties": {
    "kind": {
     "type": "string",
     "description": "Identifies what kind of resource this is. Value: the fixed string \"content#ordersGetTestOrderTemplateResponse\".",
     "default": "content#ordersGetTestOrderTemplateResponse"
    },
    "template": {
     "$ref": "TestOrder",
     "description": "The requested test order template."
    }
   }
  },
  "OrdersListResponse": {
   "id": "OrdersListResponse",
   "type": "object",
   "properties": {
    "kind": {
     "type": "string",
     "description": "Identifies what kind of resource this is. Value: the fixed string \"content#ordersListResponse\".",
     "default": "content#ordersListResponse"
    },
    "nextPageToken": {
     "type": "string",
     "description": "The token for the retrieval of the next page of orders."
    },
    "resources": {
     "type": "array",
     "items": {
      "$ref": "Order"
     }
    }
   }
  },
  "OrdersRefundRequest": {
   "id": "OrdersRefundRequest",
   "type": "object",
   "properties": {
    "amount": {
     "$ref": "Price",
     "description": "The amount that is refunded."
    },
    "operationId": {
     "type": "string",
     "description": "The ID of the operation. Unique across all operations for a given order."
    },
    "reason": {
     "type": "string",
     "description": "The reason for the refund."
    },
    "reasonText": {
     "type": "string",
     "description": "The explanation of the reason."
    }
   }
  },
  "OrdersRefundResponse": {
   "id": "OrdersRefundResponse",
   "type": "object",
   "properties": {
    "executionStatus": {
     "type": "string",
     "description": "The status of the execution."
    },
    "kind": {
     "type": "string",
     "description": "Identifies what kind of resource this is. Value: the fixed string \"content#ordersRefundResponse\".",
     "default": "content#ordersRefundResponse"
    }
   }
  },
  "OrdersReturnLineItemRequest": {
   "id": "OrdersReturnLineItemRequest",
   "type": "object",
   "properties": {
    "lineItemId": {
     "type": "string",
     "description": "The ID of the line item to return."
    },
    "operationId": {
     "type": "string",
     "description": "The ID of the operation. Unique across all operations for a given order."
    },
    "quantity": {
     "type": "integer",
     "description": "The quantity to return.",
     "format": "uint32"
    },
    "reason": {
     "type": "string",
     "description": "The reason for the return."
    },
    "reasonText": {
     "type": "string",
     "description": "The explanation of the reason."
    }
   }
  },
  "OrdersReturnLineItemResponse": {
   "id": "OrdersReturnLineItemResponse",
   "type": "object",
   "properties": {
    "executionStatus": {
     "type": "string",
     "description": "The status of the execution."
    },
    "kind": {
     "type": "string",
     "description": "Identifies what kind of resource this is. Value: the fixed string \"content#ordersReturnLineItemResponse\".",
     "default": "content#ordersReturnLineItemResponse"
    }
   }
  },
  "OrdersShipLineItemsRequest": {
   "id": "OrdersShipLineItemsRequest",
   "type": "object",
   "properties": {
    "carrier": {
     "type": "string",
     "description": "Deprecated. Please use shipmentInfo instead. The carrier handling the shipment. See shipments[].carrier in the  Orders resource representation for a list of acceptable values."
    },
    "lineItems": {
     "type": "array",
     "description": "Line items to ship.",
     "items": {
      "$ref": "OrderShipmentLineItemShipment"
     }
    },
    "operationId": {
     "type": "string",
     "description": "The ID of the operation. Unique across all operations for a given order."
    },
    "shipmentId": {
     "type": "string",
     "description": "Deprecated. Please use shipmentInfo instead. The ID of the shipment."
    },
    "shipmentInfos": {
     "type": "array",
     "description": "Shipment information. This field is repeated because a single line item can be shipped in several packages (and have several tracking IDs).",
     "items": {
      "$ref": "OrdersCustomBatchRequestEntryShipLineItemsShipmentInfo"
     }
    },
    "trackingId": {
     "type": "string",
     "description": "Deprecated. Please use shipmentInfo instead. The tracking id for the shipment."
    }
   }
  },
  "OrdersShipLineItemsResponse": {
   "id": "OrdersShipLineItemsResponse",
   "type": "object",
   "properties": {
    "executionStatus": {
     "type": "string",
     "description": "The status of the execution."
    },
    "kind": {
     "type": "string",
     "description": "Identifies what kind of resource this is. Value: the fixed string \"content#ordersShipLineItemsResponse\".",
     "default": "content#ordersShipLineItemsResponse"
    }
   }
  },
  "OrdersUpdateMerchantOrderIdRequest": {
   "id": "OrdersUpdateMerchantOrderIdRequest",
   "type": "object",
   "properties": {
    "merchantOrderId": {
     "type": "string",
     "description": "The merchant order id to be assigned to the order. Must be unique per merchant."
    },
    "operationId": {
     "type": "string",
     "description": "The ID of the operation. Unique across all operations for a given order."
    }
   }
  },
  "OrdersUpdateMerchantOrderIdResponse": {
   "id": "OrdersUpdateMerchantOrderIdResponse",
   "type": "object",
   "properties": {
    "executionStatus": {
     "type": "string",
     "description": "The status of the execution."
    },
    "kind": {
     "type": "string",
     "description": "Identifies what kind of resource this is. Value: the fixed string \"content#ordersUpdateMerchantOrderIdResponse\".",
     "default": "content#ordersUpdateMerchantOrderIdResponse"
    }
   }
  },
  "OrdersUpdateShipmentRequest": {
   "id": "OrdersUpdateShipmentRequest",
   "type": "object",
   "properties": {
    "carrier": {
     "type": "string",
     "description": "The carrier handling the shipment. Not updated if missing. See shipments[].carrier in the  Orders resource representation for a list of acceptable values."
    },
    "operationId": {
     "type": "string",
     "description": "The ID of the operation. Unique across all operations for a given order."
    },
    "shipmentId": {
     "type": "string",
     "description": "The ID of the shipment."
    },
    "status": {
     "type": "string",
     "description": "New status for the shipment. Not updated if missing."
    },
    "trackingId": {
     "type": "string",
     "description": "The tracking id for the shipment. Not updated if missing."
    }
   }
  },
  "OrdersUpdateShipmentResponse": {
   "id": "OrdersUpdateShipmentResponse",
   "type": "object",
   "properties": {
    "executionStatus": {
     "type": "string",
     "description": "The status of the execution."
    },
    "kind": {
     "type": "string",
     "description": "Identifies what kind of resource this is. Value: the fixed string \"content#ordersUpdateShipmentResponse\".",
     "default": "content#ordersUpdateShipmentResponse"
    }
   }
  },
  "Price": {
   "id": "Price",
   "type": "object",
   "properties": {
    "currency": {
     "type": "string",
     "description": "The currency of the price."
    },
    "value": {
     "type": "string",
     "description": "The price represented as a number."
    }
   }
  },
  "TestOrder": {
   "id": "TestOrder",
   "type": "object",
   "properties": {
    "customer": {
     "$ref": "TestOrderCustomer",
     "description": "The details of the customer who placed the order.",
     "annotations": {
      "required": [
       "content.orders.createtestorder"
      ]
     }
    },
    "kind": {
     "type": "string",
     "description": "Identifies what kind of resource this is. Value: the fixed string \"content#testOrder\".",
     "default": "content#testOrder"
    },
    "lineItems": {
     "type": "array",
     "description": "Line items that are ordered. At least one line item must be provided.",
     "items": {
      "$ref": "TestOrderLineItem"
     },
     "annotations": {
      "required": [
       "content.orders.createtestorder"
      ]
     }
    },
    "paymentMethod": {
     "$ref": "TestOrderPaymentMethod",
     "description": "The details of the payment method."
    },
    "predefinedDeliveryAddress": {
     "type": "string",
     "description": "Identifier of one of the predefined delivery addresses for the delivery.",
     "annotations": {
      "required": [
       "content.orders.createtestorder"
      ]
     }
    },
    "promotions": {
     "type": "array",
     "description": "The details of the merchant provided promotions applied to the order. More details about the program are here.",
     "items": {
      "$ref": "OrderPromotion"
     }
    },
    "shippingCost": {
     "$ref": "Price",
     "description": "The total cost of shipping for all items.",
     "annotations": {
      "required": [
       "content.orders.createtestorder"
      ]
     }
    },
    "shippingCostTax": {
     "$ref": "Price",
     "description": "The tax for the total shipping cost.",
     "annotations": {
      "required": [
       "content.orders.createtestorder"
      ]
     }
    },
    "shippingOption": {
     "type": "string",
     "description": "The requested shipping option.",
     "annotations": {
      "required": [
       "content.orders.createtestorder"
      ]
     }
    }
   }
  },
  "TestOrderCustomer": {
   "id": "TestOrderCustomer",
   "type": "object",
   "properties": {
    "email": {
     "type": "string",
     "description": "Email address of the customer.",
     "annotations": {
      "required": [
       "content.orders.createtestorder"
      ]
     }
    },
    "explicitMarketingPreference": {
     "type": "boolean",
     "description": "If set, this indicates the user explicitly chose to opt in or out of providing marketing rights to the merchant. If unset, this indicates the user has already made this choice in a previous purchase, and was thus not shown the marketing right opt in/out checkbox during the checkout flow. Optional."
    },
    "fullName": {
     "type": "string",
     "description": "Full name of the customer."
    }
   }
  },
  "TestOrderLineItem": {
   "id": "TestOrderLineItem",
   "type": "object",
   "properties": {
    "product": {
     "$ref": "TestOrderLineItemProduct",
     "description": "Product data from the time of the order placement."
    },
    "quantityOrdered": {
     "type": "integer",
     "description": "Number of items ordered.",
     "format": "uint32",
     "annotations": {
      "required": [
       "content.orders.createtestorder"
      ]
     }
    },
    "returnInfo": {
     "$ref": "OrderLineItemReturnInfo",
     "description": "Details of the return policy for the line item.",
     "annotations": {
      "required": [
       "content.orders.createtestorder"
      ]
     }
    },
    "shippingDetails": {
     "$ref": "OrderLineItemShippingDetails",
     "description": "Details of the requested shipping for the line item.",
     "annotations": {
      "required": [
       "content.orders.createtestorder"
      ]
     }
    },
    "unitTax": {
     "$ref": "Price",
     "description": "Unit tax for the line item.",
     "annotations": {
      "required": [
       "content.orders.createtestorder"
      ]
     }
    }
   }
  },
  "TestOrderLineItemProduct": {
   "id": "TestOrderLineItemProduct",
   "type": "object",
   "properties": {
    "brand": {
     "type": "string",
     "description": "Brand of the item.",
     "annotations": {
      "required": [
       "content.orders.createtestorder"
      ]
     }
    },
    "channel": {
     "type": "string",
     "description": "The item's channel.",
     "annotations": {
      "required": [
       "content.orders.createtestorder"
      ]
     }
    },
    "condition": {
     "type": "string",
     "description": "Condition or state of the item.",
     "annotations": {
      "required": [
       "content.orders.createtestorder"
      ]
     }
    },
    "contentLanguage": {
     "type": "string",
     "description": "The two-letter ISO 639-1 language code for the item.",
     "annotations": {
      "required": [
       "content.orders.createtestorder"
      ]
     }
    },
    "gtin": {
     "type": "string",
     "description": "Global Trade Item Number (GTIN) of the item. Optional."
    },
    "imageLink": {
     "type": "string",
     "description": "URL of an image of the item.",
     "annotations": {
      "required": [
       "content.orders.createtestorder"
      ]
     }
    },
    "itemGroupId": {
     "type": "string",
     "description": "Shared identifier for all variants of the same product. Optional."
    },
    "mpn": {
     "type": "string",
     "description": "Manufacturer Part Number (MPN) of the item. Optional."
    },
    "offerId": {
     "type": "string",
     "description": "An identifier of the item.",
     "annotations": {
      "required": [
       "content.orders.createtestorder"
      ]
     }
    },
    "price": {
     "$ref": "Price",
     "description": "The price for the product.",
     "annotations": {
      "required": [
       "content.orders.createtestorder"
      ]
     }
    },
    "targetCountry": {
     "type": "string",
     "description": "The CLDR territory code of the target country of the product.",
     "annotations": {
      "required": [
       "content.orders.createtestorder"
      ]
     }
    },
    "title": {
     "type": "string",
     "description": "The title of the product.",
     "annotations": {
      "required": [
       "content.orders.createtestorder"
      ]
     }
    },
    "variantAttributes": {
     "type": "array",
     "description": "Variant attributes for the item. Optional.",
     "items": {
      "$ref": "OrderLineItemProductVariantAttribute"
     }
    }
   }
  },
  "TestOrderPaymentMethod": {
   "id": "TestOrderPaymentMethod",
   "type": "object",
   "properties": {
    "expirationMonth": {
     "type": "integer",
     "description": "The card expiration month (January = 1, February = 2 etc.).",
     "format": "int32"
    },
    "expirationYear": {
     "type": "integer",
     "description": "The card expiration year (4-digit, e.g. 2015).",
     "format": "int32"
    },
    "lastFourDigits": {
     "type": "string",
     "description": "The last four digits of the card number."
    },
    "predefinedBillingAddress": {
     "type": "string",
     "description": "The billing address."
    },
    "type": {
     "type": "string",
     "description": "The type of instrument. Note that real orders might have different values than the four values accepted by createTestOrder."
    }
   }
  }
 },
 "resources": {
  "orders": {
   "methods": {
    "acknowledge": {
     "id": "content.orders.acknowledge",
     "path": "{merchantId}/orders/{orderId}/acknowledge",
     "httpMethod": "POST",
     "description": "Marks an order as acknowledged.",
     "parameters": {
      "merchantId": {
       "type": "string",
       "description": "The ID of the account that manages the order. This cannot be a multi-client account.",
       "required": true,
       "format": "uint64",
       "location": "path"
      },
      "orderId": {
       "type": "string",
       "description": "The ID of the order.",
       "required": true,
       "location": "path"
      }
     },
     "parameterOrder": [
      "merchantId",
      "orderId"
     ],
     "request": {
      "$ref": "OrdersAcknowledgeRequest"
     },
     "response": {
      "$ref": "OrdersAcknowledgeResponse"
     },
     "scopes": [
      "https://www.googleapis.com/auth/content"
     ]
    },
    "advancetestorder": {
     "id": "content.orders.advancetestorder",
     "path": "{merchantId}/testorders/{orderId}/advance",
     "httpMethod": "POST",
     "description": "Sandbox only. Moves a test order from state \"inProgress\" to state \"pendingShipment\".",
     "parameters": {
      "merchantId": {
       "type": "string",
       "description": "The ID of the account that manages the order. This cannot be a multi-client account.",
       "required": true,
       "format": "uint64",
       "location": "path"
      },
      "orderId": {
       "type": "string",
       "description": "The ID of the test order to modify.",
       "required": true,
       "location": "path"
      }
     },
     "parameterOrder": [
      "merchantId",
      "orderId"
     ],
     "response": {
      "$ref": "OrdersAdvanceTestOrderResponse"
     },
     "scopes": [
      "https://www.googleapis.com/auth/content"
     ]
    },
    "cancel": {
     "id": "content.orders.cancel",
     "path": "{merchantId}/orders/{orderId}/cancel",
     "httpMethod": "POST",
     "description": "Cancels all line items in an order, making a full refund.",
     "parameters": {
      "merchantId": {
       "type": "string",
       "description": "The ID of the account that manages the order. This cannot be a multi-client account.",
       "required": true,
       "format": "uint64",
       "location": "path"
      },
      "orderId": {
       "type": "string",
       "description": "The ID of the order to cancel.",
       "required": true,
       "location": "path"
      }
     },
     "parameterOrder": [
      "merchantId",
      "orderId"
     ],
     "request": {
      "$ref": "OrdersCancelRequest"
     },
     "response": {
      "$ref": "OrdersCancelResponse"
     },
     "scopes": [
      "https://www.googleapis.com/auth/content"
     ]
    },
    "cancellineitem": {
     "id": "content.orders.cancellineitem",
     "path": "{merchantId}/orders/{orderId}/cancelLineItem",
     "httpMethod": "POST",
     "description": "Cancels a line item, making a full refund.",
     "parameters": {
      "merchantId": {
       "type": "string",
       "description": "The ID of the account that manages the order. This cannot be a multi-client account.",
       "required": true,
       "format": "uint64",
       "location": "path"
      },
      "orderId": {
       "type": "string",
       "description": "The ID of the order.",
       "required": true,
       "location": "path"
      }
     },
     "parameterOrder": [
      "merchantId",
      "orderId"
     ],
     "request": {
      "$ref": "OrdersCancelLineItemRequest"
     },
     "response": {
      "$ref": "OrdersCancelLineItemResponse"
     },
     "scopes": [
      "https://www.googleapis.com/auth/content"
     ]
    },
    "createtestorder": {
     "id": "content.orders.createtestorder",
     "path": "{merchantId}/testorders",
     "httpMethod": "POST",
     "description": "Sandbox only. Creates a test order.",
     "parameters": {
      "merchantId": {
       "type": "string",
       "description": "The ID of the account that should manage the order. This cannot be a multi-client account.",
       "required": true,
       "format": "uint64",
       "location": "path"
      }
     },
     "parameterOrder": [
      "merchantId"
     ],
     "request": {
      "$ref": "OrdersCreateTestOrderRequest"
     },
     "response": {
      "$ref": "OrdersCreateTestOrderResponse"
     },
     "scopes": [
      "https://www.googleapis.com/auth/content"
     ]
    },
    "custombatch": {
     "id": "content.orders.custombatch",
     "path": "orders/batch",
     "httpMethod": "POST",
     "description": "Retrieves or modifies multiple orders in a single request.",
     "request": {
      "$ref": "OrdersCustomBatchRequest"
     },
     "response": {
      "$ref": "OrdersCustomBatchResponse"
     },
     "scopes": [
      "https://www.googleapis.com/auth/content"
     ]
    },
    "get": {
     "id": "content.orders.get",
     "path": "{merchantId}/orders/{orderId}",
     "httpMethod": "GET",
     "description": "Retrieves an order from your Merchant Center account.",
     "parameters": {
      "merchantId": {
       "type": "string",
       "description": "The ID of the account that manages the order. This cannot be a multi-client account.",
       "required": true,
       "format": "uint64",
       "location": "path"
      },
      "orderId": {
       "type": "string",
       "description": "The ID of the order.",
       "required": true,
       "location": "path"
      }
     },
     "parameterOrder": [
      "merchantId",
      "orderId"
     ],
     "response": {
      "$ref": "Order"
     },
     "scopes": [
      "https://www.googleapis.com/auth/content"
     ]
    },
    "getbymerchantorderid": {
     "id": "content.orders.getbymerchantorderid",
     "path": "{merchantId}/ordersbymerchantid/{merchantOrderId}",
     "httpMethod": "GET",
     "description": "Retrieves an order using merchant order id.",
     "parameters": {
      "merchantId": {
       "type": "string",
       "description": "The ID of the account that manages the order. This cannot be a multi-client account.",
       "required": true,
       "format": "uint64",
       "location": "path"
      },
      "merchantOrderId": {
       "type": "string",
       "description": "The merchant order id to be looked for.",
       "required": true,
       "location": "path"
      }
     },
     "parameterOrder": [
      "merchantId",
      "merchantOrderId"
     ],
     "response": {
      "$ref": "OrdersGetByMerchantOrderIdResponse"
     },
     "scopes": [
      "https://www.googleapis.com/auth/content"
     ]
    },
    "gettestordertemplate": {
     "id": "content.orders.gettestordertemplate",
     "path": "{merchantId}/testordertemplates/{templateName}",
     "httpMethod": "GET",
     "description": "Sandbox only. Retrieves an order template that can be used to quickly create a new order in sandbox.",
     "parameters": {
      "merchantId": {
       "type": "string",
       "description": "The ID of the account that should manage the order. This cannot be a multi-client account.",
       "required": true,
       "format": "uint64",
       "location": "path"
      },
      "templateName": {
       "type": "string",
       "description": "The name of the template to retrieve.",
       "required": true,
       "enum": [
        "template1",
        "template1a",
        "template1b",
        "template2"
       ],
       "enumDescriptions": [
        "",
        "",
        "",
        ""
       ],
       "location": "path"
      }
     },
     "parameterOrder": [
      "merchantId",
      "templateName"
     ],
     "response": {
      "$ref": "OrdersGetTestOrderTemplateResponse"
     },
     "scopes": [
      "https://www.googleapis.com/auth/content"
     ]
    },
    "list": {
     "id": "content.orders.list",
     "path": "{merchantId}/orders",
     "httpMethod": "GET",
     "description": "Lists the orders in your Merchant Center account.",
     "parameters": {
      "acknowledged": {
       "type": "boolean",
       "description": "Obtains orders that match the acknowledgement status. When set to true, obtains orders that have been acknowledged. When false, obtains orders that have not been acknowledged.\nWe recommend using this filter set to false, in conjunction with the acknowledge call, such that only un-acknowledged orders are returned.",
       "location": "query"
      },
      "maxResults": {
       "type": "integer",
       "description": "The maximum number of orders to return in the response, used for paging. The default value is 25 orders per page, and the maximum allowed value is 250 orders per page.\nKnown issue: All List calls will return all Orders without limit regardless of the value of this field.",
       "format": "uint32",
       "location": "query"
      },
      "merchantId": {
       "type": "string",
       "description": "The ID of the account that manages the order. This cannot be a multi-client account.",
       "required": true,
       "format": "uint64",
       "location": "path"
      },
      "orderBy": {
       "type": "string",
       "description": "The ordering of the returned list. The only supported value are placedDate desc and placedDate asc for now, which returns orders sorted by placement date. \"placedDate desc\" stands for listing orders by placement date, from oldest to most recent. \"placedDate asc\" stands for listing orders by placement date, from most recent to oldest. In future releases we'll support other sorting criteria.",
       "enum": [
        "placedDate asc",
        "placedDate desc"
       ],
       "enumDescriptions": [
        "",
        ""
       ],
       "location": "query"
      },
      "pageToken": {
       "type": "string",
       "description": "The token returned by the previous request.",
       "location": "query"
      },
      "placedDateEnd": {
       "type": "string",
       "description": "Obtains orders placed before this date (exclusively), in ISO 8601 format.",
       "location": "query"
      },
      "placedDateStart": {
       "type": "string",
       "description": "Obtains orders placed after this date (inclusively), in ISO 8601 format.",
       "location": "query"
      },
      "statuses": {
       "type": "string",
       "description": "Obtains orders that match any of the specified statuses. Multiple values can be specified with comma separation. Additionally, please note that active is a shortcut for pendingShipment and partiallyShipped, and completed is a shortcut for shipped , partiallyDelivered, delivered, partiallyReturned, returned, and canceled.",
       "enum": [
        "active",
        "canceled",
        "completed",
        "delivered",
        "inProgress",
        "partiallyDelivered",
        "partiallyReturned",
        "partiallyShipped",
        "pendingShipment",
        "returned",
        "shipped"
       ],
       "enumDescriptions": [
        "",
        "",
        "",
        "",
        "",
        "",
        "",
        "",
        "",
        "",
        ""
       ],
       "repeated": true,
       "location": "query"
      }
     },
     "parameterOrder": [
      "merchantId"
     ],
     "response": {
      "$ref": "OrdersListResponse"
     },
     "scopes": [
      "https://www.googleapis.com/auth/content"
     ]
    },
    "refund": {
     "id": "content.orders.refund",
     "path": "{merchantId}/orders/{orderId}/refund",
     "httpMethod": "POST",
     "description": "Refund a portion of the order, up to the full amount paid.",
     "parameters": {
      "merchantId": {
       "type": "string",
       "description": "The ID of the account that manages the order. This cannot be a multi-client account.",
       "required": true,
       "format": "uint64",
       "location": "path"
      },
      "orderId": {
       "type": "string",
       "description": "The ID of the order to refund.",
       "required": true,
       "location": "path"
      }
     },
     "parameterOrder": [
      "merchantId",
      "orderId"
     ],
     "request": {
      "$ref": "OrdersRefundRequest"
     },
     "response": {
      "$ref": "OrdersRefundResponse"
     },
     "scopes": [
      "https://www.googleapis.com/auth/content"
     ]
    },
    "returnlineitem": {
     "id": "content.orders.returnlineitem",
     "path": "{merchantId}/orders/{orderId}/returnLineItem",
     "httpMethod": "POST",
     "description": "Returns a line item.",
     "parameters": {
      "merchantId": {
       "type": "string",
       "description": "The ID of the account that manages the order. This cannot be a multi-client account.",
       "required": true,
       "format": "uint64",
       "location": "path"
      },
      "orderId": {
       "type": "string",
       "description": "The ID of the order.",
       "required": true,
       "location": "path"
      }
     },
     "parameterOrder": [
      "merchantId",
      "orderId"
     ],
     "request": {
      "$ref": "OrdersReturnLineItemRequest"
     },
     "response": {
      "$ref": "OrdersReturnLineItemResponse"
     },
     "scopes": [
      "https://www.googleapis.com/auth/content"
     ]
    },
    "shiplineitems": {
     "id": "content.orders.shiplineitems",
     "path": "{merchantId}/orders/{orderId}/shipLineItems",
     "httpMethod": "POST",
     "description": "Marks line item(s) as shipped.",
     "parameters": {
      "merchantId": {
       "type": "string",
       "description": "The ID of the account that manages the order. This cannot be a multi-client account.",
       "required": true,
       "format": "uint64",
       "location": "path"
      },
      "orderId": {
       "type": "string",
       "description": "The ID of the order.",
       "required": true,
       "location": "path"
      }
     },
     "parameterOrder": [
      "merchantId",
      "orderId"
     ],
     "request": {
      "$ref": "OrdersShipLineItemsRequest"
     },
     "response": {
      "$ref": "OrdersShipLineItemsResponse"
     },
     "scopes": [
      "https://www.googleapis.com/auth/content"
     ]
    },
    "updatemerchantorderid": {
     "id": "content.orders.updatemerchantorderid",
     "path": "{merchantId}/orders/{orderId}/updateMerchantOrderId",
     "httpMethod": "POST",
     "description": "Updates the merchant order ID for a given order.",
     "parameters": {
      "merchantId": {
       "type": "string",
       "description": "The ID of the account that manages the order. This cannot be a multi-client account.",
       "required": true,
       "format": "uint64",
       "location": "path"
      },
      "orderId": {
       "type": "string",
       "description": "The ID of the order.",
       "required": true,
       "location": "path"
      }
     },
     "parameterOrder": [
      "merchantId",
      "orderId"
     ],
     "request": {
      "$ref": "OrdersUpdateMerchantOrderIdRequest"
     },
     "response": {
      "$ref": "OrdersUpdateMerchantOrderIdResponse"
     },
     "scopes": [
      "https://www.googleapis.com/auth/content"
     ]
    },
    "updateshipment": {
     "id": "content.orders.updateshipment",
     "path": "{merchantId}/orders/{orderId}/updateShipment",
     "httpMethod": "POST",
     "description": "Updates a shipment's status, carrier, and/or tracking ID.",
     "parameters": {
      "merchantId": {
       "type": "string",
       "description": "The ID of the account that manages the order. This cannot be a multi-client account.",
       "required": true,
       "format": "uint64",
       "location": "path"
      },
      "orderId": {
       "type": "string",
       "description": "The ID of the order.",
       "required": true,
       "location": "path"
      }
     },
     "parameterOrder": [
      "merchantId",
      "orderId"
     ],
     "request": {
      "$ref": "OrdersUpdateShipmentRequest"
     },
     "response": {
      "$ref": "OrdersUpdateShipmentResponse"
     },
     "scopes": [
      "https://www.googleapis.com/auth/content"
     ]
    }
   }
  }
 }
}<|MERGE_RESOLUTION|>--- conflicted
+++ resolved
@@ -1,20 +1,12 @@
 {
  "kind": "discovery#restDescription",
-<<<<<<< HEAD
- "etag": "\"YWOzh2SDasdU84ArJnpYek-OMdg/QmLvLWNsI9BfMK5wWeN2hMPf260\"",
-=======
  "etag": "\"YWOzh2SDasdU84ArJnpYek-OMdg/2Rd8kwTKxLMikc0W7eREJ_AtXEY\"",
->>>>>>> d5fa6b74
  "discoveryVersion": "v1",
  "id": "content:v2sandbox",
  "name": "content",
  "canonicalName": "Shopping Content",
  "version": "v2sandbox",
-<<<<<<< HEAD
- "revision": "20170928",
-=======
  "revision": "20171020",
->>>>>>> d5fa6b74
  "title": "Content API for Shopping",
  "description": "Manages product items, inventory, and Merchant Center accounts for Google Shopping.",
  "ownerDomain": "google.com",
