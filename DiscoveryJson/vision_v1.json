{
<<<<<<< HEAD
  "discoveryVersion": "v1",
  "version_module": true,
  "schemas": {
    "DetectedBreak": {
      "description": "Detected start or end of a structural component.",
      "type": "object",
      "properties": {
        "type": {
          "enumDescriptions": [
            "Unknown break label type.",
            "Regular space.",
            "Sure space (very wide).",
            "Line-wrapping break.",
            "End-line hyphen that is not present in text; does not co-occur with\n`SPACE`, `LEADER_SPACE`, or `LINE_BREAK`.",
            "Line break that ends a paragraph."
          ],
          "enum": [
            "UNKNOWN",
            "SPACE",
            "SURE_SPACE",
            "EOL_SURE_SPACE",
            "HYPHEN",
            "LINE_BREAK"
          ],
          "description": "Detected break type.",
          "type": "string"
        },
        "isPrefix": {
          "description": "True if break prepends the element.",
          "type": "boolean"
        }
      },
      "id": "DetectedBreak"
    },
    "ImageContext": {
      "description": "Image context and/or feature-specific parameters.",
      "type": "object",
      "properties": {
        "cropHintsParams": {
          "description": "Parameters for crop hints annotation request.",
          "$ref": "CropHintsParams"
        },
        "languageHints": {
          "description": "List of languages to use for TEXT_DETECTION. In most cases, an empty value\nyields the best results since it enables automatic language detection. For\nlanguages based on the Latin alphabet, setting `language_hints` is not\nneeded. In rare cases, when the language of the text in the image is known,\nsetting a hint will help get better results (although it will be a\nsignificant hindrance if the hint is wrong). Text detection returns an\nerror if one or more of the specified languages is not one of the\n[supported languages](/vision/docs/languages).",
          "items": {
            "type": "string"
          },
          "type": "array"
        },
        "latLongRect": {
          "description": "lat/long rectangle that specifies the location of the image.",
          "$ref": "LatLongRect"
        }
      },
      "id": "ImageContext"
    },
    "Page": {
      "description": "Detected page from OCR.",
      "type": "object",
      "properties": {
        "property": {
          "$ref": "TextProperty",
          "description": "Additional information detected on the page."
        },
        "height": {
          "format": "int32",
          "description": "Page height in pixels.",
          "type": "integer"
        },
        "width": {
          "format": "int32",
          "description": "Page width in pixels.",
          "type": "integer"
        },
        "blocks": {
          "description": "List of blocks of text, images etc on this page.",
          "items": {
            "$ref": "Block"
          },
          "type": "array"
        }
      },
      "id": "Page"
    },
    "AnnotateImageRequest": {
      "description": "Request for performing Google Cloud Vision API tasks over a user-provided\nimage, with user-requested features.",
      "type": "object",
      "properties": {
        "features": {
          "description": "Requested features.",
          "items": {
            "$ref": "Feature"
          },
          "type": "array"
        },
        "image": {
          "$ref": "Image",
          "description": "The image to be processed."
        },
        "imageContext": {
          "description": "Additional context that may accompany the image.",
          "$ref": "ImageContext"
        }
      },
      "id": "AnnotateImageRequest"
    },
    "Status": {
      "description": "The `Status` type defines a logical error model that is suitable for different\nprogramming environments, including REST APIs and RPC APIs. It is used by\n[gRPC](https://github.com/grpc). The error model is designed to be:\n\n- Simple to use and understand for most users\n- Flexible enough to meet unexpected needs\n\n# Overview\n\nThe `Status` message contains three pieces of data: error code, error message,\nand error details. The error code should be an enum value of\ngoogle.rpc.Code, but it may accept additional error codes if needed.  The\nerror message should be a developer-facing English message that helps\ndevelopers *understand* and *resolve* the error. If a localized user-facing\nerror message is needed, put the localized message in the error details or\nlocalize it in the client. The optional error details may contain arbitrary\ninformation about the error. There is a predefined set of error detail types\nin the package `google.rpc` that can be used for common error conditions.\n\n# Language mapping\n\nThe `Status` message is the logical representation of the error model, but it\nis not necessarily the actual wire format. When the `Status` message is\nexposed in different client libraries and different wire protocols, it can be\nmapped differently. For example, it will likely be mapped to some exceptions\nin Java, but more likely mapped to some error codes in C.\n\n# Other uses\n\nThe error model and the `Status` message can be used in a variety of\nenvironments, either with or without APIs, to provide a\nconsistent developer experience across different environments.\n\nExample uses of this error model include:\n\n- Partial errors. If a service needs to return partial errors to the client,\n    it may embed the `Status` in the normal response to indicate the partial\n    errors.\n\n- Workflow errors. A typical workflow has multiple steps. Each step may\n    have a `Status` message for error reporting.\n\n- Batch operations. If a client uses batch request and batch response, the\n    `Status` message should be used directly inside batch response, one for\n    each error sub-response.\n\n- Asynchronous operations. If an API call embeds asynchronous operation\n    results in its response, the status of those operations should be\n    represented directly using the `Status` message.\n\n- Logging. If some API errors are stored in logs, the message `Status` could\n    be used directly after any stripping needed for security/privacy reasons.",
      "type": "object",
      "properties": {
        "details": {
          "description": "A list of messages that carry the error details.  There is a common set of\nmessage types for APIs to use.",
          "items": {
            "additionalProperties": {
              "description": "Properties of the object. Contains field @type with type URL.",
              "type": "any"
            },
            "type": "object"
          },
          "type": "array"
        },
        "code": {
          "format": "int32",
          "description": "The status code, which should be an enum value of google.rpc.Code.",
          "type": "integer"
        },
        "message": {
          "description": "A developer-facing error message, which should be in English. Any\nuser-facing error message should be localized and sent in the\ngoogle.rpc.Status.details field, or localized by the client.",
          "type": "string"
        }
      },
      "id": "Status"
    },
    "Symbol": {
      "description": "A single symbol representation.",
      "type": "object",
      "properties": {
        "text": {
          "description": "The actual UTF-8 representation of the symbol.",
          "type": "string"
        },
        "property": {
          "description": "Additional information detected for the symbol.",
          "$ref": "TextProperty"
        },
        "boundingBox": {
          "description": "The bounding box for the symbol.\nThe vertices are in the order of top-left, top-right, bottom-right,\nbottom-left. When a rotation of the bounding box is detected the rotation\nis represented as around the top-left corner as defined when the text is\nread in the 'natural' orientation.\nFor example:\n  * when the text is horizontal it might look like:\n     0----1\n     |    |\n     3----2\n  * when it's rotated 180 degrees around the top-left corner it becomes:\n     2----3\n     |    |\n     1----0\n  and the vertice order will still be (0, 1, 2, 3).",
          "$ref": "BoundingPoly"
        }
      },
      "id": "Symbol"
    },
    "LatLongRect": {
      "description": "Rectangle determined by min and max `LatLng` pairs.",
      "type": "object",
      "properties": {
        "maxLatLng": {
          "$ref": "LatLng",
          "description": "Max lat/long pair."
        },
        "minLatLng": {
          "description": "Min lat/long pair.",
          "$ref": "LatLng"
        }
      },
      "id": "LatLongRect"
    },
    "CropHintsAnnotation": {
      "description": "Set of crop hints that are used to generate new crops when serving images.",
      "type": "object",
      "properties": {
        "cropHints": {
          "description": "Crop hint results.",
          "items": {
            "$ref": "CropHint"
          },
          "type": "array"
        }
      },
      "id": "CropHintsAnnotation"
    },
    "LatLng": {
      "description": "An object representing a latitude/longitude pair. This is expressed as a pair\nof doubles representing degrees latitude and degrees longitude. Unless\nspecified otherwise, this must conform to the\n\u003ca href=\"http://www.unoosa.org/pdf/icg/2012/template/WGS_84.pdf\"\u003eWGS84\nstandard\u003c/a\u003e. Values must be within normalized ranges.\n\nExample of normalization code in Python:\n\n    def NormalizeLongitude(longitude):\n      \"\"\"Wraps decimal degrees longitude to [-180.0, 180.0].\"\"\"\n      q, r = divmod(longitude, 360.0)\n      if r \u003e 180.0 or (r == 180.0 and q \u003c= -1.0):\n        return r - 360.0\n      return r\n\n    def NormalizeLatLng(latitude, longitude):\n      \"\"\"Wraps decimal degrees latitude and longitude to\n      [-90.0, 90.0] and [-180.0, 180.0], respectively.\"\"\"\n      r = latitude % 360.0\n      if r \u003c= 90.0:\n        return r, NormalizeLongitude(longitude)\n      elif r \u003e= 270.0:\n        return r - 360, NormalizeLongitude(longitude)\n      else:\n        return 180 - r, NormalizeLongitude(longitude + 180.0)\n\n    assert 180.0 == NormalizeLongitude(180.0)\n    assert -180.0 == NormalizeLongitude(-180.0)\n    assert -179.0 == NormalizeLongitude(181.0)\n    assert (0.0, 0.0) == NormalizeLatLng(360.0, 0.0)\n    assert (0.0, 0.0) == NormalizeLatLng(-360.0, 0.0)\n    assert (85.0, 180.0) == NormalizeLatLng(95.0, 0.0)\n    assert (-85.0, -170.0) == NormalizeLatLng(-95.0, 10.0)\n    assert (90.0, 10.0) == NormalizeLatLng(90.0, 10.0)\n    assert (-90.0, -10.0) == NormalizeLatLng(-90.0, -10.0)\n    assert (0.0, -170.0) == NormalizeLatLng(-180.0, 10.0)\n    assert (0.0, -170.0) == NormalizeLatLng(180.0, 10.0)\n    assert (-90.0, 10.0) == NormalizeLatLng(270.0, 10.0)\n    assert (90.0, 10.0) == NormalizeLatLng(-270.0, 10.0)",
      "type": "object",
      "properties": {
        "latitude": {
          "format": "double",
          "description": "The latitude in degrees. It must be in the range [-90.0, +90.0].",
          "type": "number"
        },
        "longitude": {
          "format": "double",
          "description": "The longitude in degrees. It must be in the range [-180.0, +180.0].",
          "type": "number"
        }
      },
      "id": "LatLng"
    },
    "Color": {
      "description": "Represents a color in the RGBA color space. This representation is designed\nfor simplicity of conversion to/from color representations in various\nlanguages over compactness; for example, the fields of this representation\ncan be trivially provided to the constructor of \"java.awt.Color\" in Java; it\ncan also be trivially provided to UIColor's \"+colorWithRed:green:blue:alpha\"\nmethod in iOS; and, with just a little work, it can be easily formatted into\na CSS \"rgba()\" string in JavaScript, as well. Here are some examples:\n\nExample (Java):\n\n     import com.google.type.Color;\n\n     // ...\n     public static java.awt.Color fromProto(Color protocolor) {\n       float alpha = protocolor.hasAlpha()\n           ? protocolor.getAlpha().getValue()\n           : 1.0;\n\n       return new java.awt.Color(\n           protocolor.getRed(),\n           protocolor.getGreen(),\n           protocolor.getBlue(),\n           alpha);\n     }\n\n     public static Color toProto(java.awt.Color color) {\n       float red = (float) color.getRed();\n       float green = (float) color.getGreen();\n       float blue = (float) color.getBlue();\n       float denominator = 255.0;\n       Color.Builder resultBuilder =\n           Color\n               .newBuilder()\n               .setRed(red / denominator)\n               .setGreen(green / denominator)\n               .setBlue(blue / denominator);\n       int alpha = color.getAlpha();\n       if (alpha != 255) {\n         result.setAlpha(\n             FloatValue\n                 .newBuilder()\n                 .setValue(((float) alpha) / denominator)\n                 .build());\n       }\n       return resultBuilder.build();\n     }\n     // ...\n\nExample (iOS / Obj-C):\n\n     // ...\n     static UIColor* fromProto(Color* protocolor) {\n        float red = [protocolor red];\n        float green = [protocolor green];\n        float blue = [protocolor blue];\n        FloatValue* alpha_wrapper = [protocolor alpha];\n        float alpha = 1.0;\n        if (alpha_wrapper != nil) {\n          alpha = [alpha_wrapper value];\n        }\n        return [UIColor colorWithRed:red green:green blue:blue alpha:alpha];\n     }\n\n     static Color* toProto(UIColor* color) {\n         CGFloat red, green, blue, alpha;\n         if (![color getRed:&red green:&green blue:&blue alpha:&alpha]) {\n           return nil;\n         }\n         Color* result = [Color alloc] init];\n         [result setRed:red];\n         [result setGreen:green];\n         [result setBlue:blue];\n         if (alpha \u003c= 0.9999) {\n           [result setAlpha:floatWrapperWithValue(alpha)];\n         }\n         [result autorelease];\n         return result;\n    }\n    // ...\n\n Example (JavaScript):\n\n    // ...\n\n    var protoToCssColor = function(rgb_color) {\n       var redFrac = rgb_color.red || 0.0;\n       var greenFrac = rgb_color.green || 0.0;\n       var blueFrac = rgb_color.blue || 0.0;\n       var red = Math.floor(redFrac * 255);\n       var green = Math.floor(greenFrac * 255);\n       var blue = Math.floor(blueFrac * 255);\n\n       if (!('alpha' in rgb_color)) {\n          return rgbToCssColor_(red, green, blue);\n       }\n\n       var alphaFrac = rgb_color.alpha.value || 0.0;\n       var rgbParams = [red, green, blue].join(',');\n       return ['rgba(', rgbParams, ',', alphaFrac, ')'].join('');\n    };\n\n    var rgbToCssColor_ = function(red, green, blue) {\n      var rgbNumber = new Number((red \u003c\u003c 16) | (green \u003c\u003c 8) | blue);\n      var hexString = rgbNumber.toString(16);\n      var missingZeros = 6 - hexString.length;\n      var resultBuilder = ['#'];\n      for (var i = 0; i \u003c missingZeros; i++) {\n         resultBuilder.push('0');\n      }\n      resultBuilder.push(hexString);\n      return resultBuilder.join('');\n    };\n\n    // ...",
      "type": "object",
      "properties": {
        "red": {
          "format": "float",
          "description": "The amount of red in the color as a value in the interval [0, 1].",
          "type": "number"
        },
        "alpha": {
          "format": "float",
          "description": "The fraction of this color that should be applied to the pixel. That is,\nthe final pixel color is defined by the equation:\n\n  pixel color = alpha * (this color) + (1.0 - alpha) * (background color)\n\nThis means that a value of 1.0 corresponds to a solid color, whereas\na value of 0.0 corresponds to a completely transparent color. This\nuses a wrapper message rather than a simple float scalar so that it is\npossible to distinguish between a default value and the value being unset.\nIf omitted, this color object is to be rendered as a solid color\n(as if the alpha value had been explicitly given with a value of 1.0).",
          "type": "number"
        },
        "blue": {
          "format": "float",
          "description": "The amount of blue in the color as a value in the interval [0, 1].",
          "type": "number"
        },
        "green": {
          "format": "float",
          "description": "The amount of green in the color as a value in the interval [0, 1].",
          "type": "number"
        }
      },
      "id": "Color"
    },
    "Feature": {
      "description": "Users describe the type of Google Cloud Vision API tasks to perform over\nimages by using *Feature*s. Each Feature indicates a type of image\ndetection task to perform. Features encode the Cloud Vision API\nvertical to operate on and the number of top-scoring results to return.",
      "type": "object",
      "properties": {
        "maxResults": {
          "format": "int32",
          "description": "Maximum number of results of this type.",
          "type": "integer"
        },
        "type": {
          "enumDescriptions": [
            "Unspecified feature type.",
            "Run face detection.",
            "Run landmark detection.",
            "Run logo detection.",
            "Run label detection.",
            "Run OCR.",
            "Run dense text document OCR. Takes precedence when both\nDOCUMENT_TEXT_DETECTION and TEXT_DETECTION are present.",
            "Run computer vision models to compute image safe-search properties.",
            "Compute a set of image properties, such as the image's dominant colors.",
            "Run crop hints.",
            "Run web detection."
          ],
          "enum": [
            "TYPE_UNSPECIFIED",
            "FACE_DETECTION",
            "LANDMARK_DETECTION",
            "LOGO_DETECTION",
            "LABEL_DETECTION",
            "TEXT_DETECTION",
            "DOCUMENT_TEXT_DETECTION",
            "SAFE_SEARCH_DETECTION",
            "IMAGE_PROPERTIES",
            "CROP_HINTS",
            "WEB_DETECTION"
          ],
          "description": "The feature type.",
          "type": "string"
        }
      },
      "id": "Feature"
    },
    "ImageProperties": {
      "description": "Stores image properties, such as dominant colors.",
      "type": "object",
      "properties": {
        "dominantColors": {
          "$ref": "DominantColorsAnnotation",
          "description": "If present, dominant colors completed successfully."
        }
      },
      "id": "ImageProperties"
    },
    "SafeSearchAnnotation": {
      "description": "Set of features pertaining to the image, computed by computer vision\nmethods over safe-search verticals (for example, adult, spoof, medical,\nviolence).",
      "type": "object",
      "properties": {
        "medical": {
          "enumDescriptions": [
            "Unknown likelihood.",
            "It is very unlikely that the image belongs to the specified vertical.",
            "It is unlikely that the image belongs to the specified vertical.",
            "It is possible that the image belongs to the specified vertical.",
            "It is likely that the image belongs to the specified vertical.",
            "It is very likely that the image belongs to the specified vertical."
          ],
          "enum": [
            "UNKNOWN",
            "VERY_UNLIKELY",
            "UNLIKELY",
            "POSSIBLE",
            "LIKELY",
            "VERY_LIKELY"
          ],
          "description": "Likelihood that this is a medical image.",
          "type": "string"
        },
        "violence": {
          "description": "Violence likelihood.",
          "type": "string",
          "enumDescriptions": [
            "Unknown likelihood.",
            "It is very unlikely that the image belongs to the specified vertical.",
            "It is unlikely that the image belongs to the specified vertical.",
            "It is possible that the image belongs to the specified vertical.",
            "It is likely that the image belongs to the specified vertical.",
            "It is very likely that the image belongs to the specified vertical."
          ],
          "enum": [
            "UNKNOWN",
            "VERY_UNLIKELY",
            "UNLIKELY",
            "POSSIBLE",
            "LIKELY",
            "VERY_LIKELY"
          ]
        },
        "adult": {
          "description": "Represents the adult content likelihood for the image.",
          "type": "string",
          "enumDescriptions": [
            "Unknown likelihood.",
            "It is very unlikely that the image belongs to the specified vertical.",
            "It is unlikely that the image belongs to the specified vertical.",
            "It is possible that the image belongs to the specified vertical.",
            "It is likely that the image belongs to the specified vertical.",
            "It is very likely that the image belongs to the specified vertical."
          ],
          "enum": [
            "UNKNOWN",
            "VERY_UNLIKELY",
            "UNLIKELY",
            "POSSIBLE",
            "LIKELY",
            "VERY_LIKELY"
          ]
        },
        "spoof": {
          "description": "Spoof likelihood. The likelihood that an modification\nwas made to the image's canonical version to make it appear\nfunny or offensive.",
          "type": "string",
          "enumDescriptions": [
            "Unknown likelihood.",
            "It is very unlikely that the image belongs to the specified vertical.",
            "It is unlikely that the image belongs to the specified vertical.",
            "It is possible that the image belongs to the specified vertical.",
            "It is likely that the image belongs to the specified vertical.",
            "It is very likely that the image belongs to the specified vertical."
          ],
          "enum": [
            "UNKNOWN",
            "VERY_UNLIKELY",
            "UNLIKELY",
            "POSSIBLE",
            "LIKELY",
            "VERY_LIKELY"
          ]
        }
      },
      "id": "SafeSearchAnnotation"
    },
    "DominantColorsAnnotation": {
      "description": "Set of dominant colors and their corresponding scores.",
      "type": "object",
      "properties": {
        "colors": {
          "description": "RGB color values with their score and pixel fraction.",
          "items": {
            "$ref": "ColorInfo"
          },
          "type": "array"
        }
      },
      "id": "DominantColorsAnnotation"
    },
    "TextAnnotation": {
      "description": "TextAnnotation contains a structured representation of OCR extracted text.\nThe hierarchy of an OCR extracted text structure is like this:\n    TextAnnotation -\u003e Page -\u003e Block -\u003e Paragraph -\u003e Word -\u003e Symbol\nEach structural component, starting from Page, may further have their own\nproperties. Properties describe detected languages, breaks etc.. Please\nrefer to the google.cloud.vision.v1.TextAnnotation.TextProperty message\ndefinition below for more detail.",
      "type": "object",
      "properties": {
        "pages": {
          "description": "List of pages detected by OCR.",
          "items": {
            "$ref": "Page"
          },
          "type": "array"
        },
        "text": {
          "description": "UTF-8 text detected on the pages.",
          "type": "string"
        }
      },
      "id": "TextAnnotation"
    },
    "Vertex": {
      "description": "A vertex represents a 2D point in the image.\nNOTE: the vertex coordinates are in the same scale as the original image.",
      "type": "object",
      "properties": {
        "y": {
          "format": "int32",
          "description": "Y coordinate.",
          "type": "integer"
        },
        "x": {
          "format": "int32",
          "description": "X coordinate.",
          "type": "integer"
        }
      },
      "id": "Vertex"
    },
    "DetectedLanguage": {
      "description": "Detected language for a structural component.",
      "type": "object",
      "properties": {
        "languageCode": {
          "description": "The BCP-47 language code, such as \"en-US\" or \"sr-Latn\". For more\ninformation, see\nhttp://www.unicode.org/reports/tr35/#Unicode_locale_identifier.",
          "type": "string"
        },
        "confidence": {
          "format": "float",
          "description": "Confidence of detected language. Range [0, 1].",
          "type": "number"
        }
      },
      "id": "DetectedLanguage"
    },
    "TextProperty": {
      "description": "Additional information detected on the structural component.",
      "type": "object",
      "properties": {
        "detectedLanguages": {
          "description": "A list of detected languages together with confidence.",
          "items": {
            "$ref": "DetectedLanguage"
          },
          "type": "array"
        },
        "detectedBreak": {
          "$ref": "DetectedBreak",
          "description": "Detected start or end of a text segment."
        }
      },
      "id": "TextProperty"
    },
    "BoundingPoly": {
      "description": "A bounding polygon for the detected image annotation.",
      "type": "object",
      "properties": {
        "vertices": {
          "description": "The bounding polygon vertices.",
          "items": {
            "$ref": "Vertex"
          },
          "type": "array"
        }
      },
      "id": "BoundingPoly"
    },
    "WebEntity": {
      "description": "Entity deduced from similar images on the Internet.",
      "type": "object",
      "properties": {
        "entityId": {
          "description": "Opaque entity ID.",
          "type": "string"
        },
        "description": {
          "description": "Canonical description of the entity, in English.",
=======
  "revision": "20171012",
  "documentationLink": "https://cloud.google.com/vision/",
  "id": "vision:v1",
  "discoveryVersion": "v1",
  "version_module": true,
  "schemas": {
    "CropHintsAnnotation": {
      "properties": {
        "cropHints": {
          "description": "Crop hint results.",
          "items": {
            "$ref": "CropHint"
          },
          "type": "array"
        }
      },
      "id": "CropHintsAnnotation",
      "description": "Set of crop hints that are used to generate new crops when serving images.",
      "type": "object"
    },
    "LatLng": {
      "description": "An object representing a latitude/longitude pair. This is expressed as a pair\nof doubles representing degrees latitude and degrees longitude. Unless\nspecified otherwise, this must conform to the\n\u003ca href=\"http://www.unoosa.org/pdf/icg/2012/template/WGS_84.pdf\"\u003eWGS84\nstandard\u003c/a\u003e. Values must be within normalized ranges.\n\nExample of normalization code in Python:\n\n    def NormalizeLongitude(longitude):\n      \"\"\"Wraps decimal degrees longitude to [-180.0, 180.0].\"\"\"\n      q, r = divmod(longitude, 360.0)\n      if r \u003e 180.0 or (r == 180.0 and q \u003c= -1.0):\n        return r - 360.0\n      return r\n\n    def NormalizeLatLng(latitude, longitude):\n      \"\"\"Wraps decimal degrees latitude and longitude to\n      [-90.0, 90.0] and [-180.0, 180.0], respectively.\"\"\"\n      r = latitude % 360.0\n      if r \u003c= 90.0:\n        return r, NormalizeLongitude(longitude)\n      elif r \u003e= 270.0:\n        return r - 360, NormalizeLongitude(longitude)\n      else:\n        return 180 - r, NormalizeLongitude(longitude + 180.0)\n\n    assert 180.0 == NormalizeLongitude(180.0)\n    assert -180.0 == NormalizeLongitude(-180.0)\n    assert -179.0 == NormalizeLongitude(181.0)\n    assert (0.0, 0.0) == NormalizeLatLng(360.0, 0.0)\n    assert (0.0, 0.0) == NormalizeLatLng(-360.0, 0.0)\n    assert (85.0, 180.0) == NormalizeLatLng(95.0, 0.0)\n    assert (-85.0, -170.0) == NormalizeLatLng(-95.0, 10.0)\n    assert (90.0, 10.0) == NormalizeLatLng(90.0, 10.0)\n    assert (-90.0, -10.0) == NormalizeLatLng(-90.0, -10.0)\n    assert (0.0, -170.0) == NormalizeLatLng(-180.0, 10.0)\n    assert (0.0, -170.0) == NormalizeLatLng(180.0, 10.0)\n    assert (-90.0, 10.0) == NormalizeLatLng(270.0, 10.0)\n    assert (90.0, 10.0) == NormalizeLatLng(-270.0, 10.0)",
      "type": "object",
      "properties": {
        "latitude": {
          "format": "double",
          "description": "The latitude in degrees. It must be in the range [-90.0, +90.0].",
          "type": "number"
        },
        "longitude": {
          "format": "double",
          "description": "The longitude in degrees. It must be in the range [-180.0, +180.0].",
          "type": "number"
        }
      },
      "id": "LatLng"
    },
    "Color": {
      "properties": {
        "red": {
          "format": "float",
          "description": "The amount of red in the color as a value in the interval [0, 1].",
          "type": "number"
        },
        "alpha": {
          "format": "float",
          "description": "The fraction of this color that should be applied to the pixel. That is,\nthe final pixel color is defined by the equation:\n\n  pixel color = alpha * (this color) + (1.0 - alpha) * (background color)\n\nThis means that a value of 1.0 corresponds to a solid color, whereas\na value of 0.0 corresponds to a completely transparent color. This\nuses a wrapper message rather than a simple float scalar so that it is\npossible to distinguish between a default value and the value being unset.\nIf omitted, this color object is to be rendered as a solid color\n(as if the alpha value had been explicitly given with a value of 1.0).",
          "type": "number"
        },
        "blue": {
          "format": "float",
          "description": "The amount of blue in the color as a value in the interval [0, 1].",
          "type": "number"
        },
        "green": {
          "format": "float",
          "description": "The amount of green in the color as a value in the interval [0, 1].",
          "type": "number"
        }
      },
      "id": "Color",
      "description": "Represents a color in the RGBA color space. This representation is designed\nfor simplicity of conversion to/from color representations in various\nlanguages over compactness; for example, the fields of this representation\ncan be trivially provided to the constructor of \"java.awt.Color\" in Java; it\ncan also be trivially provided to UIColor's \"+colorWithRed:green:blue:alpha\"\nmethod in iOS; and, with just a little work, it can be easily formatted into\na CSS \"rgba()\" string in JavaScript, as well. Here are some examples:\n\nExample (Java):\n\n     import com.google.type.Color;\n\n     // ...\n     public static java.awt.Color fromProto(Color protocolor) {\n       float alpha = protocolor.hasAlpha()\n           ? protocolor.getAlpha().getValue()\n           : 1.0;\n\n       return new java.awt.Color(\n           protocolor.getRed(),\n           protocolor.getGreen(),\n           protocolor.getBlue(),\n           alpha);\n     }\n\n     public static Color toProto(java.awt.Color color) {\n       float red = (float) color.getRed();\n       float green = (float) color.getGreen();\n       float blue = (float) color.getBlue();\n       float denominator = 255.0;\n       Color.Builder resultBuilder =\n           Color\n               .newBuilder()\n               .setRed(red / denominator)\n               .setGreen(green / denominator)\n               .setBlue(blue / denominator);\n       int alpha = color.getAlpha();\n       if (alpha != 255) {\n         result.setAlpha(\n             FloatValue\n                 .newBuilder()\n                 .setValue(((float) alpha) / denominator)\n                 .build());\n       }\n       return resultBuilder.build();\n     }\n     // ...\n\nExample (iOS / Obj-C):\n\n     // ...\n     static UIColor* fromProto(Color* protocolor) {\n        float red = [protocolor red];\n        float green = [protocolor green];\n        float blue = [protocolor blue];\n        FloatValue* alpha_wrapper = [protocolor alpha];\n        float alpha = 1.0;\n        if (alpha_wrapper != nil) {\n          alpha = [alpha_wrapper value];\n        }\n        return [UIColor colorWithRed:red green:green blue:blue alpha:alpha];\n     }\n\n     static Color* toProto(UIColor* color) {\n         CGFloat red, green, blue, alpha;\n         if (![color getRed:&red green:&green blue:&blue alpha:&alpha]) {\n           return nil;\n         }\n         Color* result = [Color alloc] init];\n         [result setRed:red];\n         [result setGreen:green];\n         [result setBlue:blue];\n         if (alpha \u003c= 0.9999) {\n           [result setAlpha:floatWrapperWithValue(alpha)];\n         }\n         [result autorelease];\n         return result;\n    }\n    // ...\n\n Example (JavaScript):\n\n    // ...\n\n    var protoToCssColor = function(rgb_color) {\n       var redFrac = rgb_color.red || 0.0;\n       var greenFrac = rgb_color.green || 0.0;\n       var blueFrac = rgb_color.blue || 0.0;\n       var red = Math.floor(redFrac * 255);\n       var green = Math.floor(greenFrac * 255);\n       var blue = Math.floor(blueFrac * 255);\n\n       if (!('alpha' in rgb_color)) {\n          return rgbToCssColor_(red, green, blue);\n       }\n\n       var alphaFrac = rgb_color.alpha.value || 0.0;\n       var rgbParams = [red, green, blue].join(',');\n       return ['rgba(', rgbParams, ',', alphaFrac, ')'].join('');\n    };\n\n    var rgbToCssColor_ = function(red, green, blue) {\n      var rgbNumber = new Number((red \u003c\u003c 16) | (green \u003c\u003c 8) | blue);\n      var hexString = rgbNumber.toString(16);\n      var missingZeros = 6 - hexString.length;\n      var resultBuilder = ['#'];\n      for (var i = 0; i \u003c missingZeros; i++) {\n         resultBuilder.push('0');\n      }\n      resultBuilder.push(hexString);\n      return resultBuilder.join('');\n    };\n\n    // ...",
      "type": "object"
    },
    "ImageProperties": {
      "description": "Stores image properties, such as dominant colors.",
      "type": "object",
      "properties": {
        "dominantColors": {
          "$ref": "DominantColorsAnnotation",
          "description": "If present, dominant colors completed successfully."
        }
      },
      "id": "ImageProperties"
    },
    "Feature": {
      "description": "Users describe the type of Google Cloud Vision API tasks to perform over\nimages by using *Feature*s. Each Feature indicates a type of image\ndetection task to perform. Features encode the Cloud Vision API\nvertical to operate on and the number of top-scoring results to return.",
      "type": "object",
      "properties": {
        "maxResults": {
          "format": "int32",
          "description": "Maximum number of results of this type.",
          "type": "integer"
        },
        "type": {
          "enumDescriptions": [
            "Unspecified feature type.",
            "Run face detection.",
            "Run landmark detection.",
            "Run logo detection.",
            "Run label detection.",
            "Run OCR.",
            "Run dense text document OCR. Takes precedence when both\nDOCUMENT_TEXT_DETECTION and TEXT_DETECTION are present.",
            "Run computer vision models to compute image safe-search properties.",
            "Compute a set of image properties, such as the image's dominant colors.",
            "Run crop hints.",
            "Run web detection."
          ],
          "enum": [
            "TYPE_UNSPECIFIED",
            "FACE_DETECTION",
            "LANDMARK_DETECTION",
            "LOGO_DETECTION",
            "LABEL_DETECTION",
            "TEXT_DETECTION",
            "DOCUMENT_TEXT_DETECTION",
            "SAFE_SEARCH_DETECTION",
            "IMAGE_PROPERTIES",
            "CROP_HINTS",
            "WEB_DETECTION"
          ],
          "description": "The feature type.",
>>>>>>> d5fa6b74
          "type": "string"
        },
        "score": {
          "format": "float",
          "description": "Overall relevancy score for the entity.\nNot normalized and not comparable across different image queries.",
          "type": "number"
        }
      },
<<<<<<< HEAD
      "id": "WebEntity"
    },
    "AnnotateImageResponse": {
      "description": "Response to an image annotation request.",
      "type": "object",
      "properties": {
        "error": {
          "$ref": "Status",
          "description": "If set, represents the error message for the operation.\nNote that filled-in image annotations are guaranteed to be\ncorrect, even when `error` is set."
        },
        "fullTextAnnotation": {
          "description": "If present, text (OCR) detection or document (OCR) text detection has\ncompleted successfully.\nThis annotation provides the structural hierarchy for the OCR detected\ntext.",
          "$ref": "TextAnnotation"
        },
        "landmarkAnnotations": {
          "description": "If present, landmark detection has completed successfully.",
          "items": {
            "$ref": "EntityAnnotation"
          },
          "type": "array"
        },
        "textAnnotations": {
          "description": "If present, text (OCR) detection has completed successfully.",
          "items": {
            "$ref": "EntityAnnotation"
          },
          "type": "array"
        },
        "faceAnnotations": {
          "description": "If present, face detection has completed successfully.",
          "items": {
            "$ref": "FaceAnnotation"
=======
      "id": "Feature"
    },
    "SafeSearchAnnotation": {
      "description": "Set of features pertaining to the image, computed by computer vision\nmethods over safe-search verticals (for example, adult, spoof, medical,\nviolence).",
      "type": "object",
      "properties": {
        "medical": {
          "enumDescriptions": [
            "Unknown likelihood.",
            "It is very unlikely that the image belongs to the specified vertical.",
            "It is unlikely that the image belongs to the specified vertical.",
            "It is possible that the image belongs to the specified vertical.",
            "It is likely that the image belongs to the specified vertical.",
            "It is very likely that the image belongs to the specified vertical."
          ],
          "enum": [
            "UNKNOWN",
            "VERY_UNLIKELY",
            "UNLIKELY",
            "POSSIBLE",
            "LIKELY",
            "VERY_LIKELY"
          ],
          "description": "Likelihood that this is a medical image.",
          "type": "string"
        },
        "violence": {
          "enumDescriptions": [
            "Unknown likelihood.",
            "It is very unlikely that the image belongs to the specified vertical.",
            "It is unlikely that the image belongs to the specified vertical.",
            "It is possible that the image belongs to the specified vertical.",
            "It is likely that the image belongs to the specified vertical.",
            "It is very likely that the image belongs to the specified vertical."
          ],
          "enum": [
            "UNKNOWN",
            "VERY_UNLIKELY",
            "UNLIKELY",
            "POSSIBLE",
            "LIKELY",
            "VERY_LIKELY"
          ],
          "description": "Likelihood that this image contains violent content.",
          "type": "string"
        },
        "adult": {
          "enumDescriptions": [
            "Unknown likelihood.",
            "It is very unlikely that the image belongs to the specified vertical.",
            "It is unlikely that the image belongs to the specified vertical.",
            "It is possible that the image belongs to the specified vertical.",
            "It is likely that the image belongs to the specified vertical.",
            "It is very likely that the image belongs to the specified vertical."
          ],
          "enum": [
            "UNKNOWN",
            "VERY_UNLIKELY",
            "UNLIKELY",
            "POSSIBLE",
            "LIKELY",
            "VERY_LIKELY"
          ],
          "description": "Represents the adult content likelihood for the image. Adult content may\ncontain elements such as nudity, pornographic images or cartoons, or\nsexual activities.",
          "type": "string"
        },
        "spoof": {
          "enumDescriptions": [
            "Unknown likelihood.",
            "It is very unlikely that the image belongs to the specified vertical.",
            "It is unlikely that the image belongs to the specified vertical.",
            "It is possible that the image belongs to the specified vertical.",
            "It is likely that the image belongs to the specified vertical.",
            "It is very likely that the image belongs to the specified vertical."
          ],
          "enum": [
            "UNKNOWN",
            "VERY_UNLIKELY",
            "UNLIKELY",
            "POSSIBLE",
            "LIKELY",
            "VERY_LIKELY"
          ],
          "description": "Spoof likelihood. The likelihood that an modification\nwas made to the image's canonical version to make it appear\nfunny or offensive.",
          "type": "string"
        }
      },
      "id": "SafeSearchAnnotation"
    },
    "DominantColorsAnnotation": {
      "description": "Set of dominant colors and their corresponding scores.",
      "type": "object",
      "properties": {
        "colors": {
          "description": "RGB color values with their score and pixel fraction.",
          "items": {
            "$ref": "ColorInfo"
          },
          "type": "array"
        }
      },
      "id": "DominantColorsAnnotation"
    },
    "TextAnnotation": {
      "properties": {
        "pages": {
          "description": "List of pages detected by OCR.",
          "items": {
            "$ref": "Page"
          },
          "type": "array"
        },
        "text": {
          "description": "UTF-8 text detected on the pages.",
          "type": "string"
        }
      },
      "id": "TextAnnotation",
      "description": "TextAnnotation contains a structured representation of OCR extracted text.\nThe hierarchy of an OCR extracted text structure is like this:\n    TextAnnotation -\u003e Page -\u003e Block -\u003e Paragraph -\u003e Word -\u003e Symbol\nEach structural component, starting from Page, may further have their own\nproperties. Properties describe detected languages, breaks etc.. Please\nrefer to the google.cloud.vision.v1.TextAnnotation.TextProperty message\ndefinition below for more detail.",
      "type": "object"
    },
    "DetectedLanguage": {
      "description": "Detected language for a structural component.",
      "type": "object",
      "properties": {
        "languageCode": {
          "description": "The BCP-47 language code, such as \"en-US\" or \"sr-Latn\". For more\ninformation, see\nhttp://www.unicode.org/reports/tr35/#Unicode_locale_identifier.",
          "type": "string"
        },
        "confidence": {
          "format": "float",
          "description": "Confidence of detected language. Range [0, 1].",
          "type": "number"
        }
      },
      "id": "DetectedLanguage"
    },
    "Vertex": {
      "description": "A vertex represents a 2D point in the image.\nNOTE: the vertex coordinates are in the same scale as the original image.",
      "type": "object",
      "properties": {
        "y": {
          "format": "int32",
          "description": "Y coordinate.",
          "type": "integer"
        },
        "x": {
          "format": "int32",
          "description": "X coordinate.",
          "type": "integer"
        }
      },
      "id": "Vertex"
    },
    "TextProperty": {
      "description": "Additional information detected on the structural component.",
      "type": "object",
      "properties": {
        "detectedLanguages": {
          "description": "A list of detected languages together with confidence.",
          "items": {
            "$ref": "DetectedLanguage"
          },
          "type": "array"
        },
        "detectedBreak": {
          "$ref": "DetectedBreak",
          "description": "Detected start or end of a text segment."
        }
      },
      "id": "TextProperty"
    },
    "BoundingPoly": {
      "description": "A bounding polygon for the detected image annotation.",
      "type": "object",
      "properties": {
        "vertices": {
          "description": "The bounding polygon vertices.",
          "items": {
            "$ref": "Vertex"
          },
          "type": "array"
        }
      },
      "id": "BoundingPoly"
    },
    "WebEntity": {
      "properties": {
        "entityId": {
          "description": "Opaque entity ID.",
          "type": "string"
        },
        "description": {
          "description": "Canonical description of the entity, in English.",
          "type": "string"
        },
        "score": {
          "format": "float",
          "description": "Overall relevancy score for the entity.\nNot normalized and not comparable across different image queries.",
          "type": "number"
        }
      },
      "id": "WebEntity",
      "description": "Entity deduced from similar images on the Internet.",
      "type": "object"
    },
    "AnnotateImageResponse": {
      "description": "Response to an image annotation request.",
      "type": "object",
      "properties": {
        "landmarkAnnotations": {
          "description": "If present, landmark detection has completed successfully.",
          "items": {
            "$ref": "EntityAnnotation"
          },
          "type": "array"
        },
        "textAnnotations": {
          "description": "If present, text (OCR) detection has completed successfully.",
          "items": {
            "$ref": "EntityAnnotation"
>>>>>>> d5fa6b74
          },
          "type": "array"
        },
        "imagePropertiesAnnotation": {
<<<<<<< HEAD
          "description": "If present, image properties were extracted successfully.",
          "$ref": "ImageProperties"
        },
        "logoAnnotations": {
          "description": "If present, logo detection has completed successfully.",
=======
          "$ref": "ImageProperties",
          "description": "If present, image properties were extracted successfully."
        },
        "faceAnnotations": {
          "description": "If present, face detection has completed successfully.",
          "items": {
            "$ref": "FaceAnnotation"
          },
          "type": "array"
        },
        "logoAnnotations": {
          "description": "If present, logo detection has completed successfully.",
          "items": {
            "$ref": "EntityAnnotation"
          },
          "type": "array"
        },
        "cropHintsAnnotation": {
          "$ref": "CropHintsAnnotation",
          "description": "If present, crop hints have completed successfully."
        },
        "webDetection": {
          "$ref": "WebDetection",
          "description": "If present, web detection has completed successfully."
        },
        "labelAnnotations": {
          "description": "If present, label detection has completed successfully.",
>>>>>>> d5fa6b74
          "items": {
            "$ref": "EntityAnnotation"
          },
          "type": "array"
        },
<<<<<<< HEAD
        "webDetection": {
          "$ref": "WebDetection",
          "description": "If present, web detection has completed successfully."
        },
        "cropHintsAnnotation": {
          "$ref": "CropHintsAnnotation",
          "description": "If present, crop hints have completed successfully."
        },
        "labelAnnotations": {
          "description": "If present, label detection has completed successfully.",
          "items": {
            "$ref": "EntityAnnotation"
          },
          "type": "array"
        },
        "safeSearchAnnotation": {
          "description": "If present, safe-search annotation has completed successfully.",
          "$ref": "SafeSearchAnnotation"
        }
      },
      "id": "AnnotateImageResponse"
    },
    "CropHintsParams": {
      "description": "Parameters for crop hints annotation request.",
      "type": "object",
      "properties": {
        "aspectRatios": {
          "description": "Aspect ratios in floats, representing the ratio of the width to the height\nof the image. For example, if the desired aspect ratio is 4/3, the\ncorresponding float value should be 1.33333.  If not specified, the\nbest possible crop is returned. The number of provided aspect ratios is\nlimited to a maximum of 16; any aspect ratios provided after the 16th are\nignored.",
          "items": {
            "format": "float",
            "type": "number"
          },
          "type": "array"
        }
      },
      "id": "CropHintsParams"
    },
    "Block": {
      "description": "Logical element on the page.",
      "type": "object",
      "properties": {
        "property": {
          "$ref": "TextProperty",
          "description": "Additional information detected for the block."
        },
        "blockType": {
          "enumDescriptions": [
            "Unknown block type.",
            "Regular text block.",
            "Table block.",
            "Image block.",
            "Horizontal/vertical line box.",
            "Barcode block."
          ],
          "enum": [
            "UNKNOWN",
            "TEXT",
            "TABLE",
            "PICTURE",
            "RULER",
            "BARCODE"
          ],
          "description": "Detected block type (text, image etc) for this block.",
          "type": "string"
        },
        "boundingBox": {
          "$ref": "BoundingPoly",
          "description": "The bounding box for the block.\nThe vertices are in the order of top-left, top-right, bottom-right,\nbottom-left. When a rotation of the bounding box is detected the rotation\nis represented as around the top-left corner as defined when the text is\nread in the 'natural' orientation.\nFor example:\n  * when the text is horizontal it might look like:\n     0----1\n     |    |\n     3----2\n  * when it's rotated 180 degrees around the top-left corner it becomes:\n     2----3\n     |    |\n     1----0\n  and the vertice order will still be (0, 1, 2, 3)."
        },
        "paragraphs": {
          "description": "List of paragraphs in this block (if this blocks is of type text).",
          "items": {
            "$ref": "Paragraph"
=======
        "safeSearchAnnotation": {
          "$ref": "SafeSearchAnnotation",
          "description": "If present, safe-search annotation has completed successfully."
        },
        "error": {
          "$ref": "Status",
          "description": "If set, represents the error message for the operation.\nNote that filled-in image annotations are guaranteed to be\ncorrect, even when `error` is set."
        },
        "fullTextAnnotation": {
          "description": "If present, text (OCR) detection or document (OCR) text detection has\ncompleted successfully.\nThis annotation provides the structural hierarchy for the OCR detected\ntext.",
          "$ref": "TextAnnotation"
        }
      },
      "id": "AnnotateImageResponse"
    },
    "CropHintsParams": {
      "description": "Parameters for crop hints annotation request.",
      "type": "object",
      "properties": {
        "aspectRatios": {
          "description": "Aspect ratios in floats, representing the ratio of the width to the height\nof the image. For example, if the desired aspect ratio is 4/3, the\ncorresponding float value should be 1.33333.  If not specified, the\nbest possible crop is returned. The number of provided aspect ratios is\nlimited to a maximum of 16; any aspect ratios provided after the 16th are\nignored.",
          "items": {
            "format": "float",
            "type": "number"
          },
          "type": "array"
        }
      },
      "id": "CropHintsParams"
    },
    "Block": {
      "properties": {
        "property": {
          "description": "Additional information detected for the block.",
          "$ref": "TextProperty"
        },
        "blockType": {
          "enumDescriptions": [
            "Unknown block type.",
            "Regular text block.",
            "Table block.",
            "Image block.",
            "Horizontal/vertical line box.",
            "Barcode block."
          ],
          "enum": [
            "UNKNOWN",
            "TEXT",
            "TABLE",
            "PICTURE",
            "RULER",
            "BARCODE"
          ],
          "description": "Detected block type (text, image etc) for this block.",
          "type": "string"
        },
        "boundingBox": {
          "$ref": "BoundingPoly",
          "description": "The bounding box for the block.\nThe vertices are in the order of top-left, top-right, bottom-right,\nbottom-left. When a rotation of the bounding box is detected the rotation\nis represented as around the top-left corner as defined when the text is\nread in the 'natural' orientation.\nFor example:\n  * when the text is horizontal it might look like:\n     0----1\n     |    |\n     3----2\n  * when it's rotated 180 degrees around the top-left corner it becomes:\n     2----3\n     |    |\n     1----0\n  and the vertice order will still be (0, 1, 2, 3)."
        },
        "paragraphs": {
          "description": "List of paragraphs in this block (if this blocks is of type text).",
          "items": {
            "$ref": "Paragraph"
          },
          "type": "array"
        }
      },
      "id": "Block",
      "description": "Logical element on the page.",
      "type": "object"
    },
    "Property": {
      "description": "A `Property` consists of a user-supplied name/value pair.",
      "type": "object",
      "properties": {
        "uint64Value": {
          "format": "uint64",
          "description": "Value of numeric properties.",
          "type": "string"
        },
        "name": {
          "description": "Name of the property.",
          "type": "string"
        },
        "value": {
          "description": "Value of the property.",
          "type": "string"
        }
      },
      "id": "Property"
    },
    "LocationInfo": {
      "description": "Detected entity location information.",
      "type": "object",
      "properties": {
        "latLng": {
          "$ref": "LatLng",
          "description": "lat/long location coordinates."
        }
      },
      "id": "LocationInfo"
    },
    "WebDetection": {
      "description": "Relevant information for the image from the Internet.",
      "type": "object",
      "properties": {
        "fullMatchingImages": {
          "description": "Fully matching images from the Internet.\nCan include resized copies of the query image.",
          "items": {
            "$ref": "WebImage"
          },
          "type": "array"
        },
        "webEntities": {
          "description": "Deduced entities from similar images on the Internet.",
          "items": {
            "$ref": "WebEntity"
          },
          "type": "array"
        },
        "pagesWithMatchingImages": {
          "description": "Web pages containing the matching images from the Internet.",
          "items": {
            "$ref": "WebPage"
          },
          "type": "array"
        },
        "visuallySimilarImages": {
          "description": "The visually similar image results.",
          "items": {
            "$ref": "WebImage"
          },
          "type": "array"
        },
        "partialMatchingImages": {
          "description": "Partial matching images from the Internet.\nThose images are similar enough to share some key-point features. For\nexample an original image will likely have partial matching for its crops.",
          "items": {
            "$ref": "WebImage"
>>>>>>> d5fa6b74
          },
          "type": "array"
        }
      },
<<<<<<< HEAD
      "id": "Block"
    },
    "WebDetection": {
      "description": "Relevant information for the image from the Internet.",
      "type": "object",
      "properties": {
        "fullMatchingImages": {
          "description": "Fully matching images from the Internet.\nCan include resized copies of the query image.",
          "items": {
            "$ref": "WebImage"
          },
          "type": "array"
        },
        "webEntities": {
          "description": "Deduced entities from similar images on the Internet.",
          "items": {
            "$ref": "WebEntity"
          },
          "type": "array"
        },
        "pagesWithMatchingImages": {
          "description": "Web pages containing the matching images from the Internet.",
          "items": {
            "$ref": "WebPage"
          },
          "type": "array"
        },
        "visuallySimilarImages": {
          "description": "The visually similar image results.",
          "items": {
            "$ref": "WebImage"
          },
          "type": "array"
        },
        "partialMatchingImages": {
          "description": "Partial matching images from the Internet.\nThose images are similar enough to share some key-point features. For\nexample an original image will likely have partial matching for its crops.",
          "items": {
            "$ref": "WebImage"
          },
          "type": "array"
        }
      },
      "id": "WebDetection"
    },
    "BatchAnnotateImagesResponse": {
      "description": "Response to a batch image annotation request.",
      "type": "object",
      "properties": {
        "responses": {
          "description": "Individual responses to image annotation requests within the batch.",
          "items": {
            "$ref": "AnnotateImageResponse"
          },
          "type": "array"
        }
      },
      "id": "BatchAnnotateImagesResponse"
    },
    "Property": {
      "description": "A `Property` consists of a user-supplied name/value pair.",
      "type": "object",
      "properties": {
        "value": {
          "description": "Value of the property.",
          "type": "string"
        },
        "uint64Value": {
          "format": "uint64",
          "description": "Value of numeric properties.",
          "type": "string"
        },
        "name": {
          "description": "Name of the property.",
          "type": "string"
        }
      },
      "id": "Property"
    },
    "LocationInfo": {
      "description": "Detected entity location information.",
      "type": "object",
      "properties": {
        "latLng": {
          "description": "lat/long location coordinates.",
          "$ref": "LatLng"
        }
      },
      "id": "LocationInfo"
    },
    "ImageSource": {
      "description": "External image source (Google Cloud Storage image location).",
      "type": "object",
      "properties": {
        "gcsImageUri": {
          "description": "NOTE: For new code `image_uri` below is preferred.\nGoogle Cloud Storage image URI, which must be in the following form:\n`gs://bucket_name/object_name` (for details, see\n[Google Cloud Storage Request\nURIs](https://cloud.google.com/storage/docs/reference-uris)).\nNOTE: Cloud Storage object versioning is not supported.",
          "type": "string"
        },
        "imageUri": {
          "description": "Image URI which supports:\n1) Google Cloud Storage image URI, which must be in the following form:\n`gs://bucket_name/object_name` (for details, see\n[Google Cloud Storage Request\nURIs](https://cloud.google.com/storage/docs/reference-uris)).\nNOTE: Cloud Storage object versioning is not supported.\n2) Publicly accessible image HTTP/HTTPS URL.\nThis is preferred over the legacy `gcs_image_uri` above. When both\n`gcs_image_uri` and `image_uri` are specified, `image_uri` takes\nprecedence.",
          "type": "string"
        }
      },
      "id": "ImageSource"
    },
    "Position": {
      "description": "A 3D position in the image, used primarily for Face detection landmarks.\nA valid Position must have both x and y coordinates.\nThe position coordinates are in the same scale as the original image.",
      "type": "object",
      "properties": {
        "z": {
          "format": "float",
          "description": "Z coordinate (or depth).",
          "type": "number"
        },
        "x": {
          "format": "float",
          "description": "X coordinate.",
          "type": "number"
        },
        "y": {
          "format": "float",
          "description": "Y coordinate.",
          "type": "number"
        }
      },
      "id": "Position"
    },
    "WebPage": {
      "description": "Metadata for web pages.",
      "type": "object",
      "properties": {
        "score": {
          "format": "float",
          "description": "(Deprecated) Overall relevancy score for the web page.",
          "type": "number"
        },
        "url": {
          "description": "The result web page URL.",
          "type": "string"
        }
      },
      "id": "WebPage"
    },
    "ColorInfo": {
      "description": "Color information consists of RGB channels, score, and the fraction of\nthe image that the color occupies in the image.",
      "type": "object",
      "properties": {
        "pixelFraction": {
          "format": "float",
          "description": "The fraction of pixels the color occupies in the image.\nValue in range [0, 1].",
          "type": "number"
        },
        "color": {
          "description": "RGB components of the color.",
          "$ref": "Color"
        },
        "score": {
          "format": "float",
          "description": "Image-specific score for this color. Value in range [0, 1].",
          "type": "number"
        }
      },
      "id": "ColorInfo"
    },
    "EntityAnnotation": {
      "description": "Set of detected entity features.",
      "type": "object",
      "properties": {
        "score": {
          "format": "float",
          "description": "Overall score of the result. Range [0, 1].",
          "type": "number"
        },
        "locations": {
          "description": "The location information for the detected entity. Multiple\n`LocationInfo` elements can be present because one location may\nindicate the location of the scene in the image, and another location\nmay indicate the location of the place where the image was taken.\nLocation information is usually present for landmarks.",
          "items": {
            "$ref": "LocationInfo"
          },
          "type": "array"
        },
        "mid": {
          "description": "Opaque entity ID. Some IDs may be available in\n[Google Knowledge Graph Search API](https://developers.google.com/knowledge-graph/).",
          "type": "string"
        },
        "confidence": {
          "format": "float",
          "description": "The accuracy of the entity detection in an image.\nFor example, for an image in which the \"Eiffel Tower\" entity is detected,\nthis field represents the confidence that there is a tower in the query\nimage. Range [0, 1].",
          "type": "number"
        },
        "boundingPoly": {
          "$ref": "BoundingPoly",
          "description": "Image region to which this entity belongs. Not produced\nfor `LABEL_DETECTION` features."
        },
        "locale": {
          "description": "The language code for the locale in which the entity textual\n`description` is expressed.",
          "type": "string"
        },
        "description": {
          "description": "Entity textual description, expressed in its `locale` language.",
          "type": "string"
        },
        "topicality": {
          "format": "float",
          "description": "The relevancy of the ICA (Image Content Annotation) label to the\nimage. For example, the relevancy of \"tower\" is likely higher to an image\ncontaining the detected \"Eiffel Tower\" than to an image containing a\ndetected distant towering building, even though the confidence that\nthere is a tower in each image may be the same. Range [0, 1].",
          "type": "number"
        },
        "properties": {
          "description": "Some entities may have optional user-supplied `Property` (name/value)\nfields, such a score or string that qualifies the entity.",
          "items": {
            "$ref": "Property"
          },
          "type": "array"
        }
      },
      "id": "EntityAnnotation"
    },
    "CropHint": {
      "description": "Single crop hint that is used to generate a new crop when serving an image.",
      "type": "object",
      "properties": {
        "importanceFraction": {
          "format": "float",
          "description": "Fraction of importance of this salient region with respect to the original\nimage.",
          "type": "number"
        },
        "confidence": {
          "format": "float",
          "description": "Confidence of this being a salient region.  Range [0, 1].",
          "type": "number"
        },
        "boundingPoly": {
          "description": "The bounding polygon for the crop region. The coordinates of the bounding\nbox are in the original image's scale, as returned in `ImageParams`.",
          "$ref": "BoundingPoly"
        }
      },
      "id": "CropHint"
    },
    "Landmark": {
      "description": "A face-specific landmark (for example, a face feature).\nLandmark positions may fall outside the bounds of the image\nif the face is near one or more edges of the image.\nTherefore it is NOT guaranteed that `0 \u003c= x \u003c width` or\n`0 \u003c= y \u003c height`.",
      "type": "object",
      "properties": {
        "position": {
          "$ref": "Position",
          "description": "Face landmark position."
        },
        "type": {
          "description": "Face landmark type.",
=======
      "id": "WebDetection"
    },
    "BatchAnnotateImagesResponse": {
      "description": "Response to a batch image annotation request.",
      "type": "object",
      "properties": {
        "responses": {
          "description": "Individual responses to image annotation requests within the batch.",
          "items": {
            "$ref": "AnnotateImageResponse"
          },
          "type": "array"
        }
      },
      "id": "BatchAnnotateImagesResponse"
    },
    "ImageSource": {
      "description": "External image source (Google Cloud Storage image location).",
      "type": "object",
      "properties": {
        "gcsImageUri": {
          "description": "NOTE: For new code `image_uri` below is preferred.\nGoogle Cloud Storage image URI, which must be in the following form:\n`gs://bucket_name/object_name` (for details, see\n[Google Cloud Storage Request\nURIs](https://cloud.google.com/storage/docs/reference-uris)).\nNOTE: Cloud Storage object versioning is not supported.",
          "type": "string"
        },
        "imageUri": {
          "description": "Image URI which supports:\n1) Google Cloud Storage image URI, which must be in the following form:\n`gs://bucket_name/object_name` (for details, see\n[Google Cloud Storage Request\nURIs](https://cloud.google.com/storage/docs/reference-uris)).\nNOTE: Cloud Storage object versioning is not supported.\n2) Publicly accessible image HTTP/HTTPS URL.\nThis is preferred over the legacy `gcs_image_uri` above. When both\n`gcs_image_uri` and `image_uri` are specified, `image_uri` takes\nprecedence.",
          "type": "string"
        }
      },
      "id": "ImageSource"
    },
    "Position": {
      "properties": {
        "y": {
          "format": "float",
          "description": "Y coordinate.",
          "type": "number"
        },
        "z": {
          "format": "float",
          "description": "Z coordinate (or depth).",
          "type": "number"
        },
        "x": {
          "format": "float",
          "description": "X coordinate.",
          "type": "number"
        }
      },
      "id": "Position",
      "description": "A 3D position in the image, used primarily for Face detection landmarks.\nA valid Position must have both x and y coordinates.\nThe position coordinates are in the same scale as the original image.",
      "type": "object"
    },
    "WebPage": {
      "description": "Metadata for web pages.",
      "type": "object",
      "properties": {
        "score": {
          "format": "float",
          "description": "(Deprecated) Overall relevancy score for the web page.",
          "type": "number"
        },
        "url": {
          "description": "The result web page URL.",
          "type": "string"
        }
      },
      "id": "WebPage"
    },
    "ColorInfo": {
      "properties": {
        "pixelFraction": {
          "format": "float",
          "description": "The fraction of pixels the color occupies in the image.\nValue in range [0, 1].",
          "type": "number"
        },
        "color": {
          "description": "RGB components of the color.",
          "$ref": "Color"
        },
        "score": {
          "format": "float",
          "description": "Image-specific score for this color. Value in range [0, 1].",
          "type": "number"
        }
      },
      "id": "ColorInfo",
      "description": "Color information consists of RGB channels, score, and the fraction of\nthe image that the color occupies in the image.",
      "type": "object"
    },
    "EntityAnnotation": {
      "description": "Set of detected entity features.",
      "type": "object",
      "properties": {
        "score": {
          "format": "float",
          "description": "Overall score of the result. Range [0, 1].",
          "type": "number"
        },
        "locations": {
          "description": "The location information for the detected entity. Multiple\n`LocationInfo` elements can be present because one location may\nindicate the location of the scene in the image, and another location\nmay indicate the location of the place where the image was taken.\nLocation information is usually present for landmarks.",
          "items": {
            "$ref": "LocationInfo"
          },
          "type": "array"
        },
        "mid": {
          "description": "Opaque entity ID. Some IDs may be available in\n[Google Knowledge Graph Search API](https://developers.google.com/knowledge-graph/).",
          "type": "string"
        },
        "confidence": {
          "format": "float",
          "description": "The accuracy of the entity detection in an image.\nFor example, for an image in which the \"Eiffel Tower\" entity is detected,\nthis field represents the confidence that there is a tower in the query\nimage. Range [0, 1].",
          "type": "number"
        },
        "boundingPoly": {
          "description": "Image region to which this entity belongs. Not produced\nfor `LABEL_DETECTION` features.",
          "$ref": "BoundingPoly"
        },
        "locale": {
          "description": "The language code for the locale in which the entity textual\n`description` is expressed.",
          "type": "string"
        },
        "topicality": {
          "format": "float",
          "description": "The relevancy of the ICA (Image Content Annotation) label to the\nimage. For example, the relevancy of \"tower\" is likely higher to an image\ncontaining the detected \"Eiffel Tower\" than to an image containing a\ndetected distant towering building, even though the confidence that\nthere is a tower in each image may be the same. Range [0, 1].",
          "type": "number"
        },
        "description": {
          "description": "Entity textual description, expressed in its `locale` language.",
          "type": "string"
        },
        "properties": {
          "description": "Some entities may have optional user-supplied `Property` (name/value)\nfields, such a score or string that qualifies the entity.",
          "items": {
            "$ref": "Property"
          },
          "type": "array"
        }
      },
      "id": "EntityAnnotation"
    },
    "CropHint": {
      "description": "Single crop hint that is used to generate a new crop when serving an image.",
      "type": "object",
      "properties": {
        "importanceFraction": {
          "format": "float",
          "description": "Fraction of importance of this salient region with respect to the original\nimage.",
          "type": "number"
        },
        "confidence": {
          "format": "float",
          "description": "Confidence of this being a salient region.  Range [0, 1].",
          "type": "number"
        },
        "boundingPoly": {
          "description": "The bounding polygon for the crop region. The coordinates of the bounding\nbox are in the original image's scale, as returned in `ImageParams`.",
          "$ref": "BoundingPoly"
        }
      },
      "id": "CropHint"
    },
    "Landmark": {
      "description": "A face-specific landmark (for example, a face feature).\nLandmark positions may fall outside the bounds of the image\nif the face is near one or more edges of the image.\nTherefore it is NOT guaranteed that `0 \u003c= x \u003c width` or\n`0 \u003c= y \u003c height`.",
      "type": "object",
      "properties": {
        "position": {
          "$ref": "Position",
          "description": "Face landmark position."
        },
        "type": {
          "enumDescriptions": [
            "Unknown face landmark detected. Should not be filled.",
            "Left eye.",
            "Right eye.",
            "Left of left eyebrow.",
            "Right of left eyebrow.",
            "Left of right eyebrow.",
            "Right of right eyebrow.",
            "Midpoint between eyes.",
            "Nose tip.",
            "Upper lip.",
            "Lower lip.",
            "Mouth left.",
            "Mouth right.",
            "Mouth center.",
            "Nose, bottom right.",
            "Nose, bottom left.",
            "Nose, bottom center.",
            "Left eye, top boundary.",
            "Left eye, right corner.",
            "Left eye, bottom boundary.",
            "Left eye, left corner.",
            "Right eye, top boundary.",
            "Right eye, right corner.",
            "Right eye, bottom boundary.",
            "Right eye, left corner.",
            "Left eyebrow, upper midpoint.",
            "Right eyebrow, upper midpoint.",
            "Left ear tragion.",
            "Right ear tragion.",
            "Left eye pupil.",
            "Right eye pupil.",
            "Forehead glabella.",
            "Chin gnathion.",
            "Chin left gonion.",
            "Chin right gonion."
          ],
          "enum": [
            "UNKNOWN_LANDMARK",
            "LEFT_EYE",
            "RIGHT_EYE",
            "LEFT_OF_LEFT_EYEBROW",
            "RIGHT_OF_LEFT_EYEBROW",
            "LEFT_OF_RIGHT_EYEBROW",
            "RIGHT_OF_RIGHT_EYEBROW",
            "MIDPOINT_BETWEEN_EYES",
            "NOSE_TIP",
            "UPPER_LIP",
            "LOWER_LIP",
            "MOUTH_LEFT",
            "MOUTH_RIGHT",
            "MOUTH_CENTER",
            "NOSE_BOTTOM_RIGHT",
            "NOSE_BOTTOM_LEFT",
            "NOSE_BOTTOM_CENTER",
            "LEFT_EYE_TOP_BOUNDARY",
            "LEFT_EYE_RIGHT_CORNER",
            "LEFT_EYE_BOTTOM_BOUNDARY",
            "LEFT_EYE_LEFT_CORNER",
            "RIGHT_EYE_TOP_BOUNDARY",
            "RIGHT_EYE_RIGHT_CORNER",
            "RIGHT_EYE_BOTTOM_BOUNDARY",
            "RIGHT_EYE_LEFT_CORNER",
            "LEFT_EYEBROW_UPPER_MIDPOINT",
            "RIGHT_EYEBROW_UPPER_MIDPOINT",
            "LEFT_EAR_TRAGION",
            "RIGHT_EAR_TRAGION",
            "LEFT_EYE_PUPIL",
            "RIGHT_EYE_PUPIL",
            "FOREHEAD_GLABELLA",
            "CHIN_GNATHION",
            "CHIN_LEFT_GONION",
            "CHIN_RIGHT_GONION"
          ],
          "description": "Face landmark type.",
          "type": "string"
        }
      },
      "id": "Landmark"
    },
    "WebImage": {
      "description": "Metadata for online images.",
      "type": "object",
      "properties": {
        "score": {
          "format": "float",
          "description": "(Deprecated) Overall relevancy score for the image.",
          "type": "number"
        },
        "url": {
          "description": "The result image URL.",
          "type": "string"
        }
      },
      "id": "WebImage"
    },
    "Word": {
      "description": "A word representation.",
      "type": "object",
      "properties": {
        "property": {
          "$ref": "TextProperty",
          "description": "Additional information detected for the word."
        },
        "boundingBox": {
          "description": "The bounding box for the word.\nThe vertices are in the order of top-left, top-right, bottom-right,\nbottom-left. When a rotation of the bounding box is detected the rotation\nis represented as around the top-left corner as defined when the text is\nread in the 'natural' orientation.\nFor example:\n  * when the text is horizontal it might look like:\n     0----1\n     |    |\n     3----2\n  * when it's rotated 180 degrees around the top-left corner it becomes:\n     2----3\n     |    |\n     1----0\n  and the vertice order will still be (0, 1, 2, 3).",
          "$ref": "BoundingPoly"
        },
        "symbols": {
          "description": "List of symbols in the word.\nThe order of the symbols follows the natural reading order.",
          "items": {
            "$ref": "Symbol"
          },
          "type": "array"
        }
      },
      "id": "Word"
    },
    "Image": {
      "properties": {
        "source": {
          "description": "Google Cloud Storage image location. If both `content` and `source`\nare provided for an image, `content` takes precedence and is\nused to perform the image annotation request.",
          "$ref": "ImageSource"
        },
        "content": {
          "format": "byte",
          "description": "Image content, represented as a stream of bytes.\nNote: as with all `bytes` fields, protobuffers use a pure binary\nrepresentation, whereas JSON representations use base64.",
          "type": "string"
        }
      },
      "id": "Image",
      "description": "Client image to perform Google Cloud Vision API tasks over.",
      "type": "object"
    },
    "Paragraph": {
      "description": "Structural unit of text representing a number of words in certain order.",
      "type": "object",
      "properties": {
        "property": {
          "$ref": "TextProperty",
          "description": "Additional information detected for the paragraph."
        },
        "boundingBox": {
          "description": "The bounding box for the paragraph.\nThe vertices are in the order of top-left, top-right, bottom-right,\nbottom-left. When a rotation of the bounding box is detected the rotation\nis represented as around the top-left corner as defined when the text is\nread in the 'natural' orientation.\nFor example:\n  * when the text is horizontal it might look like:\n     0----1\n     |    |\n     3----2\n  * when it's rotated 180 degrees around the top-left corner it becomes:\n     2----3\n     |    |\n     1----0\n  and the vertice order will still be (0, 1, 2, 3).",
          "$ref": "BoundingPoly"
        },
        "words": {
          "description": "List of words in this paragraph.",
          "items": {
            "$ref": "Word"
          },
          "type": "array"
        }
      },
      "id": "Paragraph"
    },
    "FaceAnnotation": {
      "description": "A face annotation object contains the results of face detection.",
      "type": "object",
      "properties": {
        "boundingPoly": {
          "$ref": "BoundingPoly",
          "description": "The bounding polygon around the face. The coordinates of the bounding box\nare in the original image's scale, as returned in `ImageParams`.\nThe bounding box is computed to \"frame\" the face in accordance with human\nexpectations. It is based on the landmarker results.\nNote that one or more x and/or y coordinates may not be generated in the\n`BoundingPoly` (the polygon will be unbounded) if only a partial face\nappears in the image to be annotated."
        },
        "rollAngle": {
          "format": "float",
          "description": "Roll angle, which indicates the amount of clockwise/anti-clockwise rotation\nof the face relative to the image vertical about the axis perpendicular to\nthe face. Range [-180,180].",
          "type": "number"
        },
        "sorrowLikelihood": {
          "enumDescriptions": [
            "Unknown likelihood.",
            "It is very unlikely that the image belongs to the specified vertical.",
            "It is unlikely that the image belongs to the specified vertical.",
            "It is possible that the image belongs to the specified vertical.",
            "It is likely that the image belongs to the specified vertical.",
            "It is very likely that the image belongs to the specified vertical."
          ],
          "enum": [
            "UNKNOWN",
            "VERY_UNLIKELY",
            "UNLIKELY",
            "POSSIBLE",
            "LIKELY",
            "VERY_LIKELY"
          ],
          "description": "Sorrow likelihood.",
          "type": "string"
        },
        "tiltAngle": {
          "format": "float",
          "description": "Pitch angle, which indicates the upwards/downwards angle that the face is\npointing relative to the image's horizontal plane. Range [-180,180].",
          "type": "number"
        },
        "fdBoundingPoly": {
          "$ref": "BoundingPoly",
          "description": "The `fd_bounding_poly` bounding polygon is tighter than the\n`boundingPoly`, and encloses only the skin part of the face. Typically, it\nis used to eliminate the face from any image analysis that detects the\n\"amount of skin\" visible in an image. It is not based on the\nlandmarker results, only on the initial face detection, hence\nthe \u003ccode\u003efd\u003c/code\u003e (face detection) prefix."
        },
        "angerLikelihood": {
          "description": "Anger likelihood.",
          "type": "string",
          "enumDescriptions": [
            "Unknown likelihood.",
            "It is very unlikely that the image belongs to the specified vertical.",
            "It is unlikely that the image belongs to the specified vertical.",
            "It is possible that the image belongs to the specified vertical.",
            "It is likely that the image belongs to the specified vertical.",
            "It is very likely that the image belongs to the specified vertical."
          ],
          "enum": [
            "UNKNOWN",
            "VERY_UNLIKELY",
            "UNLIKELY",
            "POSSIBLE",
            "LIKELY",
            "VERY_LIKELY"
          ]
        },
        "landmarks": {
          "description": "Detected face landmarks.",
          "items": {
            "$ref": "Landmark"
          },
          "type": "array"
        },
        "surpriseLikelihood": {
          "description": "Surprise likelihood.",
>>>>>>> d5fa6b74
          "type": "string",
          "enumDescriptions": [
            "Unknown face landmark detected. Should not be filled.",
            "Left eye.",
            "Right eye.",
            "Left of left eyebrow.",
            "Right of left eyebrow.",
            "Left of right eyebrow.",
            "Right of right eyebrow.",
            "Midpoint between eyes.",
            "Nose tip.",
            "Upper lip.",
            "Lower lip.",
            "Mouth left.",
            "Mouth right.",
            "Mouth center.",
            "Nose, bottom right.",
            "Nose, bottom left.",
            "Nose, bottom center.",
            "Left eye, top boundary.",
            "Left eye, right corner.",
            "Left eye, bottom boundary.",
            "Left eye, left corner.",
            "Right eye, top boundary.",
            "Right eye, right corner.",
            "Right eye, bottom boundary.",
            "Right eye, left corner.",
            "Left eyebrow, upper midpoint.",
            "Right eyebrow, upper midpoint.",
            "Left ear tragion.",
            "Right ear tragion.",
            "Left eye pupil.",
            "Right eye pupil.",
            "Forehead glabella.",
            "Chin gnathion.",
            "Chin left gonion.",
            "Chin right gonion."
          ],
          "enum": [
            "UNKNOWN_LANDMARK",
            "LEFT_EYE",
            "RIGHT_EYE",
            "LEFT_OF_LEFT_EYEBROW",
            "RIGHT_OF_LEFT_EYEBROW",
            "LEFT_OF_RIGHT_EYEBROW",
            "RIGHT_OF_RIGHT_EYEBROW",
            "MIDPOINT_BETWEEN_EYES",
            "NOSE_TIP",
            "UPPER_LIP",
            "LOWER_LIP",
            "MOUTH_LEFT",
            "MOUTH_RIGHT",
            "MOUTH_CENTER",
            "NOSE_BOTTOM_RIGHT",
            "NOSE_BOTTOM_LEFT",
            "NOSE_BOTTOM_CENTER",
            "LEFT_EYE_TOP_BOUNDARY",
            "LEFT_EYE_RIGHT_CORNER",
            "LEFT_EYE_BOTTOM_BOUNDARY",
            "LEFT_EYE_LEFT_CORNER",
            "RIGHT_EYE_TOP_BOUNDARY",
            "RIGHT_EYE_RIGHT_CORNER",
            "RIGHT_EYE_BOTTOM_BOUNDARY",
            "RIGHT_EYE_LEFT_CORNER",
            "LEFT_EYEBROW_UPPER_MIDPOINT",
            "RIGHT_EYEBROW_UPPER_MIDPOINT",
            "LEFT_EAR_TRAGION",
            "RIGHT_EAR_TRAGION",
            "LEFT_EYE_PUPIL",
            "RIGHT_EYE_PUPIL",
            "FOREHEAD_GLABELLA",
            "CHIN_GNATHION",
            "CHIN_LEFT_GONION",
            "CHIN_RIGHT_GONION"
          ]
        }
      },
      "id": "Landmark"
    },
    "WebImage": {
      "description": "Metadata for online images.",
      "type": "object",
      "properties": {
        "score": {
          "format": "float",
          "description": "(Deprecated) Overall relevancy score for the image.",
          "type": "number"
        },
        "url": {
          "description": "The result image URL.",
          "type": "string"
        }
      },
      "id": "WebImage"
    },
    "Word": {
      "description": "A word representation.",
      "type": "object",
      "properties": {
        "symbols": {
          "description": "List of symbols in the word.\nThe order of the symbols follows the natural reading order.",
          "items": {
            "$ref": "Symbol"
          },
          "type": "array"
        },
        "property": {
          "description": "Additional information detected for the word.",
          "$ref": "TextProperty"
        },
        "boundingBox": {
          "description": "The bounding box for the word.\nThe vertices are in the order of top-left, top-right, bottom-right,\nbottom-left. When a rotation of the bounding box is detected the rotation\nis represented as around the top-left corner as defined when the text is\nread in the 'natural' orientation.\nFor example:\n  * when the text is horizontal it might look like:\n     0----1\n     |    |\n     3----2\n  * when it's rotated 180 degrees around the top-left corner it becomes:\n     2----3\n     |    |\n     1----0\n  and the vertice order will still be (0, 1, 2, 3).",
          "$ref": "BoundingPoly"
        }
      },
      "id": "Word"
    },
    "Image": {
      "description": "Client image to perform Google Cloud Vision API tasks over.",
      "type": "object",
      "properties": {
        "source": {
          "description": "Google Cloud Storage image location. If both `content` and `source`\nare provided for an image, `content` takes precedence and is\nused to perform the image annotation request.",
          "$ref": "ImageSource"
        },
        "content": {
          "format": "byte",
          "description": "Image content, represented as a stream of bytes.\nNote: as with all `bytes` fields, protobuffers use a pure binary\nrepresentation, whereas JSON representations use base64.",
          "type": "string"
        }
      },
      "id": "Image"
    },
    "Paragraph": {
      "description": "Structural unit of text representing a number of words in certain order.",
      "type": "object",
      "properties": {
        "property": {
          "$ref": "TextProperty",
          "description": "Additional information detected for the paragraph."
        },
        "boundingBox": {
          "$ref": "BoundingPoly",
          "description": "The bounding box for the paragraph.\nThe vertices are in the order of top-left, top-right, bottom-right,\nbottom-left. When a rotation of the bounding box is detected the rotation\nis represented as around the top-left corner as defined when the text is\nread in the 'natural' orientation.\nFor example:\n  * when the text is horizontal it might look like:\n     0----1\n     |    |\n     3----2\n  * when it's rotated 180 degrees around the top-left corner it becomes:\n     2----3\n     |    |\n     1----0\n  and the vertice order will still be (0, 1, 2, 3)."
        },
        "words": {
          "description": "List of words in this paragraph.",
          "items": {
            "$ref": "Word"
          },
          "type": "array"
        }
      },
      "id": "Paragraph"
    },
    "FaceAnnotation": {
      "description": "A face annotation object contains the results of face detection.",
      "type": "object",
      "properties": {
        "tiltAngle": {
          "format": "float",
          "description": "Pitch angle, which indicates the upwards/downwards angle that the face is\npointing relative to the image's horizontal plane. Range [-180,180].",
          "type": "number"
        },
        "fdBoundingPoly": {
          "$ref": "BoundingPoly",
          "description": "The `fd_bounding_poly` bounding polygon is tighter than the\n`boundingPoly`, and encloses only the skin part of the face. Typically, it\nis used to eliminate the face from any image analysis that detects the\n\"amount of skin\" visible in an image. It is not based on the\nlandmarker results, only on the initial face detection, hence\nthe \u003ccode\u003efd\u003c/code\u003e (face detection) prefix."
        },
        "angerLikelihood": {
          "enumDescriptions": [
            "Unknown likelihood.",
            "It is very unlikely that the image belongs to the specified vertical.",
            "It is unlikely that the image belongs to the specified vertical.",
            "It is possible that the image belongs to the specified vertical.",
            "It is likely that the image belongs to the specified vertical.",
            "It is very likely that the image belongs to the specified vertical."
          ],
          "enum": [
            "UNKNOWN",
            "VERY_UNLIKELY",
            "UNLIKELY",
            "POSSIBLE",
            "LIKELY",
            "VERY_LIKELY"
<<<<<<< HEAD
          ],
          "description": "Anger likelihood.",
          "type": "string"
        },
        "landmarks": {
          "description": "Detected face landmarks.",
          "items": {
            "$ref": "Landmark"
          },
          "type": "array"
        },
        "surpriseLikelihood": {
          "enumDescriptions": [
            "Unknown likelihood.",
            "It is very unlikely that the image belongs to the specified vertical.",
            "It is unlikely that the image belongs to the specified vertical.",
            "It is possible that the image belongs to the specified vertical.",
            "It is likely that the image belongs to the specified vertical.",
            "It is very likely that the image belongs to the specified vertical."
          ],
=======
          ]
        },
        "joyLikelihood": {
>>>>>>> d5fa6b74
          "enum": [
            "UNKNOWN",
            "VERY_UNLIKELY",
            "UNLIKELY",
            "POSSIBLE",
            "LIKELY",
            "VERY_LIKELY"
          ],
<<<<<<< HEAD
          "description": "Surprise likelihood.",
          "type": "string"
        },
        "landmarkingConfidence": {
          "format": "float",
          "description": "Face landmarking confidence. Range [0, 1].",
          "type": "number"
        },
        "joyLikelihood": {
=======
>>>>>>> d5fa6b74
          "description": "Joy likelihood.",
          "type": "string",
          "enumDescriptions": [
            "Unknown likelihood.",
            "It is very unlikely that the image belongs to the specified vertical.",
            "It is unlikely that the image belongs to the specified vertical.",
            "It is possible that the image belongs to the specified vertical.",
            "It is likely that the image belongs to the specified vertical.",
            "It is very likely that the image belongs to the specified vertical."
          ],
          "enum": [
            "UNKNOWN",
            "VERY_UNLIKELY",
            "UNLIKELY",
            "POSSIBLE",
            "LIKELY",
            "VERY_LIKELY"
          ]
        },
<<<<<<< HEAD
        "detectionConfidence": {
          "format": "float",
          "description": "Detection confidence. Range [0, 1].",
          "type": "number"
        },
        "underExposedLikelihood": {
=======
        "landmarkingConfidence": {
          "format": "float",
          "description": "Face landmarking confidence. Range [0, 1].",
          "type": "number"
        },
        "underExposedLikelihood": {
          "enum": [
            "UNKNOWN",
            "VERY_UNLIKELY",
            "UNLIKELY",
            "POSSIBLE",
            "LIKELY",
            "VERY_LIKELY"
          ],
>>>>>>> d5fa6b74
          "description": "Under-exposed likelihood.",
          "type": "string",
          "enumDescriptions": [
            "Unknown likelihood.",
            "It is very unlikely that the image belongs to the specified vertical.",
            "It is unlikely that the image belongs to the specified vertical.",
            "It is possible that the image belongs to the specified vertical.",
            "It is likely that the image belongs to the specified vertical.",
            "It is very likely that the image belongs to the specified vertical."
          ]
        },
        "panAngle": {
          "format": "float",
          "description": "Yaw angle, which indicates the leftward/rightward angle that the face is\npointing relative to the vertical plane perpendicular to the image. Range\n[-180,180].",
          "type": "number"
        },
        "detectionConfidence": {
          "format": "float",
          "description": "Detection confidence. Range [0, 1].",
          "type": "number"
        },
        "blurredLikelihood": {
          "enum": [
            "UNKNOWN",
            "VERY_UNLIKELY",
            "UNLIKELY",
            "POSSIBLE",
            "LIKELY",
            "VERY_LIKELY"
          ]
        },
        "panAngle": {
          "format": "float",
          "description": "Yaw angle, which indicates the leftward/rightward angle that the face is\npointing relative to the vertical plane perpendicular to the image. Range\n[-180,180].",
          "type": "number"
        },
        "blurredLikelihood": {
          "enumDescriptions": [
            "Unknown likelihood.",
            "It is very unlikely that the image belongs to the specified vertical.",
            "It is unlikely that the image belongs to the specified vertical.",
            "It is possible that the image belongs to the specified vertical.",
            "It is likely that the image belongs to the specified vertical.",
            "It is very likely that the image belongs to the specified vertical."
          ],
          "enum": [
            "UNKNOWN",
            "VERY_UNLIKELY",
            "UNLIKELY",
            "POSSIBLE",
            "LIKELY",
            "VERY_LIKELY"
          ],
          "description": "Blurred likelihood.",
<<<<<<< HEAD
          "type": "string"
        },
        "headwearLikelihood": {
=======
          "type": "string",
>>>>>>> d5fa6b74
          "enumDescriptions": [
            "Unknown likelihood.",
            "It is very unlikely that the image belongs to the specified vertical.",
            "It is unlikely that the image belongs to the specified vertical.",
            "It is possible that the image belongs to the specified vertical.",
            "It is likely that the image belongs to the specified vertical.",
            "It is very likely that the image belongs to the specified vertical."
          ]
        },
        "headwearLikelihood": {
          "enumDescriptions": [
            "Unknown likelihood.",
            "It is very unlikely that the image belongs to the specified vertical.",
            "It is unlikely that the image belongs to the specified vertical.",
            "It is possible that the image belongs to the specified vertical.",
            "It is likely that the image belongs to the specified vertical.",
            "It is very likely that the image belongs to the specified vertical."
          ],
          "enum": [
            "UNKNOWN",
            "VERY_UNLIKELY",
            "UNLIKELY",
            "POSSIBLE",
            "LIKELY",
            "VERY_LIKELY"
          ],
          "description": "Headwear likelihood.",
          "type": "string"
<<<<<<< HEAD
        },
        "boundingPoly": {
          "description": "The bounding polygon around the face. The coordinates of the bounding box\nare in the original image's scale, as returned in `ImageParams`.\nThe bounding box is computed to \"frame\" the face in accordance with human\nexpectations. It is based on the landmarker results.\nNote that one or more x and/or y coordinates may not be generated in the\n`BoundingPoly` (the polygon will be unbounded) if only a partial face\nappears in the image to be annotated.",
          "$ref": "BoundingPoly"
        },
        "rollAngle": {
          "format": "float",
          "description": "Roll angle, which indicates the amount of clockwise/anti-clockwise rotation\nof the face relative to the image vertical about the axis perpendicular to\nthe face. Range [-180,180].",
          "type": "number"
        },
        "sorrowLikelihood": {
          "description": "Sorrow likelihood.",
          "type": "string",
          "enumDescriptions": [
            "Unknown likelihood.",
            "It is very unlikely that the image belongs to the specified vertical.",
            "It is unlikely that the image belongs to the specified vertical.",
            "It is possible that the image belongs to the specified vertical.",
            "It is likely that the image belongs to the specified vertical.",
            "It is very likely that the image belongs to the specified vertical."
          ],
          "enum": [
            "UNKNOWN",
            "VERY_UNLIKELY",
            "UNLIKELY",
            "POSSIBLE",
            "LIKELY",
            "VERY_LIKELY"
          ]
        }
      },
      "id": "FaceAnnotation"
    },
    "BatchAnnotateImagesRequest": {
      "description": "Multiple image annotation requests are batched into a single service call.",
      "type": "object",
      "properties": {
        "requests": {
          "description": "Individual image annotation requests for this batch.",
          "items": {
            "$ref": "AnnotateImageRequest"
=======
        }
      },
      "id": "FaceAnnotation"
    },
    "BatchAnnotateImagesRequest": {
      "properties": {
        "requests": {
          "description": "Individual image annotation requests for this batch.",
          "items": {
            "$ref": "AnnotateImageRequest"
          },
          "type": "array"
        }
      },
      "id": "BatchAnnotateImagesRequest",
      "description": "Multiple image annotation requests are batched into a single service call.",
      "type": "object"
    },
    "DetectedBreak": {
      "description": "Detected start or end of a structural component.",
      "type": "object",
      "properties": {
        "isPrefix": {
          "description": "True if break prepends the element.",
          "type": "boolean"
        },
        "type": {
          "description": "Detected break type.",
          "type": "string",
          "enumDescriptions": [
            "Unknown break label type.",
            "Regular space.",
            "Sure space (very wide).",
            "Line-wrapping break.",
            "End-line hyphen that is not present in text; does not co-occur with\n`SPACE`, `LEADER_SPACE`, or `LINE_BREAK`.",
            "Line break that ends a paragraph."
          ],
          "enum": [
            "UNKNOWN",
            "SPACE",
            "SURE_SPACE",
            "EOL_SURE_SPACE",
            "HYPHEN",
            "LINE_BREAK"
          ]
        }
      },
      "id": "DetectedBreak"
    },
    "ImageContext": {
      "description": "Image context and/or feature-specific parameters.",
      "type": "object",
      "properties": {
        "languageHints": {
          "description": "List of languages to use for TEXT_DETECTION. In most cases, an empty value\nyields the best results since it enables automatic language detection. For\nlanguages based on the Latin alphabet, setting `language_hints` is not\nneeded. In rare cases, when the language of the text in the image is known,\nsetting a hint will help get better results (although it will be a\nsignificant hindrance if the hint is wrong). Text detection returns an\nerror if one or more of the specified languages is not one of the\n[supported languages](/vision/docs/languages).",
          "items": {
            "type": "string"
>>>>>>> d5fa6b74
          },
          "type": "array"
        },
        "latLongRect": {
          "$ref": "LatLongRect",
          "description": "lat/long rectangle that specifies the location of the image."
        },
        "cropHintsParams": {
          "description": "Parameters for crop hints annotation request.",
          "$ref": "CropHintsParams"
        }
      },
<<<<<<< HEAD
      "id": "BatchAnnotateImagesRequest"
    }
  },
  "icons": {
    "x16": "http://www.google.com/images/icons/product/search-16.gif",
    "x32": "http://www.google.com/images/icons/product/search-32.gif"
  },
  "protocol": "rest",
  "canonicalName": "Vision",
  "auth": {
    "oauth2": {
      "scopes": {
        "https://www.googleapis.com/auth/cloud-vision": {
          "description": "Apply machine learning models to understand and label images"
        },
        "https://www.googleapis.com/auth/cloud-platform": {
          "description": "View and manage your data across Google Cloud Platform services"
        }
      }
    }
  },
  "rootUrl": "https://vision.googleapis.com/",
  "ownerDomain": "google.com",
  "name": "vision",
  "batchPath": "batch",
  "title": "Google Cloud Vision API",
  "ownerName": "Google",
  "resources": {
    "images": {
      "methods": {
        "annotate": {
          "description": "Run image detection and annotation for a batch of images.",
          "request": {
            "$ref": "BatchAnnotateImagesRequest"
          },
          "httpMethod": "POST",
          "parameterOrder": [],
          "response": {
            "$ref": "BatchAnnotateImagesResponse"
          },
          "parameters": {},
          "scopes": [
            "https://www.googleapis.com/auth/cloud-platform",
            "https://www.googleapis.com/auth/cloud-vision"
          ],
          "flatPath": "v1/images:annotate",
          "path": "v1/images:annotate",
          "id": "vision.images.annotate"
        }
=======
      "id": "ImageContext"
    },
    "Page": {
      "description": "Detected page from OCR.",
      "type": "object",
      "properties": {
        "property": {
          "$ref": "TextProperty",
          "description": "Additional information detected on the page."
        },
        "height": {
          "format": "int32",
          "description": "Page height in pixels.",
          "type": "integer"
        },
        "width": {
          "format": "int32",
          "description": "Page width in pixels.",
          "type": "integer"
        },
        "blocks": {
          "description": "List of blocks of text, images etc on this page.",
          "items": {
            "$ref": "Block"
          },
          "type": "array"
        }
      },
      "id": "Page"
    },
    "AnnotateImageRequest": {
      "description": "Request for performing Google Cloud Vision API tasks over a user-provided\nimage, with user-requested features.",
      "type": "object",
      "properties": {
        "features": {
          "description": "Requested features.",
          "items": {
            "$ref": "Feature"
          },
          "type": "array"
        },
        "image": {
          "$ref": "Image",
          "description": "The image to be processed."
        },
        "imageContext": {
          "$ref": "ImageContext",
          "description": "Additional context that may accompany the image."
        }
      },
      "id": "AnnotateImageRequest"
    },
    "Status": {
      "description": "The `Status` type defines a logical error model that is suitable for different\nprogramming environments, including REST APIs and RPC APIs. It is used by\n[gRPC](https://github.com/grpc). The error model is designed to be:\n\n- Simple to use and understand for most users\n- Flexible enough to meet unexpected needs\n\n# Overview\n\nThe `Status` message contains three pieces of data: error code, error message,\nand error details. The error code should be an enum value of\ngoogle.rpc.Code, but it may accept additional error codes if needed.  The\nerror message should be a developer-facing English message that helps\ndevelopers *understand* and *resolve* the error. If a localized user-facing\nerror message is needed, put the localized message in the error details or\nlocalize it in the client. The optional error details may contain arbitrary\ninformation about the error. There is a predefined set of error detail types\nin the package `google.rpc` that can be used for common error conditions.\n\n# Language mapping\n\nThe `Status` message is the logical representation of the error model, but it\nis not necessarily the actual wire format. When the `Status` message is\nexposed in different client libraries and different wire protocols, it can be\nmapped differently. For example, it will likely be mapped to some exceptions\nin Java, but more likely mapped to some error codes in C.\n\n# Other uses\n\nThe error model and the `Status` message can be used in a variety of\nenvironments, either with or without APIs, to provide a\nconsistent developer experience across different environments.\n\nExample uses of this error model include:\n\n- Partial errors. If a service needs to return partial errors to the client,\n    it may embed the `Status` in the normal response to indicate the partial\n    errors.\n\n- Workflow errors. A typical workflow has multiple steps. Each step may\n    have a `Status` message for error reporting.\n\n- Batch operations. If a client uses batch request and batch response, the\n    `Status` message should be used directly inside batch response, one for\n    each error sub-response.\n\n- Asynchronous operations. If an API call embeds asynchronous operation\n    results in its response, the status of those operations should be\n    represented directly using the `Status` message.\n\n- Logging. If some API errors are stored in logs, the message `Status` could\n    be used directly after any stripping needed for security/privacy reasons.",
      "type": "object",
      "properties": {
        "details": {
          "description": "A list of messages that carry the error details.  There is a common set of\nmessage types for APIs to use.",
          "items": {
            "additionalProperties": {
              "description": "Properties of the object. Contains field @type with type URL.",
              "type": "any"
            },
            "type": "object"
          },
          "type": "array"
        },
        "code": {
          "format": "int32",
          "description": "The status code, which should be an enum value of google.rpc.Code.",
          "type": "integer"
        },
        "message": {
          "description": "A developer-facing error message, which should be in English. Any\nuser-facing error message should be localized and sent in the\ngoogle.rpc.Status.details field, or localized by the client.",
          "type": "string"
        }
      },
      "id": "Status"
    },
    "LatLongRect": {
      "properties": {
        "minLatLng": {
          "$ref": "LatLng",
          "description": "Min lat/long pair."
        },
        "maxLatLng": {
          "$ref": "LatLng",
          "description": "Max lat/long pair."
        }
      },
      "id": "LatLongRect",
      "description": "Rectangle determined by min and max `LatLng` pairs.",
      "type": "object"
    },
    "Symbol": {
      "description": "A single symbol representation.",
      "type": "object",
      "properties": {
        "property": {
          "$ref": "TextProperty",
          "description": "Additional information detected for the symbol."
        },
        "boundingBox": {
          "$ref": "BoundingPoly",
          "description": "The bounding box for the symbol.\nThe vertices are in the order of top-left, top-right, bottom-right,\nbottom-left. When a rotation of the bounding box is detected the rotation\nis represented as around the top-left corner as defined when the text is\nread in the 'natural' orientation.\nFor example:\n  * when the text is horizontal it might look like:\n     0----1\n     |    |\n     3----2\n  * when it's rotated 180 degrees around the top-left corner it becomes:\n     2----3\n     |    |\n     1----0\n  and the vertice order will still be (0, 1, 2, 3)."
        },
        "text": {
          "description": "The actual UTF-8 representation of the symbol.",
          "type": "string"
        }
      },
      "id": "Symbol"
    }
  },
  "protocol": "rest",
  "icons": {
    "x32": "http://www.google.com/images/icons/product/search-32.gif",
    "x16": "http://www.google.com/images/icons/product/search-16.gif"
  },
  "canonicalName": "Vision",
  "auth": {
    "oauth2": {
      "scopes": {
        "https://www.googleapis.com/auth/cloud-vision": {
          "description": "Apply machine learning models to understand and label images"
        },
        "https://www.googleapis.com/auth/cloud-platform": {
          "description": "View and manage your data across Google Cloud Platform services"
        }
      }
    }
  },
  "rootUrl": "https://vision.googleapis.com/",
  "ownerDomain": "google.com",
  "name": "vision",
  "batchPath": "batch",
  "title": "Google Cloud Vision API",
  "ownerName": "Google",
  "resources": {
    "images": {
      "methods": {
        "annotate": {
          "description": "Run image detection and annotation for a batch of images.",
          "request": {
            "$ref": "BatchAnnotateImagesRequest"
          },
          "response": {
            "$ref": "BatchAnnotateImagesResponse"
          },
          "parameterOrder": [],
          "httpMethod": "POST",
          "parameters": {},
          "scopes": [
            "https://www.googleapis.com/auth/cloud-platform",
            "https://www.googleapis.com/auth/cloud-vision"
          ],
          "flatPath": "v1/images:annotate",
          "id": "vision.images.annotate",
          "path": "v1/images:annotate"
        }
>>>>>>> d5fa6b74
      }
    }
  },
  "parameters": {
<<<<<<< HEAD
=======
    "upload_protocol": {
      "description": "Upload protocol for media (e.g. \"raw\", \"multipart\").",
      "type": "string",
      "location": "query"
    },
    "prettyPrint": {
      "description": "Returns response with indentations and line breaks.",
      "default": "true",
      "type": "boolean",
      "location": "query"
    },
    "uploadType": {
      "description": "Legacy upload protocol for media (e.g. \"media\", \"multipart\").",
      "type": "string",
      "location": "query"
    },
    "fields": {
      "description": "Selector specifying which fields to include in a partial response.",
      "type": "string",
      "location": "query"
    },
>>>>>>> d5fa6b74
    "$.xgafv": {
      "description": "V1 error format.",
      "type": "string",
      "enumDescriptions": [
        "v1 error format",
        "v2 error format"
      ],
      "location": "query",
      "enum": [
        "1",
        "2"
      ]
    },
    "callback": {
<<<<<<< HEAD
      "location": "query",
      "description": "JSONP",
      "type": "string"
    },
    "alt": {
=======
      "description": "JSONP",
      "type": "string",
      "location": "query"
    },
    "alt": {
      "type": "string",
>>>>>>> d5fa6b74
      "enumDescriptions": [
        "Responses with Content-Type of application/json",
        "Media download with context-dependent Content-Type",
        "Responses with Content-Type of application/x-protobuf"
      ],
      "location": "query",
      "description": "Data format for response.",
      "default": "json",
      "enum": [
        "json",
        "media",
        "proto"
<<<<<<< HEAD
      ],
      "type": "string"
    },
    "key": {
      "description": "API key. Your API key identifies your project and provides you with API access, quota, and reports. Required unless you provide an OAuth 2.0 token.",
      "type": "string",
      "location": "query"
=======
      ]
    },
    "key": {
      "location": "query",
      "description": "API key. Your API key identifies your project and provides you with API access, quota, and reports. Required unless you provide an OAuth 2.0 token.",
      "type": "string"
>>>>>>> d5fa6b74
    },
    "access_token": {
      "description": "OAuth access token.",
      "type": "string",
      "location": "query"
    },
    "quotaUser": {
      "description": "Available to use for quota purposes for server-side applications. Can be any arbitrary string assigned to a user, but should not exceed 40 characters.",
      "type": "string",
      "location": "query"
    },
    "pp": {
      "description": "Pretty-print response.",
      "default": "true",
      "type": "boolean",
      "location": "query"
    },
    "bearer_token": {
      "description": "OAuth bearer token.",
      "type": "string",
      "location": "query"
    },
    "oauth_token": {
<<<<<<< HEAD
      "location": "query",
      "description": "OAuth 2.0 token for the current user.",
      "type": "string"
    },
    "upload_protocol": {
      "description": "Upload protocol for media (e.g. \"raw\", \"multipart\").",
      "type": "string",
      "location": "query"
    },
    "prettyPrint": {
      "description": "Returns response with indentations and line breaks.",
      "default": "true",
      "type": "boolean",
      "location": "query"
    },
    "uploadType": {
      "location": "query",
      "description": "Legacy upload protocol for media (e.g. \"media\", \"multipart\").",
      "type": "string"
    },
    "fields": {
      "location": "query",
      "description": "Selector specifying which fields to include in a partial response.",
      "type": "string"
=======
      "description": "OAuth 2.0 token for the current user.",
      "type": "string",
      "location": "query"
>>>>>>> d5fa6b74
    }
  },
  "version": "v1",
  "baseUrl": "https://vision.googleapis.com/",
<<<<<<< HEAD
  "kind": "discovery#restDescription",
  "description": "Integrates Google Vision features, including image labeling, face, logo, and landmark detection, optical character recognition (OCR), and detection of explicit content, into applications.",
  "servicePath": "",
  "basePath": "",
  "revision": "20170922",
  "id": "vision:v1",
  "documentationLink": "https://cloud.google.com/vision/"
=======
  "servicePath": "",
  "description": "Integrates Google Vision features, including image labeling, face, logo, and landmark detection, optical character recognition (OCR), and detection of explicit content, into applications.",
  "kind": "discovery#restDescription",
  "basePath": ""
>>>>>>> d5fa6b74
}<|MERGE_RESOLUTION|>--- conflicted
+++ resolved
@@ -1,175 +1,11 @@
 {
-<<<<<<< HEAD
+  "revision": "20171012",
+  "documentationLink": "https://cloud.google.com/vision/",
+  "id": "vision:v1",
   "discoveryVersion": "v1",
   "version_module": true,
   "schemas": {
-    "DetectedBreak": {
-      "description": "Detected start or end of a structural component.",
-      "type": "object",
-      "properties": {
-        "type": {
-          "enumDescriptions": [
-            "Unknown break label type.",
-            "Regular space.",
-            "Sure space (very wide).",
-            "Line-wrapping break.",
-            "End-line hyphen that is not present in text; does not co-occur with\n`SPACE`, `LEADER_SPACE`, or `LINE_BREAK`.",
-            "Line break that ends a paragraph."
-          ],
-          "enum": [
-            "UNKNOWN",
-            "SPACE",
-            "SURE_SPACE",
-            "EOL_SURE_SPACE",
-            "HYPHEN",
-            "LINE_BREAK"
-          ],
-          "description": "Detected break type.",
-          "type": "string"
-        },
-        "isPrefix": {
-          "description": "True if break prepends the element.",
-          "type": "boolean"
-        }
-      },
-      "id": "DetectedBreak"
-    },
-    "ImageContext": {
-      "description": "Image context and/or feature-specific parameters.",
-      "type": "object",
-      "properties": {
-        "cropHintsParams": {
-          "description": "Parameters for crop hints annotation request.",
-          "$ref": "CropHintsParams"
-        },
-        "languageHints": {
-          "description": "List of languages to use for TEXT_DETECTION. In most cases, an empty value\nyields the best results since it enables automatic language detection. For\nlanguages based on the Latin alphabet, setting `language_hints` is not\nneeded. In rare cases, when the language of the text in the image is known,\nsetting a hint will help get better results (although it will be a\nsignificant hindrance if the hint is wrong). Text detection returns an\nerror if one or more of the specified languages is not one of the\n[supported languages](/vision/docs/languages).",
-          "items": {
-            "type": "string"
-          },
-          "type": "array"
-        },
-        "latLongRect": {
-          "description": "lat/long rectangle that specifies the location of the image.",
-          "$ref": "LatLongRect"
-        }
-      },
-      "id": "ImageContext"
-    },
-    "Page": {
-      "description": "Detected page from OCR.",
-      "type": "object",
-      "properties": {
-        "property": {
-          "$ref": "TextProperty",
-          "description": "Additional information detected on the page."
-        },
-        "height": {
-          "format": "int32",
-          "description": "Page height in pixels.",
-          "type": "integer"
-        },
-        "width": {
-          "format": "int32",
-          "description": "Page width in pixels.",
-          "type": "integer"
-        },
-        "blocks": {
-          "description": "List of blocks of text, images etc on this page.",
-          "items": {
-            "$ref": "Block"
-          },
-          "type": "array"
-        }
-      },
-      "id": "Page"
-    },
-    "AnnotateImageRequest": {
-      "description": "Request for performing Google Cloud Vision API tasks over a user-provided\nimage, with user-requested features.",
-      "type": "object",
-      "properties": {
-        "features": {
-          "description": "Requested features.",
-          "items": {
-            "$ref": "Feature"
-          },
-          "type": "array"
-        },
-        "image": {
-          "$ref": "Image",
-          "description": "The image to be processed."
-        },
-        "imageContext": {
-          "description": "Additional context that may accompany the image.",
-          "$ref": "ImageContext"
-        }
-      },
-      "id": "AnnotateImageRequest"
-    },
-    "Status": {
-      "description": "The `Status` type defines a logical error model that is suitable for different\nprogramming environments, including REST APIs and RPC APIs. It is used by\n[gRPC](https://github.com/grpc). The error model is designed to be:\n\n- Simple to use and understand for most users\n- Flexible enough to meet unexpected needs\n\n# Overview\n\nThe `Status` message contains three pieces of data: error code, error message,\nand error details. The error code should be an enum value of\ngoogle.rpc.Code, but it may accept additional error codes if needed.  The\nerror message should be a developer-facing English message that helps\ndevelopers *understand* and *resolve* the error. If a localized user-facing\nerror message is needed, put the localized message in the error details or\nlocalize it in the client. The optional error details may contain arbitrary\ninformation about the error. There is a predefined set of error detail types\nin the package `google.rpc` that can be used for common error conditions.\n\n# Language mapping\n\nThe `Status` message is the logical representation of the error model, but it\nis not necessarily the actual wire format. When the `Status` message is\nexposed in different client libraries and different wire protocols, it can be\nmapped differently. For example, it will likely be mapped to some exceptions\nin Java, but more likely mapped to some error codes in C.\n\n# Other uses\n\nThe error model and the `Status` message can be used in a variety of\nenvironments, either with or without APIs, to provide a\nconsistent developer experience across different environments.\n\nExample uses of this error model include:\n\n- Partial errors. If a service needs to return partial errors to the client,\n    it may embed the `Status` in the normal response to indicate the partial\n    errors.\n\n- Workflow errors. A typical workflow has multiple steps. Each step may\n    have a `Status` message for error reporting.\n\n- Batch operations. If a client uses batch request and batch response, the\n    `Status` message should be used directly inside batch response, one for\n    each error sub-response.\n\n- Asynchronous operations. If an API call embeds asynchronous operation\n    results in its response, the status of those operations should be\n    represented directly using the `Status` message.\n\n- Logging. If some API errors are stored in logs, the message `Status` could\n    be used directly after any stripping needed for security/privacy reasons.",
-      "type": "object",
-      "properties": {
-        "details": {
-          "description": "A list of messages that carry the error details.  There is a common set of\nmessage types for APIs to use.",
-          "items": {
-            "additionalProperties": {
-              "description": "Properties of the object. Contains field @type with type URL.",
-              "type": "any"
-            },
-            "type": "object"
-          },
-          "type": "array"
-        },
-        "code": {
-          "format": "int32",
-          "description": "The status code, which should be an enum value of google.rpc.Code.",
-          "type": "integer"
-        },
-        "message": {
-          "description": "A developer-facing error message, which should be in English. Any\nuser-facing error message should be localized and sent in the\ngoogle.rpc.Status.details field, or localized by the client.",
-          "type": "string"
-        }
-      },
-      "id": "Status"
-    },
-    "Symbol": {
-      "description": "A single symbol representation.",
-      "type": "object",
-      "properties": {
-        "text": {
-          "description": "The actual UTF-8 representation of the symbol.",
-          "type": "string"
-        },
-        "property": {
-          "description": "Additional information detected for the symbol.",
-          "$ref": "TextProperty"
-        },
-        "boundingBox": {
-          "description": "The bounding box for the symbol.\nThe vertices are in the order of top-left, top-right, bottom-right,\nbottom-left. When a rotation of the bounding box is detected the rotation\nis represented as around the top-left corner as defined when the text is\nread in the 'natural' orientation.\nFor example:\n  * when the text is horizontal it might look like:\n     0----1\n     |    |\n     3----2\n  * when it's rotated 180 degrees around the top-left corner it becomes:\n     2----3\n     |    |\n     1----0\n  and the vertice order will still be (0, 1, 2, 3).",
-          "$ref": "BoundingPoly"
-        }
-      },
-      "id": "Symbol"
-    },
-    "LatLongRect": {
-      "description": "Rectangle determined by min and max `LatLng` pairs.",
-      "type": "object",
-      "properties": {
-        "maxLatLng": {
-          "$ref": "LatLng",
-          "description": "Max lat/long pair."
-        },
-        "minLatLng": {
-          "description": "Min lat/long pair.",
-          "$ref": "LatLng"
-        }
-      },
-      "id": "LatLongRect"
-    },
     "CropHintsAnnotation": {
-      "description": "Set of crop hints that are used to generate new crops when serving images.",
-      "type": "object",
       "properties": {
         "cropHints": {
           "description": "Crop hint results.",
@@ -179,7 +15,9 @@
           "type": "array"
         }
       },
-      "id": "CropHintsAnnotation"
+      "id": "CropHintsAnnotation",
+      "description": "Set of crop hints that are used to generate new crops when serving images.",
+      "type": "object"
     },
     "LatLng": {
       "description": "An object representing a latitude/longitude pair. This is expressed as a pair\nof doubles representing degrees latitude and degrees longitude. Unless\nspecified otherwise, this must conform to the\n\u003ca href=\"http://www.unoosa.org/pdf/icg/2012/template/WGS_84.pdf\"\u003eWGS84\nstandard\u003c/a\u003e. Values must be within normalized ranges.\n\nExample of normalization code in Python:\n\n    def NormalizeLongitude(longitude):\n      \"\"\"Wraps decimal degrees longitude to [-180.0, 180.0].\"\"\"\n      q, r = divmod(longitude, 360.0)\n      if r \u003e 180.0 or (r == 180.0 and q \u003c= -1.0):\n        return r - 360.0\n      return r\n\n    def NormalizeLatLng(latitude, longitude):\n      \"\"\"Wraps decimal degrees latitude and longitude to\n      [-90.0, 90.0] and [-180.0, 180.0], respectively.\"\"\"\n      r = latitude % 360.0\n      if r \u003c= 90.0:\n        return r, NormalizeLongitude(longitude)\n      elif r \u003e= 270.0:\n        return r - 360, NormalizeLongitude(longitude)\n      else:\n        return 180 - r, NormalizeLongitude(longitude + 180.0)\n\n    assert 180.0 == NormalizeLongitude(180.0)\n    assert -180.0 == NormalizeLongitude(-180.0)\n    assert -179.0 == NormalizeLongitude(181.0)\n    assert (0.0, 0.0) == NormalizeLatLng(360.0, 0.0)\n    assert (0.0, 0.0) == NormalizeLatLng(-360.0, 0.0)\n    assert (85.0, 180.0) == NormalizeLatLng(95.0, 0.0)\n    assert (-85.0, -170.0) == NormalizeLatLng(-95.0, 10.0)\n    assert (90.0, 10.0) == NormalizeLatLng(90.0, 10.0)\n    assert (-90.0, -10.0) == NormalizeLatLng(-90.0, -10.0)\n    assert (0.0, -170.0) == NormalizeLatLng(-180.0, 10.0)\n    assert (0.0, -170.0) == NormalizeLatLng(180.0, 10.0)\n    assert (-90.0, 10.0) == NormalizeLatLng(270.0, 10.0)\n    assert (90.0, 10.0) == NormalizeLatLng(-270.0, 10.0)",
@@ -199,31 +37,42 @@
       "id": "LatLng"
     },
     "Color": {
+      "properties": {
+        "red": {
+          "format": "float",
+          "description": "The amount of red in the color as a value in the interval [0, 1].",
+          "type": "number"
+        },
+        "alpha": {
+          "format": "float",
+          "description": "The fraction of this color that should be applied to the pixel. That is,\nthe final pixel color is defined by the equation:\n\n  pixel color = alpha * (this color) + (1.0 - alpha) * (background color)\n\nThis means that a value of 1.0 corresponds to a solid color, whereas\na value of 0.0 corresponds to a completely transparent color. This\nuses a wrapper message rather than a simple float scalar so that it is\npossible to distinguish between a default value and the value being unset.\nIf omitted, this color object is to be rendered as a solid color\n(as if the alpha value had been explicitly given with a value of 1.0).",
+          "type": "number"
+        },
+        "blue": {
+          "format": "float",
+          "description": "The amount of blue in the color as a value in the interval [0, 1].",
+          "type": "number"
+        },
+        "green": {
+          "format": "float",
+          "description": "The amount of green in the color as a value in the interval [0, 1].",
+          "type": "number"
+        }
+      },
+      "id": "Color",
       "description": "Represents a color in the RGBA color space. This representation is designed\nfor simplicity of conversion to/from color representations in various\nlanguages over compactness; for example, the fields of this representation\ncan be trivially provided to the constructor of \"java.awt.Color\" in Java; it\ncan also be trivially provided to UIColor's \"+colorWithRed:green:blue:alpha\"\nmethod in iOS; and, with just a little work, it can be easily formatted into\na CSS \"rgba()\" string in JavaScript, as well. Here are some examples:\n\nExample (Java):\n\n     import com.google.type.Color;\n\n     // ...\n     public static java.awt.Color fromProto(Color protocolor) {\n       float alpha = protocolor.hasAlpha()\n           ? protocolor.getAlpha().getValue()\n           : 1.0;\n\n       return new java.awt.Color(\n           protocolor.getRed(),\n           protocolor.getGreen(),\n           protocolor.getBlue(),\n           alpha);\n     }\n\n     public static Color toProto(java.awt.Color color) {\n       float red = (float) color.getRed();\n       float green = (float) color.getGreen();\n       float blue = (float) color.getBlue();\n       float denominator = 255.0;\n       Color.Builder resultBuilder =\n           Color\n               .newBuilder()\n               .setRed(red / denominator)\n               .setGreen(green / denominator)\n               .setBlue(blue / denominator);\n       int alpha = color.getAlpha();\n       if (alpha != 255) {\n         result.setAlpha(\n             FloatValue\n                 .newBuilder()\n                 .setValue(((float) alpha) / denominator)\n                 .build());\n       }\n       return resultBuilder.build();\n     }\n     // ...\n\nExample (iOS / Obj-C):\n\n     // ...\n     static UIColor* fromProto(Color* protocolor) {\n        float red = [protocolor red];\n        float green = [protocolor green];\n        float blue = [protocolor blue];\n        FloatValue* alpha_wrapper = [protocolor alpha];\n        float alpha = 1.0;\n        if (alpha_wrapper != nil) {\n          alpha = [alpha_wrapper value];\n        }\n        return [UIColor colorWithRed:red green:green blue:blue alpha:alpha];\n     }\n\n     static Color* toProto(UIColor* color) {\n         CGFloat red, green, blue, alpha;\n         if (![color getRed:&red green:&green blue:&blue alpha:&alpha]) {\n           return nil;\n         }\n         Color* result = [Color alloc] init];\n         [result setRed:red];\n         [result setGreen:green];\n         [result setBlue:blue];\n         if (alpha \u003c= 0.9999) {\n           [result setAlpha:floatWrapperWithValue(alpha)];\n         }\n         [result autorelease];\n         return result;\n    }\n    // ...\n\n Example (JavaScript):\n\n    // ...\n\n    var protoToCssColor = function(rgb_color) {\n       var redFrac = rgb_color.red || 0.0;\n       var greenFrac = rgb_color.green || 0.0;\n       var blueFrac = rgb_color.blue || 0.0;\n       var red = Math.floor(redFrac * 255);\n       var green = Math.floor(greenFrac * 255);\n       var blue = Math.floor(blueFrac * 255);\n\n       if (!('alpha' in rgb_color)) {\n          return rgbToCssColor_(red, green, blue);\n       }\n\n       var alphaFrac = rgb_color.alpha.value || 0.0;\n       var rgbParams = [red, green, blue].join(',');\n       return ['rgba(', rgbParams, ',', alphaFrac, ')'].join('');\n    };\n\n    var rgbToCssColor_ = function(red, green, blue) {\n      var rgbNumber = new Number((red \u003c\u003c 16) | (green \u003c\u003c 8) | blue);\n      var hexString = rgbNumber.toString(16);\n      var missingZeros = 6 - hexString.length;\n      var resultBuilder = ['#'];\n      for (var i = 0; i \u003c missingZeros; i++) {\n         resultBuilder.push('0');\n      }\n      resultBuilder.push(hexString);\n      return resultBuilder.join('');\n    };\n\n    // ...",
-      "type": "object",
-      "properties": {
-        "red": {
-          "format": "float",
-          "description": "The amount of red in the color as a value in the interval [0, 1].",
-          "type": "number"
-        },
-        "alpha": {
-          "format": "float",
-          "description": "The fraction of this color that should be applied to the pixel. That is,\nthe final pixel color is defined by the equation:\n\n  pixel color = alpha * (this color) + (1.0 - alpha) * (background color)\n\nThis means that a value of 1.0 corresponds to a solid color, whereas\na value of 0.0 corresponds to a completely transparent color. This\nuses a wrapper message rather than a simple float scalar so that it is\npossible to distinguish between a default value and the value being unset.\nIf omitted, this color object is to be rendered as a solid color\n(as if the alpha value had been explicitly given with a value of 1.0).",
-          "type": "number"
-        },
-        "blue": {
-          "format": "float",
-          "description": "The amount of blue in the color as a value in the interval [0, 1].",
-          "type": "number"
-        },
-        "green": {
-          "format": "float",
-          "description": "The amount of green in the color as a value in the interval [0, 1].",
-          "type": "number"
-        }
-      },
-      "id": "Color"
+      "type": "object"
+    },
+    "ImageProperties": {
+      "description": "Stores image properties, such as dominant colors.",
+      "type": "object",
+      "properties": {
+        "dominantColors": {
+          "$ref": "DominantColorsAnnotation",
+          "description": "If present, dominant colors completed successfully."
+        }
+      },
+      "id": "ImageProperties"
     },
     "Feature": {
       "description": "Users describe the type of Google Cloud Vision API tasks to perform over\nimages by using *Feature*s. Each Feature indicates a type of image\ndetection task to perform. Features encode the Cloud Vision API\nvertical to operate on and the number of top-scoring results to return.",
@@ -267,17 +116,6 @@
       },
       "id": "Feature"
     },
-    "ImageProperties": {
-      "description": "Stores image properties, such as dominant colors.",
-      "type": "object",
-      "properties": {
-        "dominantColors": {
-          "$ref": "DominantColorsAnnotation",
-          "description": "If present, dominant colors completed successfully."
-        }
-      },
-      "id": "ImageProperties"
-    },
     "SafeSearchAnnotation": {
       "description": "Set of features pertaining to the image, computed by computer vision\nmethods over safe-search verticals (for example, adult, spoof, medical,\nviolence).",
       "type": "object",
@@ -303,8 +141,6 @@
           "type": "string"
         },
         "violence": {
-          "description": "Violence likelihood.",
-          "type": "string",
           "enumDescriptions": [
             "Unknown likelihood.",
             "It is very unlikely that the image belongs to the specified vertical.",
@@ -320,11 +156,11 @@
             "POSSIBLE",
             "LIKELY",
             "VERY_LIKELY"
-          ]
+          ],
+          "description": "Likelihood that this image contains violent content.",
+          "type": "string"
         },
         "adult": {
-          "description": "Represents the adult content likelihood for the image.",
-          "type": "string",
           "enumDescriptions": [
             "Unknown likelihood.",
             "It is very unlikely that the image belongs to the specified vertical.",
@@ -340,11 +176,11 @@
             "POSSIBLE",
             "LIKELY",
             "VERY_LIKELY"
-          ]
+          ],
+          "description": "Represents the adult content likelihood for the image. Adult content may\ncontain elements such as nudity, pornographic images or cartoons, or\nsexual activities.",
+          "type": "string"
         },
         "spoof": {
-          "description": "Spoof likelihood. The likelihood that an modification\nwas made to the image's canonical version to make it appear\nfunny or offensive.",
-          "type": "string",
           "enumDescriptions": [
             "Unknown likelihood.",
             "It is very unlikely that the image belongs to the specified vertical.",
@@ -360,7 +196,9 @@
             "POSSIBLE",
             "LIKELY",
             "VERY_LIKELY"
-          ]
+          ],
+          "description": "Spoof likelihood. The likelihood that an modification\nwas made to the image's canonical version to make it appear\nfunny or offensive.",
+          "type": "string"
         }
       },
       "id": "SafeSearchAnnotation"
@@ -380,8 +218,6 @@
       "id": "DominantColorsAnnotation"
     },
     "TextAnnotation": {
-      "description": "TextAnnotation contains a structured representation of OCR extracted text.\nThe hierarchy of an OCR extracted text structure is like this:\n    TextAnnotation -\u003e Page -\u003e Block -\u003e Paragraph -\u003e Word -\u003e Symbol\nEach structural component, starting from Page, may further have their own\nproperties. Properties describe detected languages, breaks etc.. Please\nrefer to the google.cloud.vision.v1.TextAnnotation.TextProperty message\ndefinition below for more detail.",
-      "type": "object",
       "properties": {
         "pages": {
           "description": "List of pages detected by OCR.",
@@ -395,7 +231,25 @@
           "type": "string"
         }
       },
-      "id": "TextAnnotation"
+      "id": "TextAnnotation",
+      "description": "TextAnnotation contains a structured representation of OCR extracted text.\nThe hierarchy of an OCR extracted text structure is like this:\n    TextAnnotation -\u003e Page -\u003e Block -\u003e Paragraph -\u003e Word -\u003e Symbol\nEach structural component, starting from Page, may further have their own\nproperties. Properties describe detected languages, breaks etc.. Please\nrefer to the google.cloud.vision.v1.TextAnnotation.TextProperty message\ndefinition below for more detail.",
+      "type": "object"
+    },
+    "DetectedLanguage": {
+      "description": "Detected language for a structural component.",
+      "type": "object",
+      "properties": {
+        "languageCode": {
+          "description": "The BCP-47 language code, such as \"en-US\" or \"sr-Latn\". For more\ninformation, see\nhttp://www.unicode.org/reports/tr35/#Unicode_locale_identifier.",
+          "type": "string"
+        },
+        "confidence": {
+          "format": "float",
+          "description": "Confidence of detected language. Range [0, 1].",
+          "type": "number"
+        }
+      },
+      "id": "DetectedLanguage"
     },
     "Vertex": {
       "description": "A vertex represents a 2D point in the image.\nNOTE: the vertex coordinates are in the same scale as the original image.",
@@ -414,22 +268,6 @@
       },
       "id": "Vertex"
     },
-    "DetectedLanguage": {
-      "description": "Detected language for a structural component.",
-      "type": "object",
-      "properties": {
-        "languageCode": {
-          "description": "The BCP-47 language code, such as \"en-US\" or \"sr-Latn\". For more\ninformation, see\nhttp://www.unicode.org/reports/tr35/#Unicode_locale_identifier.",
-          "type": "string"
-        },
-        "confidence": {
-          "format": "float",
-          "description": "Confidence of detected language. Range [0, 1].",
-          "type": "number"
-        }
-      },
-      "id": "DetectedLanguage"
-    },
     "TextProperty": {
       "description": "Additional information detected on the structural component.",
       "type": "object",
@@ -463,8 +301,6 @@
       "id": "BoundingPoly"
     },
     "WebEntity": {
-      "description": "Entity deduced from similar images on the Internet.",
-      "type": "object",
       "properties": {
         "entityId": {
           "description": "Opaque entity ID.",
@@ -472,135 +308,73 @@
         },
         "description": {
           "description": "Canonical description of the entity, in English.",
-=======
-  "revision": "20171012",
-  "documentationLink": "https://cloud.google.com/vision/",
-  "id": "vision:v1",
-  "discoveryVersion": "v1",
-  "version_module": true,
-  "schemas": {
-    "CropHintsAnnotation": {
-      "properties": {
-        "cropHints": {
-          "description": "Crop hint results.",
-          "items": {
-            "$ref": "CropHint"
-          },
-          "type": "array"
-        }
-      },
-      "id": "CropHintsAnnotation",
-      "description": "Set of crop hints that are used to generate new crops when serving images.",
+          "type": "string"
+        },
+        "score": {
+          "format": "float",
+          "description": "Overall relevancy score for the entity.\nNot normalized and not comparable across different image queries.",
+          "type": "number"
+        }
+      },
+      "id": "WebEntity",
+      "description": "Entity deduced from similar images on the Internet.",
       "type": "object"
-    },
-    "LatLng": {
-      "description": "An object representing a latitude/longitude pair. This is expressed as a pair\nof doubles representing degrees latitude and degrees longitude. Unless\nspecified otherwise, this must conform to the\n\u003ca href=\"http://www.unoosa.org/pdf/icg/2012/template/WGS_84.pdf\"\u003eWGS84\nstandard\u003c/a\u003e. Values must be within normalized ranges.\n\nExample of normalization code in Python:\n\n    def NormalizeLongitude(longitude):\n      \"\"\"Wraps decimal degrees longitude to [-180.0, 180.0].\"\"\"\n      q, r = divmod(longitude, 360.0)\n      if r \u003e 180.0 or (r == 180.0 and q \u003c= -1.0):\n        return r - 360.0\n      return r\n\n    def NormalizeLatLng(latitude, longitude):\n      \"\"\"Wraps decimal degrees latitude and longitude to\n      [-90.0, 90.0] and [-180.0, 180.0], respectively.\"\"\"\n      r = latitude % 360.0\n      if r \u003c= 90.0:\n        return r, NormalizeLongitude(longitude)\n      elif r \u003e= 270.0:\n        return r - 360, NormalizeLongitude(longitude)\n      else:\n        return 180 - r, NormalizeLongitude(longitude + 180.0)\n\n    assert 180.0 == NormalizeLongitude(180.0)\n    assert -180.0 == NormalizeLongitude(-180.0)\n    assert -179.0 == NormalizeLongitude(181.0)\n    assert (0.0, 0.0) == NormalizeLatLng(360.0, 0.0)\n    assert (0.0, 0.0) == NormalizeLatLng(-360.0, 0.0)\n    assert (85.0, 180.0) == NormalizeLatLng(95.0, 0.0)\n    assert (-85.0, -170.0) == NormalizeLatLng(-95.0, 10.0)\n    assert (90.0, 10.0) == NormalizeLatLng(90.0, 10.0)\n    assert (-90.0, -10.0) == NormalizeLatLng(-90.0, -10.0)\n    assert (0.0, -170.0) == NormalizeLatLng(-180.0, 10.0)\n    assert (0.0, -170.0) == NormalizeLatLng(180.0, 10.0)\n    assert (-90.0, 10.0) == NormalizeLatLng(270.0, 10.0)\n    assert (90.0, 10.0) == NormalizeLatLng(-270.0, 10.0)",
-      "type": "object",
-      "properties": {
-        "latitude": {
-          "format": "double",
-          "description": "The latitude in degrees. It must be in the range [-90.0, +90.0].",
-          "type": "number"
-        },
-        "longitude": {
-          "format": "double",
-          "description": "The longitude in degrees. It must be in the range [-180.0, +180.0].",
-          "type": "number"
-        }
-      },
-      "id": "LatLng"
-    },
-    "Color": {
-      "properties": {
-        "red": {
-          "format": "float",
-          "description": "The amount of red in the color as a value in the interval [0, 1].",
-          "type": "number"
-        },
-        "alpha": {
-          "format": "float",
-          "description": "The fraction of this color that should be applied to the pixel. That is,\nthe final pixel color is defined by the equation:\n\n  pixel color = alpha * (this color) + (1.0 - alpha) * (background color)\n\nThis means that a value of 1.0 corresponds to a solid color, whereas\na value of 0.0 corresponds to a completely transparent color. This\nuses a wrapper message rather than a simple float scalar so that it is\npossible to distinguish between a default value and the value being unset.\nIf omitted, this color object is to be rendered as a solid color\n(as if the alpha value had been explicitly given with a value of 1.0).",
-          "type": "number"
-        },
-        "blue": {
-          "format": "float",
-          "description": "The amount of blue in the color as a value in the interval [0, 1].",
-          "type": "number"
-        },
-        "green": {
-          "format": "float",
-          "description": "The amount of green in the color as a value in the interval [0, 1].",
-          "type": "number"
-        }
-      },
-      "id": "Color",
-      "description": "Represents a color in the RGBA color space. This representation is designed\nfor simplicity of conversion to/from color representations in various\nlanguages over compactness; for example, the fields of this representation\ncan be trivially provided to the constructor of \"java.awt.Color\" in Java; it\ncan also be trivially provided to UIColor's \"+colorWithRed:green:blue:alpha\"\nmethod in iOS; and, with just a little work, it can be easily formatted into\na CSS \"rgba()\" string in JavaScript, as well. Here are some examples:\n\nExample (Java):\n\n     import com.google.type.Color;\n\n     // ...\n     public static java.awt.Color fromProto(Color protocolor) {\n       float alpha = protocolor.hasAlpha()\n           ? protocolor.getAlpha().getValue()\n           : 1.0;\n\n       return new java.awt.Color(\n           protocolor.getRed(),\n           protocolor.getGreen(),\n           protocolor.getBlue(),\n           alpha);\n     }\n\n     public static Color toProto(java.awt.Color color) {\n       float red = (float) color.getRed();\n       float green = (float) color.getGreen();\n       float blue = (float) color.getBlue();\n       float denominator = 255.0;\n       Color.Builder resultBuilder =\n           Color\n               .newBuilder()\n               .setRed(red / denominator)\n               .setGreen(green / denominator)\n               .setBlue(blue / denominator);\n       int alpha = color.getAlpha();\n       if (alpha != 255) {\n         result.setAlpha(\n             FloatValue\n                 .newBuilder()\n                 .setValue(((float) alpha) / denominator)\n                 .build());\n       }\n       return resultBuilder.build();\n     }\n     // ...\n\nExample (iOS / Obj-C):\n\n     // ...\n     static UIColor* fromProto(Color* protocolor) {\n        float red = [protocolor red];\n        float green = [protocolor green];\n        float blue = [protocolor blue];\n        FloatValue* alpha_wrapper = [protocolor alpha];\n        float alpha = 1.0;\n        if (alpha_wrapper != nil) {\n          alpha = [alpha_wrapper value];\n        }\n        return [UIColor colorWithRed:red green:green blue:blue alpha:alpha];\n     }\n\n     static Color* toProto(UIColor* color) {\n         CGFloat red, green, blue, alpha;\n         if (![color getRed:&red green:&green blue:&blue alpha:&alpha]) {\n           return nil;\n         }\n         Color* result = [Color alloc] init];\n         [result setRed:red];\n         [result setGreen:green];\n         [result setBlue:blue];\n         if (alpha \u003c= 0.9999) {\n           [result setAlpha:floatWrapperWithValue(alpha)];\n         }\n         [result autorelease];\n         return result;\n    }\n    // ...\n\n Example (JavaScript):\n\n    // ...\n\n    var protoToCssColor = function(rgb_color) {\n       var redFrac = rgb_color.red || 0.0;\n       var greenFrac = rgb_color.green || 0.0;\n       var blueFrac = rgb_color.blue || 0.0;\n       var red = Math.floor(redFrac * 255);\n       var green = Math.floor(greenFrac * 255);\n       var blue = Math.floor(blueFrac * 255);\n\n       if (!('alpha' in rgb_color)) {\n          return rgbToCssColor_(red, green, blue);\n       }\n\n       var alphaFrac = rgb_color.alpha.value || 0.0;\n       var rgbParams = [red, green, blue].join(',');\n       return ['rgba(', rgbParams, ',', alphaFrac, ')'].join('');\n    };\n\n    var rgbToCssColor_ = function(red, green, blue) {\n      var rgbNumber = new Number((red \u003c\u003c 16) | (green \u003c\u003c 8) | blue);\n      var hexString = rgbNumber.toString(16);\n      var missingZeros = 6 - hexString.length;\n      var resultBuilder = ['#'];\n      for (var i = 0; i \u003c missingZeros; i++) {\n         resultBuilder.push('0');\n      }\n      resultBuilder.push(hexString);\n      return resultBuilder.join('');\n    };\n\n    // ...",
-      "type": "object"
-    },
-    "ImageProperties": {
-      "description": "Stores image properties, such as dominant colors.",
-      "type": "object",
-      "properties": {
-        "dominantColors": {
-          "$ref": "DominantColorsAnnotation",
-          "description": "If present, dominant colors completed successfully."
-        }
-      },
-      "id": "ImageProperties"
-    },
-    "Feature": {
-      "description": "Users describe the type of Google Cloud Vision API tasks to perform over\nimages by using *Feature*s. Each Feature indicates a type of image\ndetection task to perform. Features encode the Cloud Vision API\nvertical to operate on and the number of top-scoring results to return.",
-      "type": "object",
-      "properties": {
-        "maxResults": {
-          "format": "int32",
-          "description": "Maximum number of results of this type.",
-          "type": "integer"
-        },
-        "type": {
-          "enumDescriptions": [
-            "Unspecified feature type.",
-            "Run face detection.",
-            "Run landmark detection.",
-            "Run logo detection.",
-            "Run label detection.",
-            "Run OCR.",
-            "Run dense text document OCR. Takes precedence when both\nDOCUMENT_TEXT_DETECTION and TEXT_DETECTION are present.",
-            "Run computer vision models to compute image safe-search properties.",
-            "Compute a set of image properties, such as the image's dominant colors.",
-            "Run crop hints.",
-            "Run web detection."
-          ],
-          "enum": [
-            "TYPE_UNSPECIFIED",
-            "FACE_DETECTION",
-            "LANDMARK_DETECTION",
-            "LOGO_DETECTION",
-            "LABEL_DETECTION",
-            "TEXT_DETECTION",
-            "DOCUMENT_TEXT_DETECTION",
-            "SAFE_SEARCH_DETECTION",
-            "IMAGE_PROPERTIES",
-            "CROP_HINTS",
-            "WEB_DETECTION"
-          ],
-          "description": "The feature type.",
->>>>>>> d5fa6b74
-          "type": "string"
-        },
-        "score": {
-          "format": "float",
-          "description": "Overall relevancy score for the entity.\nNot normalized and not comparable across different image queries.",
-          "type": "number"
-        }
-      },
-<<<<<<< HEAD
-      "id": "WebEntity"
     },
     "AnnotateImageResponse": {
       "description": "Response to an image annotation request.",
       "type": "object",
       "properties": {
+        "landmarkAnnotations": {
+          "description": "If present, landmark detection has completed successfully.",
+          "items": {
+            "$ref": "EntityAnnotation"
+          },
+          "type": "array"
+        },
+        "textAnnotations": {
+          "description": "If present, text (OCR) detection has completed successfully.",
+          "items": {
+            "$ref": "EntityAnnotation"
+          },
+          "type": "array"
+        },
+        "imagePropertiesAnnotation": {
+          "$ref": "ImageProperties",
+          "description": "If present, image properties were extracted successfully."
+        },
+        "faceAnnotations": {
+          "description": "If present, face detection has completed successfully.",
+          "items": {
+            "$ref": "FaceAnnotation"
+          },
+          "type": "array"
+        },
+        "logoAnnotations": {
+          "description": "If present, logo detection has completed successfully.",
+          "items": {
+            "$ref": "EntityAnnotation"
+          },
+          "type": "array"
+        },
+        "cropHintsAnnotation": {
+          "$ref": "CropHintsAnnotation",
+          "description": "If present, crop hints have completed successfully."
+        },
+        "webDetection": {
+          "$ref": "WebDetection",
+          "description": "If present, web detection has completed successfully."
+        },
+        "labelAnnotations": {
+          "description": "If present, label detection has completed successfully.",
+          "items": {
+            "$ref": "EntityAnnotation"
+          },
+          "type": "array"
+        },
+        "safeSearchAnnotation": {
+          "$ref": "SafeSearchAnnotation",
+          "description": "If present, safe-search annotation has completed successfully."
+        },
         "error": {
           "$ref": "Status",
           "description": "If set, represents the error message for the operation.\nNote that filled-in image annotations are guaranteed to be\ncorrect, even when `error` is set."
@@ -608,311 +382,6 @@
         "fullTextAnnotation": {
           "description": "If present, text (OCR) detection or document (OCR) text detection has\ncompleted successfully.\nThis annotation provides the structural hierarchy for the OCR detected\ntext.",
           "$ref": "TextAnnotation"
-        },
-        "landmarkAnnotations": {
-          "description": "If present, landmark detection has completed successfully.",
-          "items": {
-            "$ref": "EntityAnnotation"
-          },
-          "type": "array"
-        },
-        "textAnnotations": {
-          "description": "If present, text (OCR) detection has completed successfully.",
-          "items": {
-            "$ref": "EntityAnnotation"
-          },
-          "type": "array"
-        },
-        "faceAnnotations": {
-          "description": "If present, face detection has completed successfully.",
-          "items": {
-            "$ref": "FaceAnnotation"
-=======
-      "id": "Feature"
-    },
-    "SafeSearchAnnotation": {
-      "description": "Set of features pertaining to the image, computed by computer vision\nmethods over safe-search verticals (for example, adult, spoof, medical,\nviolence).",
-      "type": "object",
-      "properties": {
-        "medical": {
-          "enumDescriptions": [
-            "Unknown likelihood.",
-            "It is very unlikely that the image belongs to the specified vertical.",
-            "It is unlikely that the image belongs to the specified vertical.",
-            "It is possible that the image belongs to the specified vertical.",
-            "It is likely that the image belongs to the specified vertical.",
-            "It is very likely that the image belongs to the specified vertical."
-          ],
-          "enum": [
-            "UNKNOWN",
-            "VERY_UNLIKELY",
-            "UNLIKELY",
-            "POSSIBLE",
-            "LIKELY",
-            "VERY_LIKELY"
-          ],
-          "description": "Likelihood that this is a medical image.",
-          "type": "string"
-        },
-        "violence": {
-          "enumDescriptions": [
-            "Unknown likelihood.",
-            "It is very unlikely that the image belongs to the specified vertical.",
-            "It is unlikely that the image belongs to the specified vertical.",
-            "It is possible that the image belongs to the specified vertical.",
-            "It is likely that the image belongs to the specified vertical.",
-            "It is very likely that the image belongs to the specified vertical."
-          ],
-          "enum": [
-            "UNKNOWN",
-            "VERY_UNLIKELY",
-            "UNLIKELY",
-            "POSSIBLE",
-            "LIKELY",
-            "VERY_LIKELY"
-          ],
-          "description": "Likelihood that this image contains violent content.",
-          "type": "string"
-        },
-        "adult": {
-          "enumDescriptions": [
-            "Unknown likelihood.",
-            "It is very unlikely that the image belongs to the specified vertical.",
-            "It is unlikely that the image belongs to the specified vertical.",
-            "It is possible that the image belongs to the specified vertical.",
-            "It is likely that the image belongs to the specified vertical.",
-            "It is very likely that the image belongs to the specified vertical."
-          ],
-          "enum": [
-            "UNKNOWN",
-            "VERY_UNLIKELY",
-            "UNLIKELY",
-            "POSSIBLE",
-            "LIKELY",
-            "VERY_LIKELY"
-          ],
-          "description": "Represents the adult content likelihood for the image. Adult content may\ncontain elements such as nudity, pornographic images or cartoons, or\nsexual activities.",
-          "type": "string"
-        },
-        "spoof": {
-          "enumDescriptions": [
-            "Unknown likelihood.",
-            "It is very unlikely that the image belongs to the specified vertical.",
-            "It is unlikely that the image belongs to the specified vertical.",
-            "It is possible that the image belongs to the specified vertical.",
-            "It is likely that the image belongs to the specified vertical.",
-            "It is very likely that the image belongs to the specified vertical."
-          ],
-          "enum": [
-            "UNKNOWN",
-            "VERY_UNLIKELY",
-            "UNLIKELY",
-            "POSSIBLE",
-            "LIKELY",
-            "VERY_LIKELY"
-          ],
-          "description": "Spoof likelihood. The likelihood that an modification\nwas made to the image's canonical version to make it appear\nfunny or offensive.",
-          "type": "string"
-        }
-      },
-      "id": "SafeSearchAnnotation"
-    },
-    "DominantColorsAnnotation": {
-      "description": "Set of dominant colors and their corresponding scores.",
-      "type": "object",
-      "properties": {
-        "colors": {
-          "description": "RGB color values with their score and pixel fraction.",
-          "items": {
-            "$ref": "ColorInfo"
-          },
-          "type": "array"
-        }
-      },
-      "id": "DominantColorsAnnotation"
-    },
-    "TextAnnotation": {
-      "properties": {
-        "pages": {
-          "description": "List of pages detected by OCR.",
-          "items": {
-            "$ref": "Page"
-          },
-          "type": "array"
-        },
-        "text": {
-          "description": "UTF-8 text detected on the pages.",
-          "type": "string"
-        }
-      },
-      "id": "TextAnnotation",
-      "description": "TextAnnotation contains a structured representation of OCR extracted text.\nThe hierarchy of an OCR extracted text structure is like this:\n    TextAnnotation -\u003e Page -\u003e Block -\u003e Paragraph -\u003e Word -\u003e Symbol\nEach structural component, starting from Page, may further have their own\nproperties. Properties describe detected languages, breaks etc.. Please\nrefer to the google.cloud.vision.v1.TextAnnotation.TextProperty message\ndefinition below for more detail.",
-      "type": "object"
-    },
-    "DetectedLanguage": {
-      "description": "Detected language for a structural component.",
-      "type": "object",
-      "properties": {
-        "languageCode": {
-          "description": "The BCP-47 language code, such as \"en-US\" or \"sr-Latn\". For more\ninformation, see\nhttp://www.unicode.org/reports/tr35/#Unicode_locale_identifier.",
-          "type": "string"
-        },
-        "confidence": {
-          "format": "float",
-          "description": "Confidence of detected language. Range [0, 1].",
-          "type": "number"
-        }
-      },
-      "id": "DetectedLanguage"
-    },
-    "Vertex": {
-      "description": "A vertex represents a 2D point in the image.\nNOTE: the vertex coordinates are in the same scale as the original image.",
-      "type": "object",
-      "properties": {
-        "y": {
-          "format": "int32",
-          "description": "Y coordinate.",
-          "type": "integer"
-        },
-        "x": {
-          "format": "int32",
-          "description": "X coordinate.",
-          "type": "integer"
-        }
-      },
-      "id": "Vertex"
-    },
-    "TextProperty": {
-      "description": "Additional information detected on the structural component.",
-      "type": "object",
-      "properties": {
-        "detectedLanguages": {
-          "description": "A list of detected languages together with confidence.",
-          "items": {
-            "$ref": "DetectedLanguage"
-          },
-          "type": "array"
-        },
-        "detectedBreak": {
-          "$ref": "DetectedBreak",
-          "description": "Detected start or end of a text segment."
-        }
-      },
-      "id": "TextProperty"
-    },
-    "BoundingPoly": {
-      "description": "A bounding polygon for the detected image annotation.",
-      "type": "object",
-      "properties": {
-        "vertices": {
-          "description": "The bounding polygon vertices.",
-          "items": {
-            "$ref": "Vertex"
-          },
-          "type": "array"
-        }
-      },
-      "id": "BoundingPoly"
-    },
-    "WebEntity": {
-      "properties": {
-        "entityId": {
-          "description": "Opaque entity ID.",
-          "type": "string"
-        },
-        "description": {
-          "description": "Canonical description of the entity, in English.",
-          "type": "string"
-        },
-        "score": {
-          "format": "float",
-          "description": "Overall relevancy score for the entity.\nNot normalized and not comparable across different image queries.",
-          "type": "number"
-        }
-      },
-      "id": "WebEntity",
-      "description": "Entity deduced from similar images on the Internet.",
-      "type": "object"
-    },
-    "AnnotateImageResponse": {
-      "description": "Response to an image annotation request.",
-      "type": "object",
-      "properties": {
-        "landmarkAnnotations": {
-          "description": "If present, landmark detection has completed successfully.",
-          "items": {
-            "$ref": "EntityAnnotation"
-          },
-          "type": "array"
-        },
-        "textAnnotations": {
-          "description": "If present, text (OCR) detection has completed successfully.",
-          "items": {
-            "$ref": "EntityAnnotation"
->>>>>>> d5fa6b74
-          },
-          "type": "array"
-        },
-        "imagePropertiesAnnotation": {
-<<<<<<< HEAD
-          "description": "If present, image properties were extracted successfully.",
-          "$ref": "ImageProperties"
-        },
-        "logoAnnotations": {
-          "description": "If present, logo detection has completed successfully.",
-=======
-          "$ref": "ImageProperties",
-          "description": "If present, image properties were extracted successfully."
-        },
-        "faceAnnotations": {
-          "description": "If present, face detection has completed successfully.",
-          "items": {
-            "$ref": "FaceAnnotation"
-          },
-          "type": "array"
-        },
-        "logoAnnotations": {
-          "description": "If present, logo detection has completed successfully.",
-          "items": {
-            "$ref": "EntityAnnotation"
-          },
-          "type": "array"
-        },
-        "cropHintsAnnotation": {
-          "$ref": "CropHintsAnnotation",
-          "description": "If present, crop hints have completed successfully."
-        },
-        "webDetection": {
-          "$ref": "WebDetection",
-          "description": "If present, web detection has completed successfully."
-        },
-        "labelAnnotations": {
-          "description": "If present, label detection has completed successfully.",
->>>>>>> d5fa6b74
-          "items": {
-            "$ref": "EntityAnnotation"
-          },
-          "type": "array"
-        },
-<<<<<<< HEAD
-        "webDetection": {
-          "$ref": "WebDetection",
-          "description": "If present, web detection has completed successfully."
-        },
-        "cropHintsAnnotation": {
-          "$ref": "CropHintsAnnotation",
-          "description": "If present, crop hints have completed successfully."
-        },
-        "labelAnnotations": {
-          "description": "If present, label detection has completed successfully.",
-          "items": {
-            "$ref": "EntityAnnotation"
-          },
-          "type": "array"
-        },
-        "safeSearchAnnotation": {
-          "description": "If present, safe-search annotation has completed successfully.",
-          "$ref": "SafeSearchAnnotation"
         }
       },
       "id": "AnnotateImageResponse"
@@ -933,12 +402,10 @@
       "id": "CropHintsParams"
     },
     "Block": {
-      "description": "Logical element on the page.",
-      "type": "object",
       "properties": {
         "property": {
-          "$ref": "TextProperty",
-          "description": "Additional information detected for the block."
+          "description": "Additional information detected for the block.",
+          "$ref": "TextProperty"
         },
         "blockType": {
           "enumDescriptions": [
@@ -968,71 +435,6 @@
           "description": "List of paragraphs in this block (if this blocks is of type text).",
           "items": {
             "$ref": "Paragraph"
-=======
-        "safeSearchAnnotation": {
-          "$ref": "SafeSearchAnnotation",
-          "description": "If present, safe-search annotation has completed successfully."
-        },
-        "error": {
-          "$ref": "Status",
-          "description": "If set, represents the error message for the operation.\nNote that filled-in image annotations are guaranteed to be\ncorrect, even when `error` is set."
-        },
-        "fullTextAnnotation": {
-          "description": "If present, text (OCR) detection or document (OCR) text detection has\ncompleted successfully.\nThis annotation provides the structural hierarchy for the OCR detected\ntext.",
-          "$ref": "TextAnnotation"
-        }
-      },
-      "id": "AnnotateImageResponse"
-    },
-    "CropHintsParams": {
-      "description": "Parameters for crop hints annotation request.",
-      "type": "object",
-      "properties": {
-        "aspectRatios": {
-          "description": "Aspect ratios in floats, representing the ratio of the width to the height\nof the image. For example, if the desired aspect ratio is 4/3, the\ncorresponding float value should be 1.33333.  If not specified, the\nbest possible crop is returned. The number of provided aspect ratios is\nlimited to a maximum of 16; any aspect ratios provided after the 16th are\nignored.",
-          "items": {
-            "format": "float",
-            "type": "number"
-          },
-          "type": "array"
-        }
-      },
-      "id": "CropHintsParams"
-    },
-    "Block": {
-      "properties": {
-        "property": {
-          "description": "Additional information detected for the block.",
-          "$ref": "TextProperty"
-        },
-        "blockType": {
-          "enumDescriptions": [
-            "Unknown block type.",
-            "Regular text block.",
-            "Table block.",
-            "Image block.",
-            "Horizontal/vertical line box.",
-            "Barcode block."
-          ],
-          "enum": [
-            "UNKNOWN",
-            "TEXT",
-            "TABLE",
-            "PICTURE",
-            "RULER",
-            "BARCODE"
-          ],
-          "description": "Detected block type (text, image etc) for this block.",
-          "type": "string"
-        },
-        "boundingBox": {
-          "$ref": "BoundingPoly",
-          "description": "The bounding box for the block.\nThe vertices are in the order of top-left, top-right, bottom-right,\nbottom-left. When a rotation of the bounding box is detected the rotation\nis represented as around the top-left corner as defined when the text is\nread in the 'natural' orientation.\nFor example:\n  * when the text is horizontal it might look like:\n     0----1\n     |    |\n     3----2\n  * when it's rotated 180 degrees around the top-left corner it becomes:\n     2----3\n     |    |\n     1----0\n  and the vertice order will still be (0, 1, 2, 3)."
-        },
-        "paragraphs": {
-          "description": "List of paragraphs in this block (if this blocks is of type text).",
-          "items": {
-            "$ref": "Paragraph"
           },
           "type": "array"
         }
@@ -1108,259 +510,10 @@
           "description": "Partial matching images from the Internet.\nThose images are similar enough to share some key-point features. For\nexample an original image will likely have partial matching for its crops.",
           "items": {
             "$ref": "WebImage"
->>>>>>> d5fa6b74
-          },
-          "type": "array"
-        }
-      },
-<<<<<<< HEAD
-      "id": "Block"
-    },
-    "WebDetection": {
-      "description": "Relevant information for the image from the Internet.",
-      "type": "object",
-      "properties": {
-        "fullMatchingImages": {
-          "description": "Fully matching images from the Internet.\nCan include resized copies of the query image.",
-          "items": {
-            "$ref": "WebImage"
-          },
-          "type": "array"
-        },
-        "webEntities": {
-          "description": "Deduced entities from similar images on the Internet.",
-          "items": {
-            "$ref": "WebEntity"
-          },
-          "type": "array"
-        },
-        "pagesWithMatchingImages": {
-          "description": "Web pages containing the matching images from the Internet.",
-          "items": {
-            "$ref": "WebPage"
-          },
-          "type": "array"
-        },
-        "visuallySimilarImages": {
-          "description": "The visually similar image results.",
-          "items": {
-            "$ref": "WebImage"
-          },
-          "type": "array"
-        },
-        "partialMatchingImages": {
-          "description": "Partial matching images from the Internet.\nThose images are similar enough to share some key-point features. For\nexample an original image will likely have partial matching for its crops.",
-          "items": {
-            "$ref": "WebImage"
-          },
-          "type": "array"
-        }
-      },
-      "id": "WebDetection"
-    },
-    "BatchAnnotateImagesResponse": {
-      "description": "Response to a batch image annotation request.",
-      "type": "object",
-      "properties": {
-        "responses": {
-          "description": "Individual responses to image annotation requests within the batch.",
-          "items": {
-            "$ref": "AnnotateImageResponse"
-          },
-          "type": "array"
-        }
-      },
-      "id": "BatchAnnotateImagesResponse"
-    },
-    "Property": {
-      "description": "A `Property` consists of a user-supplied name/value pair.",
-      "type": "object",
-      "properties": {
-        "value": {
-          "description": "Value of the property.",
-          "type": "string"
-        },
-        "uint64Value": {
-          "format": "uint64",
-          "description": "Value of numeric properties.",
-          "type": "string"
-        },
-        "name": {
-          "description": "Name of the property.",
-          "type": "string"
-        }
-      },
-      "id": "Property"
-    },
-    "LocationInfo": {
-      "description": "Detected entity location information.",
-      "type": "object",
-      "properties": {
-        "latLng": {
-          "description": "lat/long location coordinates.",
-          "$ref": "LatLng"
-        }
-      },
-      "id": "LocationInfo"
-    },
-    "ImageSource": {
-      "description": "External image source (Google Cloud Storage image location).",
-      "type": "object",
-      "properties": {
-        "gcsImageUri": {
-          "description": "NOTE: For new code `image_uri` below is preferred.\nGoogle Cloud Storage image URI, which must be in the following form:\n`gs://bucket_name/object_name` (for details, see\n[Google Cloud Storage Request\nURIs](https://cloud.google.com/storage/docs/reference-uris)).\nNOTE: Cloud Storage object versioning is not supported.",
-          "type": "string"
-        },
-        "imageUri": {
-          "description": "Image URI which supports:\n1) Google Cloud Storage image URI, which must be in the following form:\n`gs://bucket_name/object_name` (for details, see\n[Google Cloud Storage Request\nURIs](https://cloud.google.com/storage/docs/reference-uris)).\nNOTE: Cloud Storage object versioning is not supported.\n2) Publicly accessible image HTTP/HTTPS URL.\nThis is preferred over the legacy `gcs_image_uri` above. When both\n`gcs_image_uri` and `image_uri` are specified, `image_uri` takes\nprecedence.",
-          "type": "string"
-        }
-      },
-      "id": "ImageSource"
-    },
-    "Position": {
-      "description": "A 3D position in the image, used primarily for Face detection landmarks.\nA valid Position must have both x and y coordinates.\nThe position coordinates are in the same scale as the original image.",
-      "type": "object",
-      "properties": {
-        "z": {
-          "format": "float",
-          "description": "Z coordinate (or depth).",
-          "type": "number"
-        },
-        "x": {
-          "format": "float",
-          "description": "X coordinate.",
-          "type": "number"
-        },
-        "y": {
-          "format": "float",
-          "description": "Y coordinate.",
-          "type": "number"
-        }
-      },
-      "id": "Position"
-    },
-    "WebPage": {
-      "description": "Metadata for web pages.",
-      "type": "object",
-      "properties": {
-        "score": {
-          "format": "float",
-          "description": "(Deprecated) Overall relevancy score for the web page.",
-          "type": "number"
-        },
-        "url": {
-          "description": "The result web page URL.",
-          "type": "string"
-        }
-      },
-      "id": "WebPage"
-    },
-    "ColorInfo": {
-      "description": "Color information consists of RGB channels, score, and the fraction of\nthe image that the color occupies in the image.",
-      "type": "object",
-      "properties": {
-        "pixelFraction": {
-          "format": "float",
-          "description": "The fraction of pixels the color occupies in the image.\nValue in range [0, 1].",
-          "type": "number"
-        },
-        "color": {
-          "description": "RGB components of the color.",
-          "$ref": "Color"
-        },
-        "score": {
-          "format": "float",
-          "description": "Image-specific score for this color. Value in range [0, 1].",
-          "type": "number"
-        }
-      },
-      "id": "ColorInfo"
-    },
-    "EntityAnnotation": {
-      "description": "Set of detected entity features.",
-      "type": "object",
-      "properties": {
-        "score": {
-          "format": "float",
-          "description": "Overall score of the result. Range [0, 1].",
-          "type": "number"
-        },
-        "locations": {
-          "description": "The location information for the detected entity. Multiple\n`LocationInfo` elements can be present because one location may\nindicate the location of the scene in the image, and another location\nmay indicate the location of the place where the image was taken.\nLocation information is usually present for landmarks.",
-          "items": {
-            "$ref": "LocationInfo"
-          },
-          "type": "array"
-        },
-        "mid": {
-          "description": "Opaque entity ID. Some IDs may be available in\n[Google Knowledge Graph Search API](https://developers.google.com/knowledge-graph/).",
-          "type": "string"
-        },
-        "confidence": {
-          "format": "float",
-          "description": "The accuracy of the entity detection in an image.\nFor example, for an image in which the \"Eiffel Tower\" entity is detected,\nthis field represents the confidence that there is a tower in the query\nimage. Range [0, 1].",
-          "type": "number"
-        },
-        "boundingPoly": {
-          "$ref": "BoundingPoly",
-          "description": "Image region to which this entity belongs. Not produced\nfor `LABEL_DETECTION` features."
-        },
-        "locale": {
-          "description": "The language code for the locale in which the entity textual\n`description` is expressed.",
-          "type": "string"
-        },
-        "description": {
-          "description": "Entity textual description, expressed in its `locale` language.",
-          "type": "string"
-        },
-        "topicality": {
-          "format": "float",
-          "description": "The relevancy of the ICA (Image Content Annotation) label to the\nimage. For example, the relevancy of \"tower\" is likely higher to an image\ncontaining the detected \"Eiffel Tower\" than to an image containing a\ndetected distant towering building, even though the confidence that\nthere is a tower in each image may be the same. Range [0, 1].",
-          "type": "number"
-        },
-        "properties": {
-          "description": "Some entities may have optional user-supplied `Property` (name/value)\nfields, such a score or string that qualifies the entity.",
-          "items": {
-            "$ref": "Property"
-          },
-          "type": "array"
-        }
-      },
-      "id": "EntityAnnotation"
-    },
-    "CropHint": {
-      "description": "Single crop hint that is used to generate a new crop when serving an image.",
-      "type": "object",
-      "properties": {
-        "importanceFraction": {
-          "format": "float",
-          "description": "Fraction of importance of this salient region with respect to the original\nimage.",
-          "type": "number"
-        },
-        "confidence": {
-          "format": "float",
-          "description": "Confidence of this being a salient region.  Range [0, 1].",
-          "type": "number"
-        },
-        "boundingPoly": {
-          "description": "The bounding polygon for the crop region. The coordinates of the bounding\nbox are in the original image's scale, as returned in `ImageParams`.",
-          "$ref": "BoundingPoly"
-        }
-      },
-      "id": "CropHint"
-    },
-    "Landmark": {
-      "description": "A face-specific landmark (for example, a face feature).\nLandmark positions may fall outside the bounds of the image\nif the face is near one or more edges of the image.\nTherefore it is NOT guaranteed that `0 \u003c= x \u003c width` or\n`0 \u003c= y \u003c height`.",
-      "type": "object",
-      "properties": {
-        "position": {
-          "$ref": "Position",
-          "description": "Face landmark position."
-        },
-        "type": {
-          "description": "Face landmark type.",
-=======
+          },
+          "type": "array"
+        }
+      },
       "id": "WebDetection"
     },
     "BatchAnnotateImagesResponse": {
@@ -1760,238 +913,6 @@
         },
         "surpriseLikelihood": {
           "description": "Surprise likelihood.",
->>>>>>> d5fa6b74
-          "type": "string",
-          "enumDescriptions": [
-            "Unknown face landmark detected. Should not be filled.",
-            "Left eye.",
-            "Right eye.",
-            "Left of left eyebrow.",
-            "Right of left eyebrow.",
-            "Left of right eyebrow.",
-            "Right of right eyebrow.",
-            "Midpoint between eyes.",
-            "Nose tip.",
-            "Upper lip.",
-            "Lower lip.",
-            "Mouth left.",
-            "Mouth right.",
-            "Mouth center.",
-            "Nose, bottom right.",
-            "Nose, bottom left.",
-            "Nose, bottom center.",
-            "Left eye, top boundary.",
-            "Left eye, right corner.",
-            "Left eye, bottom boundary.",
-            "Left eye, left corner.",
-            "Right eye, top boundary.",
-            "Right eye, right corner.",
-            "Right eye, bottom boundary.",
-            "Right eye, left corner.",
-            "Left eyebrow, upper midpoint.",
-            "Right eyebrow, upper midpoint.",
-            "Left ear tragion.",
-            "Right ear tragion.",
-            "Left eye pupil.",
-            "Right eye pupil.",
-            "Forehead glabella.",
-            "Chin gnathion.",
-            "Chin left gonion.",
-            "Chin right gonion."
-          ],
-          "enum": [
-            "UNKNOWN_LANDMARK",
-            "LEFT_EYE",
-            "RIGHT_EYE",
-            "LEFT_OF_LEFT_EYEBROW",
-            "RIGHT_OF_LEFT_EYEBROW",
-            "LEFT_OF_RIGHT_EYEBROW",
-            "RIGHT_OF_RIGHT_EYEBROW",
-            "MIDPOINT_BETWEEN_EYES",
-            "NOSE_TIP",
-            "UPPER_LIP",
-            "LOWER_LIP",
-            "MOUTH_LEFT",
-            "MOUTH_RIGHT",
-            "MOUTH_CENTER",
-            "NOSE_BOTTOM_RIGHT",
-            "NOSE_BOTTOM_LEFT",
-            "NOSE_BOTTOM_CENTER",
-            "LEFT_EYE_TOP_BOUNDARY",
-            "LEFT_EYE_RIGHT_CORNER",
-            "LEFT_EYE_BOTTOM_BOUNDARY",
-            "LEFT_EYE_LEFT_CORNER",
-            "RIGHT_EYE_TOP_BOUNDARY",
-            "RIGHT_EYE_RIGHT_CORNER",
-            "RIGHT_EYE_BOTTOM_BOUNDARY",
-            "RIGHT_EYE_LEFT_CORNER",
-            "LEFT_EYEBROW_UPPER_MIDPOINT",
-            "RIGHT_EYEBROW_UPPER_MIDPOINT",
-            "LEFT_EAR_TRAGION",
-            "RIGHT_EAR_TRAGION",
-            "LEFT_EYE_PUPIL",
-            "RIGHT_EYE_PUPIL",
-            "FOREHEAD_GLABELLA",
-            "CHIN_GNATHION",
-            "CHIN_LEFT_GONION",
-            "CHIN_RIGHT_GONION"
-          ]
-        }
-      },
-      "id": "Landmark"
-    },
-    "WebImage": {
-      "description": "Metadata for online images.",
-      "type": "object",
-      "properties": {
-        "score": {
-          "format": "float",
-          "description": "(Deprecated) Overall relevancy score for the image.",
-          "type": "number"
-        },
-        "url": {
-          "description": "The result image URL.",
-          "type": "string"
-        }
-      },
-      "id": "WebImage"
-    },
-    "Word": {
-      "description": "A word representation.",
-      "type": "object",
-      "properties": {
-        "symbols": {
-          "description": "List of symbols in the word.\nThe order of the symbols follows the natural reading order.",
-          "items": {
-            "$ref": "Symbol"
-          },
-          "type": "array"
-        },
-        "property": {
-          "description": "Additional information detected for the word.",
-          "$ref": "TextProperty"
-        },
-        "boundingBox": {
-          "description": "The bounding box for the word.\nThe vertices are in the order of top-left, top-right, bottom-right,\nbottom-left. When a rotation of the bounding box is detected the rotation\nis represented as around the top-left corner as defined when the text is\nread in the 'natural' orientation.\nFor example:\n  * when the text is horizontal it might look like:\n     0----1\n     |    |\n     3----2\n  * when it's rotated 180 degrees around the top-left corner it becomes:\n     2----3\n     |    |\n     1----0\n  and the vertice order will still be (0, 1, 2, 3).",
-          "$ref": "BoundingPoly"
-        }
-      },
-      "id": "Word"
-    },
-    "Image": {
-      "description": "Client image to perform Google Cloud Vision API tasks over.",
-      "type": "object",
-      "properties": {
-        "source": {
-          "description": "Google Cloud Storage image location. If both `content` and `source`\nare provided for an image, `content` takes precedence and is\nused to perform the image annotation request.",
-          "$ref": "ImageSource"
-        },
-        "content": {
-          "format": "byte",
-          "description": "Image content, represented as a stream of bytes.\nNote: as with all `bytes` fields, protobuffers use a pure binary\nrepresentation, whereas JSON representations use base64.",
-          "type": "string"
-        }
-      },
-      "id": "Image"
-    },
-    "Paragraph": {
-      "description": "Structural unit of text representing a number of words in certain order.",
-      "type": "object",
-      "properties": {
-        "property": {
-          "$ref": "TextProperty",
-          "description": "Additional information detected for the paragraph."
-        },
-        "boundingBox": {
-          "$ref": "BoundingPoly",
-          "description": "The bounding box for the paragraph.\nThe vertices are in the order of top-left, top-right, bottom-right,\nbottom-left. When a rotation of the bounding box is detected the rotation\nis represented as around the top-left corner as defined when the text is\nread in the 'natural' orientation.\nFor example:\n  * when the text is horizontal it might look like:\n     0----1\n     |    |\n     3----2\n  * when it's rotated 180 degrees around the top-left corner it becomes:\n     2----3\n     |    |\n     1----0\n  and the vertice order will still be (0, 1, 2, 3)."
-        },
-        "words": {
-          "description": "List of words in this paragraph.",
-          "items": {
-            "$ref": "Word"
-          },
-          "type": "array"
-        }
-      },
-      "id": "Paragraph"
-    },
-    "FaceAnnotation": {
-      "description": "A face annotation object contains the results of face detection.",
-      "type": "object",
-      "properties": {
-        "tiltAngle": {
-          "format": "float",
-          "description": "Pitch angle, which indicates the upwards/downwards angle that the face is\npointing relative to the image's horizontal plane. Range [-180,180].",
-          "type": "number"
-        },
-        "fdBoundingPoly": {
-          "$ref": "BoundingPoly",
-          "description": "The `fd_bounding_poly` bounding polygon is tighter than the\n`boundingPoly`, and encloses only the skin part of the face. Typically, it\nis used to eliminate the face from any image analysis that detects the\n\"amount of skin\" visible in an image. It is not based on the\nlandmarker results, only on the initial face detection, hence\nthe \u003ccode\u003efd\u003c/code\u003e (face detection) prefix."
-        },
-        "angerLikelihood": {
-          "enumDescriptions": [
-            "Unknown likelihood.",
-            "It is very unlikely that the image belongs to the specified vertical.",
-            "It is unlikely that the image belongs to the specified vertical.",
-            "It is possible that the image belongs to the specified vertical.",
-            "It is likely that the image belongs to the specified vertical.",
-            "It is very likely that the image belongs to the specified vertical."
-          ],
-          "enum": [
-            "UNKNOWN",
-            "VERY_UNLIKELY",
-            "UNLIKELY",
-            "POSSIBLE",
-            "LIKELY",
-            "VERY_LIKELY"
-<<<<<<< HEAD
-          ],
-          "description": "Anger likelihood.",
-          "type": "string"
-        },
-        "landmarks": {
-          "description": "Detected face landmarks.",
-          "items": {
-            "$ref": "Landmark"
-          },
-          "type": "array"
-        },
-        "surpriseLikelihood": {
-          "enumDescriptions": [
-            "Unknown likelihood.",
-            "It is very unlikely that the image belongs to the specified vertical.",
-            "It is unlikely that the image belongs to the specified vertical.",
-            "It is possible that the image belongs to the specified vertical.",
-            "It is likely that the image belongs to the specified vertical.",
-            "It is very likely that the image belongs to the specified vertical."
-          ],
-=======
-          ]
-        },
-        "joyLikelihood": {
->>>>>>> d5fa6b74
-          "enum": [
-            "UNKNOWN",
-            "VERY_UNLIKELY",
-            "UNLIKELY",
-            "POSSIBLE",
-            "LIKELY",
-            "VERY_LIKELY"
-          ],
-<<<<<<< HEAD
-          "description": "Surprise likelihood.",
-          "type": "string"
-        },
-        "landmarkingConfidence": {
-          "format": "float",
-          "description": "Face landmarking confidence. Range [0, 1].",
-          "type": "number"
-        },
-        "joyLikelihood": {
-=======
->>>>>>> d5fa6b74
-          "description": "Joy likelihood.",
           "type": "string",
           "enumDescriptions": [
             "Unknown likelihood.",
@@ -2010,20 +931,7 @@
             "VERY_LIKELY"
           ]
         },
-<<<<<<< HEAD
-        "detectionConfidence": {
-          "format": "float",
-          "description": "Detection confidence. Range [0, 1].",
-          "type": "number"
-        },
-        "underExposedLikelihood": {
-=======
-        "landmarkingConfidence": {
-          "format": "float",
-          "description": "Face landmarking confidence. Range [0, 1].",
-          "type": "number"
-        },
-        "underExposedLikelihood": {
+        "joyLikelihood": {
           "enum": [
             "UNKNOWN",
             "VERY_UNLIKELY",
@@ -2032,8 +940,7 @@
             "LIKELY",
             "VERY_LIKELY"
           ],
->>>>>>> d5fa6b74
-          "description": "Under-exposed likelihood.",
+          "description": "Joy likelihood.",
           "type": "string",
           "enumDescriptions": [
             "Unknown likelihood.",
@@ -2044,17 +951,12 @@
             "It is very likely that the image belongs to the specified vertical."
           ]
         },
-        "panAngle": {
-          "format": "float",
-          "description": "Yaw angle, which indicates the leftward/rightward angle that the face is\npointing relative to the vertical plane perpendicular to the image. Range\n[-180,180].",
-          "type": "number"
-        },
-        "detectionConfidence": {
-          "format": "float",
-          "description": "Detection confidence. Range [0, 1].",
-          "type": "number"
-        },
-        "blurredLikelihood": {
+        "landmarkingConfidence": {
+          "format": "float",
+          "description": "Face landmarking confidence. Range [0, 1].",
+          "type": "number"
+        },
+        "underExposedLikelihood": {
           "enum": [
             "UNKNOWN",
             "VERY_UNLIKELY",
@@ -2062,38 +964,9 @@
             "POSSIBLE",
             "LIKELY",
             "VERY_LIKELY"
-          ]
-        },
-        "panAngle": {
-          "format": "float",
-          "description": "Yaw angle, which indicates the leftward/rightward angle that the face is\npointing relative to the vertical plane perpendicular to the image. Range\n[-180,180].",
-          "type": "number"
-        },
-        "blurredLikelihood": {
-          "enumDescriptions": [
-            "Unknown likelihood.",
-            "It is very unlikely that the image belongs to the specified vertical.",
-            "It is unlikely that the image belongs to the specified vertical.",
-            "It is possible that the image belongs to the specified vertical.",
-            "It is likely that the image belongs to the specified vertical.",
-            "It is very likely that the image belongs to the specified vertical."
-          ],
-          "enum": [
-            "UNKNOWN",
-            "VERY_UNLIKELY",
-            "UNLIKELY",
-            "POSSIBLE",
-            "LIKELY",
-            "VERY_LIKELY"
-          ],
-          "description": "Blurred likelihood.",
-<<<<<<< HEAD
-          "type": "string"
-        },
-        "headwearLikelihood": {
-=======
+          ],
+          "description": "Under-exposed likelihood.",
           "type": "string",
->>>>>>> d5fa6b74
           "enumDescriptions": [
             "Unknown likelihood.",
             "It is very unlikely that the image belongs to the specified vertical.",
@@ -2103,7 +976,27 @@
             "It is very likely that the image belongs to the specified vertical."
           ]
         },
-        "headwearLikelihood": {
+        "panAngle": {
+          "format": "float",
+          "description": "Yaw angle, which indicates the leftward/rightward angle that the face is\npointing relative to the vertical plane perpendicular to the image. Range\n[-180,180].",
+          "type": "number"
+        },
+        "detectionConfidence": {
+          "format": "float",
+          "description": "Detection confidence. Range [0, 1].",
+          "type": "number"
+        },
+        "blurredLikelihood": {
+          "enum": [
+            "UNKNOWN",
+            "VERY_UNLIKELY",
+            "UNLIKELY",
+            "POSSIBLE",
+            "LIKELY",
+            "VERY_LIKELY"
+          ],
+          "description": "Blurred likelihood.",
+          "type": "string",
           "enumDescriptions": [
             "Unknown likelihood.",
             "It is very unlikely that the image belongs to the specified vertical.",
@@ -2111,6 +1004,16 @@
             "It is possible that the image belongs to the specified vertical.",
             "It is likely that the image belongs to the specified vertical.",
             "It is very likely that the image belongs to the specified vertical."
+          ]
+        },
+        "headwearLikelihood": {
+          "enumDescriptions": [
+            "Unknown likelihood.",
+            "It is very unlikely that the image belongs to the specified vertical.",
+            "It is unlikely that the image belongs to the specified vertical.",
+            "It is possible that the image belongs to the specified vertical.",
+            "It is likely that the image belongs to the specified vertical.",
+            "It is very likely that the image belongs to the specified vertical."
           ],
           "enum": [
             "UNKNOWN",
@@ -2122,49 +1025,6 @@
           ],
           "description": "Headwear likelihood.",
           "type": "string"
-<<<<<<< HEAD
-        },
-        "boundingPoly": {
-          "description": "The bounding polygon around the face. The coordinates of the bounding box\nare in the original image's scale, as returned in `ImageParams`.\nThe bounding box is computed to \"frame\" the face in accordance with human\nexpectations. It is based on the landmarker results.\nNote that one or more x and/or y coordinates may not be generated in the\n`BoundingPoly` (the polygon will be unbounded) if only a partial face\nappears in the image to be annotated.",
-          "$ref": "BoundingPoly"
-        },
-        "rollAngle": {
-          "format": "float",
-          "description": "Roll angle, which indicates the amount of clockwise/anti-clockwise rotation\nof the face relative to the image vertical about the axis perpendicular to\nthe face. Range [-180,180].",
-          "type": "number"
-        },
-        "sorrowLikelihood": {
-          "description": "Sorrow likelihood.",
-          "type": "string",
-          "enumDescriptions": [
-            "Unknown likelihood.",
-            "It is very unlikely that the image belongs to the specified vertical.",
-            "It is unlikely that the image belongs to the specified vertical.",
-            "It is possible that the image belongs to the specified vertical.",
-            "It is likely that the image belongs to the specified vertical.",
-            "It is very likely that the image belongs to the specified vertical."
-          ],
-          "enum": [
-            "UNKNOWN",
-            "VERY_UNLIKELY",
-            "UNLIKELY",
-            "POSSIBLE",
-            "LIKELY",
-            "VERY_LIKELY"
-          ]
-        }
-      },
-      "id": "FaceAnnotation"
-    },
-    "BatchAnnotateImagesRequest": {
-      "description": "Multiple image annotation requests are batched into a single service call.",
-      "type": "object",
-      "properties": {
-        "requests": {
-          "description": "Individual image annotation requests for this batch.",
-          "items": {
-            "$ref": "AnnotateImageRequest"
-=======
         }
       },
       "id": "FaceAnnotation"
@@ -2222,7 +1082,6 @@
           "description": "List of languages to use for TEXT_DETECTION. In most cases, an empty value\nyields the best results since it enables automatic language detection. For\nlanguages based on the Latin alphabet, setting `language_hints` is not\nneeded. In rare cases, when the language of the text in the image is known,\nsetting a hint will help get better results (although it will be a\nsignificant hindrance if the hint is wrong). Text detection returns an\nerror if one or more of the specified languages is not one of the\n[supported languages](/vision/docs/languages).",
           "items": {
             "type": "string"
->>>>>>> d5fa6b74
           },
           "type": "array"
         },
@@ -2235,15 +1094,125 @@
           "$ref": "CropHintsParams"
         }
       },
-<<<<<<< HEAD
-      "id": "BatchAnnotateImagesRequest"
+      "id": "ImageContext"
+    },
+    "Page": {
+      "description": "Detected page from OCR.",
+      "type": "object",
+      "properties": {
+        "property": {
+          "$ref": "TextProperty",
+          "description": "Additional information detected on the page."
+        },
+        "height": {
+          "format": "int32",
+          "description": "Page height in pixels.",
+          "type": "integer"
+        },
+        "width": {
+          "format": "int32",
+          "description": "Page width in pixels.",
+          "type": "integer"
+        },
+        "blocks": {
+          "description": "List of blocks of text, images etc on this page.",
+          "items": {
+            "$ref": "Block"
+          },
+          "type": "array"
+        }
+      },
+      "id": "Page"
+    },
+    "AnnotateImageRequest": {
+      "description": "Request for performing Google Cloud Vision API tasks over a user-provided\nimage, with user-requested features.",
+      "type": "object",
+      "properties": {
+        "features": {
+          "description": "Requested features.",
+          "items": {
+            "$ref": "Feature"
+          },
+          "type": "array"
+        },
+        "image": {
+          "$ref": "Image",
+          "description": "The image to be processed."
+        },
+        "imageContext": {
+          "$ref": "ImageContext",
+          "description": "Additional context that may accompany the image."
+        }
+      },
+      "id": "AnnotateImageRequest"
+    },
+    "Status": {
+      "description": "The `Status` type defines a logical error model that is suitable for different\nprogramming environments, including REST APIs and RPC APIs. It is used by\n[gRPC](https://github.com/grpc). The error model is designed to be:\n\n- Simple to use and understand for most users\n- Flexible enough to meet unexpected needs\n\n# Overview\n\nThe `Status` message contains three pieces of data: error code, error message,\nand error details. The error code should be an enum value of\ngoogle.rpc.Code, but it may accept additional error codes if needed.  The\nerror message should be a developer-facing English message that helps\ndevelopers *understand* and *resolve* the error. If a localized user-facing\nerror message is needed, put the localized message in the error details or\nlocalize it in the client. The optional error details may contain arbitrary\ninformation about the error. There is a predefined set of error detail types\nin the package `google.rpc` that can be used for common error conditions.\n\n# Language mapping\n\nThe `Status` message is the logical representation of the error model, but it\nis not necessarily the actual wire format. When the `Status` message is\nexposed in different client libraries and different wire protocols, it can be\nmapped differently. For example, it will likely be mapped to some exceptions\nin Java, but more likely mapped to some error codes in C.\n\n# Other uses\n\nThe error model and the `Status` message can be used in a variety of\nenvironments, either with or without APIs, to provide a\nconsistent developer experience across different environments.\n\nExample uses of this error model include:\n\n- Partial errors. If a service needs to return partial errors to the client,\n    it may embed the `Status` in the normal response to indicate the partial\n    errors.\n\n- Workflow errors. A typical workflow has multiple steps. Each step may\n    have a `Status` message for error reporting.\n\n- Batch operations. If a client uses batch request and batch response, the\n    `Status` message should be used directly inside batch response, one for\n    each error sub-response.\n\n- Asynchronous operations. If an API call embeds asynchronous operation\n    results in its response, the status of those operations should be\n    represented directly using the `Status` message.\n\n- Logging. If some API errors are stored in logs, the message `Status` could\n    be used directly after any stripping needed for security/privacy reasons.",
+      "type": "object",
+      "properties": {
+        "details": {
+          "description": "A list of messages that carry the error details.  There is a common set of\nmessage types for APIs to use.",
+          "items": {
+            "additionalProperties": {
+              "description": "Properties of the object. Contains field @type with type URL.",
+              "type": "any"
+            },
+            "type": "object"
+          },
+          "type": "array"
+        },
+        "code": {
+          "format": "int32",
+          "description": "The status code, which should be an enum value of google.rpc.Code.",
+          "type": "integer"
+        },
+        "message": {
+          "description": "A developer-facing error message, which should be in English. Any\nuser-facing error message should be localized and sent in the\ngoogle.rpc.Status.details field, or localized by the client.",
+          "type": "string"
+        }
+      },
+      "id": "Status"
+    },
+    "LatLongRect": {
+      "properties": {
+        "minLatLng": {
+          "$ref": "LatLng",
+          "description": "Min lat/long pair."
+        },
+        "maxLatLng": {
+          "$ref": "LatLng",
+          "description": "Max lat/long pair."
+        }
+      },
+      "id": "LatLongRect",
+      "description": "Rectangle determined by min and max `LatLng` pairs.",
+      "type": "object"
+    },
+    "Symbol": {
+      "description": "A single symbol representation.",
+      "type": "object",
+      "properties": {
+        "property": {
+          "$ref": "TextProperty",
+          "description": "Additional information detected for the symbol."
+        },
+        "boundingBox": {
+          "$ref": "BoundingPoly",
+          "description": "The bounding box for the symbol.\nThe vertices are in the order of top-left, top-right, bottom-right,\nbottom-left. When a rotation of the bounding box is detected the rotation\nis represented as around the top-left corner as defined when the text is\nread in the 'natural' orientation.\nFor example:\n  * when the text is horizontal it might look like:\n     0----1\n     |    |\n     3----2\n  * when it's rotated 180 degrees around the top-left corner it becomes:\n     2----3\n     |    |\n     1----0\n  and the vertice order will still be (0, 1, 2, 3)."
+        },
+        "text": {
+          "description": "The actual UTF-8 representation of the symbol.",
+          "type": "string"
+        }
+      },
+      "id": "Symbol"
     }
   },
+  "protocol": "rest",
   "icons": {
-    "x16": "http://www.google.com/images/icons/product/search-16.gif",
-    "x32": "http://www.google.com/images/icons/product/search-32.gif"
+    "x32": "http://www.google.com/images/icons/product/search-32.gif",
+    "x16": "http://www.google.com/images/icons/product/search-16.gif"
   },
-  "protocol": "rest",
   "canonicalName": "Vision",
   "auth": {
     "oauth2": {
@@ -2271,167 +1240,6 @@
           "request": {
             "$ref": "BatchAnnotateImagesRequest"
           },
-          "httpMethod": "POST",
-          "parameterOrder": [],
-          "response": {
-            "$ref": "BatchAnnotateImagesResponse"
-          },
-          "parameters": {},
-          "scopes": [
-            "https://www.googleapis.com/auth/cloud-platform",
-            "https://www.googleapis.com/auth/cloud-vision"
-          ],
-          "flatPath": "v1/images:annotate",
-          "path": "v1/images:annotate",
-          "id": "vision.images.annotate"
-        }
-=======
-      "id": "ImageContext"
-    },
-    "Page": {
-      "description": "Detected page from OCR.",
-      "type": "object",
-      "properties": {
-        "property": {
-          "$ref": "TextProperty",
-          "description": "Additional information detected on the page."
-        },
-        "height": {
-          "format": "int32",
-          "description": "Page height in pixels.",
-          "type": "integer"
-        },
-        "width": {
-          "format": "int32",
-          "description": "Page width in pixels.",
-          "type": "integer"
-        },
-        "blocks": {
-          "description": "List of blocks of text, images etc on this page.",
-          "items": {
-            "$ref": "Block"
-          },
-          "type": "array"
-        }
-      },
-      "id": "Page"
-    },
-    "AnnotateImageRequest": {
-      "description": "Request for performing Google Cloud Vision API tasks over a user-provided\nimage, with user-requested features.",
-      "type": "object",
-      "properties": {
-        "features": {
-          "description": "Requested features.",
-          "items": {
-            "$ref": "Feature"
-          },
-          "type": "array"
-        },
-        "image": {
-          "$ref": "Image",
-          "description": "The image to be processed."
-        },
-        "imageContext": {
-          "$ref": "ImageContext",
-          "description": "Additional context that may accompany the image."
-        }
-      },
-      "id": "AnnotateImageRequest"
-    },
-    "Status": {
-      "description": "The `Status` type defines a logical error model that is suitable for different\nprogramming environments, including REST APIs and RPC APIs. It is used by\n[gRPC](https://github.com/grpc). The error model is designed to be:\n\n- Simple to use and understand for most users\n- Flexible enough to meet unexpected needs\n\n# Overview\n\nThe `Status` message contains three pieces of data: error code, error message,\nand error details. The error code should be an enum value of\ngoogle.rpc.Code, but it may accept additional error codes if needed.  The\nerror message should be a developer-facing English message that helps\ndevelopers *understand* and *resolve* the error. If a localized user-facing\nerror message is needed, put the localized message in the error details or\nlocalize it in the client. The optional error details may contain arbitrary\ninformation about the error. There is a predefined set of error detail types\nin the package `google.rpc` that can be used for common error conditions.\n\n# Language mapping\n\nThe `Status` message is the logical representation of the error model, but it\nis not necessarily the actual wire format. When the `Status` message is\nexposed in different client libraries and different wire protocols, it can be\nmapped differently. For example, it will likely be mapped to some exceptions\nin Java, but more likely mapped to some error codes in C.\n\n# Other uses\n\nThe error model and the `Status` message can be used in a variety of\nenvironments, either with or without APIs, to provide a\nconsistent developer experience across different environments.\n\nExample uses of this error model include:\n\n- Partial errors. If a service needs to return partial errors to the client,\n    it may embed the `Status` in the normal response to indicate the partial\n    errors.\n\n- Workflow errors. A typical workflow has multiple steps. Each step may\n    have a `Status` message for error reporting.\n\n- Batch operations. If a client uses batch request and batch response, the\n    `Status` message should be used directly inside batch response, one for\n    each error sub-response.\n\n- Asynchronous operations. If an API call embeds asynchronous operation\n    results in its response, the status of those operations should be\n    represented directly using the `Status` message.\n\n- Logging. If some API errors are stored in logs, the message `Status` could\n    be used directly after any stripping needed for security/privacy reasons.",
-      "type": "object",
-      "properties": {
-        "details": {
-          "description": "A list of messages that carry the error details.  There is a common set of\nmessage types for APIs to use.",
-          "items": {
-            "additionalProperties": {
-              "description": "Properties of the object. Contains field @type with type URL.",
-              "type": "any"
-            },
-            "type": "object"
-          },
-          "type": "array"
-        },
-        "code": {
-          "format": "int32",
-          "description": "The status code, which should be an enum value of google.rpc.Code.",
-          "type": "integer"
-        },
-        "message": {
-          "description": "A developer-facing error message, which should be in English. Any\nuser-facing error message should be localized and sent in the\ngoogle.rpc.Status.details field, or localized by the client.",
-          "type": "string"
-        }
-      },
-      "id": "Status"
-    },
-    "LatLongRect": {
-      "properties": {
-        "minLatLng": {
-          "$ref": "LatLng",
-          "description": "Min lat/long pair."
-        },
-        "maxLatLng": {
-          "$ref": "LatLng",
-          "description": "Max lat/long pair."
-        }
-      },
-      "id": "LatLongRect",
-      "description": "Rectangle determined by min and max `LatLng` pairs.",
-      "type": "object"
-    },
-    "Symbol": {
-      "description": "A single symbol representation.",
-      "type": "object",
-      "properties": {
-        "property": {
-          "$ref": "TextProperty",
-          "description": "Additional information detected for the symbol."
-        },
-        "boundingBox": {
-          "$ref": "BoundingPoly",
-          "description": "The bounding box for the symbol.\nThe vertices are in the order of top-left, top-right, bottom-right,\nbottom-left. When a rotation of the bounding box is detected the rotation\nis represented as around the top-left corner as defined when the text is\nread in the 'natural' orientation.\nFor example:\n  * when the text is horizontal it might look like:\n     0----1\n     |    |\n     3----2\n  * when it's rotated 180 degrees around the top-left corner it becomes:\n     2----3\n     |    |\n     1----0\n  and the vertice order will still be (0, 1, 2, 3)."
-        },
-        "text": {
-          "description": "The actual UTF-8 representation of the symbol.",
-          "type": "string"
-        }
-      },
-      "id": "Symbol"
-    }
-  },
-  "protocol": "rest",
-  "icons": {
-    "x32": "http://www.google.com/images/icons/product/search-32.gif",
-    "x16": "http://www.google.com/images/icons/product/search-16.gif"
-  },
-  "canonicalName": "Vision",
-  "auth": {
-    "oauth2": {
-      "scopes": {
-        "https://www.googleapis.com/auth/cloud-vision": {
-          "description": "Apply machine learning models to understand and label images"
-        },
-        "https://www.googleapis.com/auth/cloud-platform": {
-          "description": "View and manage your data across Google Cloud Platform services"
-        }
-      }
-    }
-  },
-  "rootUrl": "https://vision.googleapis.com/",
-  "ownerDomain": "google.com",
-  "name": "vision",
-  "batchPath": "batch",
-  "title": "Google Cloud Vision API",
-  "ownerName": "Google",
-  "resources": {
-    "images": {
-      "methods": {
-        "annotate": {
-          "description": "Run image detection and annotation for a batch of images.",
-          "request": {
-            "$ref": "BatchAnnotateImagesRequest"
-          },
           "response": {
             "$ref": "BatchAnnotateImagesResponse"
           },
@@ -2446,13 +1254,10 @@
           "id": "vision.images.annotate",
           "path": "v1/images:annotate"
         }
->>>>>>> d5fa6b74
       }
     }
   },
   "parameters": {
-<<<<<<< HEAD
-=======
     "upload_protocol": {
       "description": "Upload protocol for media (e.g. \"raw\", \"multipart\").",
       "type": "string",
@@ -2474,7 +1279,6 @@
       "type": "string",
       "location": "query"
     },
->>>>>>> d5fa6b74
     "$.xgafv": {
       "description": "V1 error format.",
       "type": "string",
@@ -2489,20 +1293,12 @@
       ]
     },
     "callback": {
-<<<<<<< HEAD
-      "location": "query",
-      "description": "JSONP",
-      "type": "string"
-    },
-    "alt": {
-=======
       "description": "JSONP",
       "type": "string",
       "location": "query"
     },
     "alt": {
       "type": "string",
->>>>>>> d5fa6b74
       "enumDescriptions": [
         "Responses with Content-Type of application/json",
         "Media download with context-dependent Content-Type",
@@ -2515,22 +1311,12 @@
         "json",
         "media",
         "proto"
-<<<<<<< HEAD
-      ],
-      "type": "string"
-    },
-    "key": {
-      "description": "API key. Your API key identifies your project and provides you with API access, quota, and reports. Required unless you provide an OAuth 2.0 token.",
-      "type": "string",
-      "location": "query"
-=======
       ]
     },
     "key": {
       "location": "query",
       "description": "API key. Your API key identifies your project and provides you with API access, quota, and reports. Required unless you provide an OAuth 2.0 token.",
       "type": "string"
->>>>>>> d5fa6b74
     },
     "access_token": {
       "description": "OAuth access token.",
@@ -2554,52 +1340,15 @@
       "location": "query"
     },
     "oauth_token": {
-<<<<<<< HEAD
-      "location": "query",
-      "description": "OAuth 2.0 token for the current user.",
-      "type": "string"
-    },
-    "upload_protocol": {
-      "description": "Upload protocol for media (e.g. \"raw\", \"multipart\").",
-      "type": "string",
-      "location": "query"
-    },
-    "prettyPrint": {
-      "description": "Returns response with indentations and line breaks.",
-      "default": "true",
-      "type": "boolean",
-      "location": "query"
-    },
-    "uploadType": {
-      "location": "query",
-      "description": "Legacy upload protocol for media (e.g. \"media\", \"multipart\").",
-      "type": "string"
-    },
-    "fields": {
-      "location": "query",
-      "description": "Selector specifying which fields to include in a partial response.",
-      "type": "string"
-=======
       "description": "OAuth 2.0 token for the current user.",
       "type": "string",
       "location": "query"
->>>>>>> d5fa6b74
     }
   },
   "version": "v1",
   "baseUrl": "https://vision.googleapis.com/",
-<<<<<<< HEAD
-  "kind": "discovery#restDescription",
-  "description": "Integrates Google Vision features, including image labeling, face, logo, and landmark detection, optical character recognition (OCR), and detection of explicit content, into applications.",
-  "servicePath": "",
-  "basePath": "",
-  "revision": "20170922",
-  "id": "vision:v1",
-  "documentationLink": "https://cloud.google.com/vision/"
-=======
   "servicePath": "",
   "description": "Integrates Google Vision features, including image labeling, face, logo, and landmark detection, optical character recognition (OCR), and detection of explicit content, into applications.",
   "kind": "discovery#restDescription",
   "basePath": ""
->>>>>>> d5fa6b74
 }