{
 "kind": "discovery#restDescription",
<<<<<<< HEAD
 "etag": "\"YWOzh2SDasdU84ArJnpYek-OMdg/rE26AVrnFbD9orx-YtVO_pKNglE\"",
=======
 "etag": "\"YWOzh2SDasdU84ArJnpYek-OMdg/akxawO6Ey81E_n6KZZ_RFctOG6Q\"",
>>>>>>> d5fa6b74
 "discoveryVersion": "v1",
 "id": "storage:v1",
 "name": "storage",
 "version": "v1",
<<<<<<< HEAD
 "revision": "20170920",
=======
 "revision": "20171011",
>>>>>>> d5fa6b74
 "title": "Cloud Storage JSON API",
 "description": "Stores and retrieves potentially large, immutable data objects.",
 "ownerDomain": "google.com",
 "ownerName": "Google",
 "icons": {
  "x16": "https://www.google.com/images/icons/product/cloud_storage-16.png",
  "x32": "https://www.google.com/images/icons/product/cloud_storage-32.png"
 },
 "documentationLink": "https://developers.google.com/storage/docs/json_api/",
 "labels": [
  "labs"
 ],
 "protocol": "rest",
 "baseUrl": "https://www.googleapis.com/storage/v1/",
 "basePath": "/storage/v1/",
 "rootUrl": "https://www.googleapis.com/",
 "servicePath": "storage/v1/",
 "batchPath": "batch",
 "parameters": {
  "alt": {
   "type": "string",
   "description": "Data format for the response.",
   "default": "json",
   "enum": [
    "json"
   ],
   "enumDescriptions": [
    "Responses with Content-Type of application/json"
   ],
   "location": "query"
  },
  "fields": {
   "type": "string",
   "description": "Selector specifying which fields to include in a partial response.",
   "location": "query"
  },
  "key": {
   "type": "string",
   "description": "API key. Your API key identifies your project and provides you with API access, quota, and reports. Required unless you provide an OAuth 2.0 token.",
   "location": "query"
  },
  "oauth_token": {
   "type": "string",
   "description": "OAuth 2.0 token for the current user.",
   "location": "query"
  },
  "prettyPrint": {
   "type": "boolean",
   "description": "Returns response with indentations and line breaks.",
   "default": "true",
   "location": "query"
  },
  "quotaUser": {
   "type": "string",
   "description": "Available to use for quota purposes for server-side applications. Can be any arbitrary string assigned to a user, but should not exceed 40 characters. Overrides userIp if both are provided.",
   "location": "query"
  },
  "userIp": {
   "type": "string",
   "description": "IP address of the site where the request originates. Use this if you want to enforce per-user limits.",
   "location": "query"
  }
 },
 "auth": {
  "oauth2": {
   "scopes": {
    "https://www.googleapis.com/auth/cloud-platform": {
     "description": "View and manage your data across Google Cloud Platform services"
    },
    "https://www.googleapis.com/auth/cloud-platform.read-only": {
     "description": "View your data across Google Cloud Platform services"
    },
    "https://www.googleapis.com/auth/devstorage.full_control": {
     "description": "Manage your data and permissions in Google Cloud Storage"
    },
    "https://www.googleapis.com/auth/devstorage.read_only": {
     "description": "View your data in Google Cloud Storage"
    },
    "https://www.googleapis.com/auth/devstorage.read_write": {
     "description": "Manage your data in Google Cloud Storage"
    }
   }
  }
 },
 "schemas": {
  "Bucket": {
   "id": "Bucket",
   "type": "object",
   "description": "A bucket.",
   "properties": {
    "acl": {
     "type": "array",
     "description": "Access controls on the bucket.",
     "items": {
      "$ref": "BucketAccessControl"
     },
     "annotations": {
      "required": [
       "storage.buckets.update"
      ]
     }
    },
    "billing": {
     "type": "object",
     "description": "The bucket's billing configuration.",
     "properties": {
      "requesterPays": {
       "type": "boolean",
       "description": "When set to true, bucket is requester pays."
      }
     }
    },
    "cors": {
     "type": "array",
     "description": "The bucket's Cross-Origin Resource Sharing (CORS) configuration.",
     "items": {
      "type": "object",
      "properties": {
       "maxAgeSeconds": {
        "type": "integer",
        "description": "The value, in seconds, to return in the  Access-Control-Max-Age header used in preflight responses.",
        "format": "int32"
       },
       "method": {
        "type": "array",
        "description": "The list of HTTP methods on which to include CORS response headers, (GET, OPTIONS, POST, etc) Note: \"*\" is permitted in the list of methods, and means \"any method\".",
        "items": {
         "type": "string"
        }
       },
       "origin": {
        "type": "array",
        "description": "The list of Origins eligible to receive CORS response headers. Note: \"*\" is permitted in the list of origins, and means \"any Origin\".",
        "items": {
         "type": "string"
        }
       },
       "responseHeader": {
        "type": "array",
        "description": "The list of HTTP headers other than the simple response headers to give permission for the user-agent to share across domains.",
        "items": {
         "type": "string"
        }
       }
      }
     }
    },
    "defaultObjectAcl": {
     "type": "array",
     "description": "Default access controls to apply to new objects when no ACL is provided.",
     "items": {
      "$ref": "ObjectAccessControl"
     }
    },
    "encryption": {
     "type": "object",
     "description": "Encryption configuration used by default for newly inserted objects, when no encryption config is specified.",
     "properties": {
      "defaultKmsKeyName": {
       "type": "string"
      }
     }
    },
    "etag": {
     "type": "string",
     "description": "HTTP 1.1 Entity tag for the bucket."
    },
    "id": {
     "type": "string",
     "description": "The ID of the bucket. For buckets, the id and name properities are the same."
    },
    "kind": {
     "type": "string",
     "description": "The kind of item this is. For buckets, this is always storage#bucket.",
     "default": "storage#bucket"
    },
    "labels": {
     "type": "object",
     "description": "User-provided labels, in key/value pairs.",
     "additionalProperties": {
      "type": "string",
      "description": "An individual label entry."
     }
    },
    "lifecycle": {
     "type": "object",
     "description": "The bucket's lifecycle configuration. See lifecycle management for more information.",
     "properties": {
      "rule": {
       "type": "array",
       "description": "A lifecycle management rule, which is made of an action to take and the condition(s) under which the action will be taken.",
       "items": {
        "type": "object",
        "properties": {
         "action": {
          "type": "object",
          "description": "The action to take.",
          "properties": {
           "storageClass": {
            "type": "string",
            "description": "Target storage class. Required iff the type of the action is SetStorageClass."
           },
           "type": {
            "type": "string",
            "description": "Type of the action. Currently, only Delete and SetStorageClass are supported."
           }
          }
         },
         "condition": {
          "type": "object",
          "description": "The condition(s) under which the action will be taken.",
          "properties": {
           "age": {
            "type": "integer",
            "description": "Age of an object (in days). This condition is satisfied when an object reaches the specified age.",
            "format": "int32"
           },
           "createdBefore": {
            "type": "string",
            "description": "A date in RFC 3339 format with only the date part (for instance, \"2013-01-15\"). This condition is satisfied when an object is created before midnight of the specified date in UTC.",
            "format": "date"
           },
           "isLive": {
            "type": "boolean",
            "description": "Relevant only for versioned objects. If the value is true, this condition matches live objects; if the value is false, it matches archived objects."
           },
           "matchesStorageClass": {
            "type": "array",
            "description": "Objects having any of the storage classes specified by this condition will be matched. Values include MULTI_REGIONAL, REGIONAL, NEARLINE, COLDLINE, STANDARD, and DURABLE_REDUCED_AVAILABILITY.",
            "items": {
             "type": "string"
            }
           },
           "numNewerVersions": {
            "type": "integer",
            "description": "Relevant only for versioned objects. If the value is N, this condition is satisfied when there are at least N versions (including the live version) newer than this version of the object.",
            "format": "int32"
           }
          }
         }
        }
       }
      }
     }
    },
    "location": {
     "type": "string",
     "description": "The location of the bucket. Object data for objects in the bucket resides in physical storage within this region. Defaults to US. See the developer's guide for the authoritative list."
    },
    "logging": {
     "type": "object",
     "description": "The bucket's logging configuration, which defines the destination bucket and optional name prefix for the current bucket's logs.",
     "properties": {
      "logBucket": {
       "type": "string",
       "description": "The destination bucket where the current bucket's logs should be placed."
      },
      "logObjectPrefix": {
       "type": "string",
       "description": "A prefix for log object names."
      }
     }
    },
    "metageneration": {
     "type": "string",
     "description": "The metadata generation of this bucket.",
     "format": "int64"
    },
    "name": {
     "type": "string",
     "description": "The name of the bucket.",
     "annotations": {
      "required": [
       "storage.buckets.insert"
      ]
     }
    },
    "owner": {
     "type": "object",
     "description": "The owner of the bucket. This is always the project team's owner group.",
     "properties": {
      "entity": {
       "type": "string",
       "description": "The entity, in the form project-owner-projectId."
      },
      "entityId": {
       "type": "string",
       "description": "The ID for the entity."
      }
     }
    },
    "projectNumber": {
     "type": "string",
     "description": "The project number of the project the bucket belongs to.",
     "format": "uint64"
    },
    "selfLink": {
     "type": "string",
     "description": "The URI of this bucket."
    },
    "storageClass": {
     "type": "string",
     "description": "The bucket's default storage class, used whenever no storageClass is specified for a newly-created object. This defines how objects in the bucket are stored and determines the SLA and the cost of storage. Values include MULTI_REGIONAL, REGIONAL, STANDARD, NEARLINE, COLDLINE, and DURABLE_REDUCED_AVAILABILITY. If this value is not specified when the bucket is created, it will default to STANDARD. For more information, see storage classes."
    },
    "timeCreated": {
     "type": "string",
     "description": "The creation time of the bucket in RFC 3339 format.",
     "format": "date-time"
    },
    "updated": {
     "type": "string",
     "description": "The modification time of the bucket in RFC 3339 format.",
     "format": "date-time"
    },
    "versioning": {
     "type": "object",
     "description": "The bucket's versioning configuration.",
     "properties": {
      "enabled": {
       "type": "boolean",
       "description": "While set to true, versioning is fully enabled for this bucket."
      }
     }
    },
    "website": {
     "type": "object",
     "description": "The bucket's website configuration, controlling how the service behaves when accessing bucket contents as a web site. See the Static Website Examples for more information.",
     "properties": {
      "mainPageSuffix": {
       "type": "string",
       "description": "If the requested object path is missing, the service will ensure the path has a trailing '/', append this suffix, and attempt to retrieve the resulting object. This allows the creation of index.html objects to represent directory pages."
      },
      "notFoundPage": {
       "type": "string",
       "description": "If the requested object path is missing, and any mainPageSuffix object is missing, if applicable, the service will return the named object from this bucket as the content for a 404 Not Found result."
      }
     }
    }
   }
  },
  "BucketAccessControl": {
   "id": "BucketAccessControl",
   "type": "object",
   "description": "An access-control entry.",
   "properties": {
    "bucket": {
     "type": "string",
     "description": "The name of the bucket."
    },
    "domain": {
     "type": "string",
     "description": "The domain associated with the entity, if any."
    },
    "email": {
     "type": "string",
     "description": "The email address associated with the entity, if any."
    },
    "entity": {
     "type": "string",
     "description": "The entity holding the permission, in one of the following forms: \n- user-userId \n- user-email \n- group-groupId \n- group-email \n- domain-domain \n- project-team-projectId \n- allUsers \n- allAuthenticatedUsers Examples: \n- The user liz@example.com would be user-liz@example.com. \n- The group example@googlegroups.com would be group-example@googlegroups.com. \n- To refer to all members of the Google Apps for Business domain example.com, the entity would be domain-example.com.",
     "annotations": {
      "required": [
       "storage.bucketAccessControls.insert"
      ]
     }
    },
    "entityId": {
     "type": "string",
     "description": "The ID for the entity, if any."
    },
    "etag": {
     "type": "string",
     "description": "HTTP 1.1 Entity tag for the access-control entry."
    },
    "id": {
     "type": "string",
     "description": "The ID of the access-control entry."
    },
    "kind": {
     "type": "string",
     "description": "The kind of item this is. For bucket access control entries, this is always storage#bucketAccessControl.",
     "default": "storage#bucketAccessControl"
    },
    "projectTeam": {
     "type": "object",
     "description": "The project team associated with the entity, if any.",
     "properties": {
      "projectNumber": {
       "type": "string",
       "description": "The project number."
      },
      "team": {
       "type": "string",
       "description": "The team."
      }
     }
    },
    "role": {
     "type": "string",
     "description": "The access permission for the entity.",
     "annotations": {
      "required": [
       "storage.bucketAccessControls.insert"
      ]
     }
    },
    "selfLink": {
     "type": "string",
     "description": "The link to this access-control entry."
    }
   }
  },
  "BucketAccessControls": {
   "id": "BucketAccessControls",
   "type": "object",
   "description": "An access-control list.",
   "properties": {
    "items": {
     "type": "array",
     "description": "The list of items.",
     "items": {
      "$ref": "BucketAccessControl"
     }
    },
    "kind": {
     "type": "string",
     "description": "The kind of item this is. For lists of bucket access control entries, this is always storage#bucketAccessControls.",
     "default": "storage#bucketAccessControls"
    }
   }
  },
  "Buckets": {
   "id": "Buckets",
   "type": "object",
   "description": "A list of buckets.",
   "properties": {
    "items": {
     "type": "array",
     "description": "The list of items.",
     "items": {
      "$ref": "Bucket"
     }
    },
    "kind": {
     "type": "string",
     "description": "The kind of item this is. For lists of buckets, this is always storage#buckets.",
     "default": "storage#buckets"
    },
    "nextPageToken": {
     "type": "string",
     "description": "The continuation token, used to page through large result sets. Provide this value in a subsequent request to return the next page of results."
    }
   }
  },
  "Channel": {
   "id": "Channel",
   "type": "object",
   "description": "An notification channel used to watch for resource changes.",
   "properties": {
    "address": {
     "type": "string",
     "description": "The address where notifications are delivered for this channel."
    },
    "expiration": {
     "type": "string",
     "description": "Date and time of notification channel expiration, expressed as a Unix timestamp, in milliseconds. Optional.",
     "format": "int64"
    },
    "id": {
     "type": "string",
     "description": "A UUID or similar unique string that identifies this channel."
    },
    "kind": {
     "type": "string",
     "description": "Identifies this as a notification channel used to watch for changes to a resource. Value: the fixed string \"api#channel\".",
     "default": "api#channel"
    },
    "params": {
     "type": "object",
     "description": "Additional parameters controlling delivery channel behavior. Optional.",
     "additionalProperties": {
      "type": "string",
      "description": "Declares a new parameter by name."
     }
    },
    "payload": {
     "type": "boolean",
     "description": "A Boolean value to indicate whether payload is wanted. Optional."
    },
    "resourceId": {
     "type": "string",
     "description": "An opaque ID that identifies the resource being watched on this channel. Stable across different API versions."
    },
    "resourceUri": {
     "type": "string",
     "description": "A version-specific identifier for the watched resource."
    },
    "token": {
     "type": "string",
     "description": "An arbitrary string delivered to the target address with each notification delivered over this channel. Optional."
    },
    "type": {
     "type": "string",
     "description": "The type of delivery mechanism used for this channel."
    }
   }
  },
  "ComposeRequest": {
   "id": "ComposeRequest",
   "type": "object",
   "description": "A Compose request.",
   "properties": {
    "destination": {
     "$ref": "Object",
     "description": "Properties of the resulting object."
    },
    "kind": {
     "type": "string",
     "description": "The kind of item this is.",
     "default": "storage#composeRequest"
    },
    "sourceObjects": {
     "type": "array",
     "description": "The list of source objects that will be concatenated into a single object.",
     "items": {
      "type": "object",
      "properties": {
       "generation": {
        "type": "string",
        "description": "The generation of this object to use as the source.",
        "format": "int64"
       },
       "name": {
        "type": "string",
        "description": "The source object's name. The source object's bucket is implicitly the destination bucket.",
        "annotations": {
         "required": [
          "storage.objects.compose"
         ]
        }
       },
       "objectPreconditions": {
        "type": "object",
        "description": "Conditions that must be met for this operation to execute.",
        "properties": {
         "ifGenerationMatch": {
          "type": "string",
          "description": "Only perform the composition if the generation of the source object that would be used matches this value. If this value and a generation are both specified, they must be the same value or the call will fail.",
          "format": "int64"
         }
        }
       }
      }
     },
     "annotations": {
      "required": [
       "storage.objects.compose"
      ]
     }
    }
   }
  },
  "Notification": {
   "id": "Notification",
   "type": "object",
   "description": "A subscription to receive Google PubSub notifications.",
   "properties": {
    "custom_attributes": {
     "type": "object",
     "description": "An optional list of additional attributes to attach to each Cloud PubSub message published for this notification subscription.",
     "additionalProperties": {
      "type": "string"
     }
    },
    "etag": {
     "type": "string",
     "description": "HTTP 1.1 Entity tag for this subscription notification."
    },
    "event_types": {
     "type": "array",
     "description": "If present, only send notifications about listed event types. If empty, sent notifications for all event types.",
     "items": {
      "type": "string"
     }
    },
    "id": {
     "type": "string",
     "description": "The ID of the notification."
    },
    "kind": {
     "type": "string",
     "description": "The kind of item this is. For notifications, this is always storage#notification.",
     "default": "storage#notification"
    },
    "object_name_prefix": {
     "type": "string",
     "description": "If present, only apply this notification configuration to object names that begin with this prefix."
    },
    "payload_format": {
     "type": "string",
     "description": "The desired content of the Payload.",
     "default": "JSON_API_V1"
    },
    "selfLink": {
     "type": "string",
     "description": "The canonical URL of this notification."
    },
    "topic": {
     "type": "string",
     "description": "The Cloud PubSub topic to which this subscription publishes. Formatted as: '//pubsub.googleapis.com/projects/{project-identifier}/topics/{my-topic}'",
     "annotations": {
      "required": [
       "storage.notifications.insert"
      ]
     }
    }
   }
  },
  "Notifications": {
   "id": "Notifications",
   "type": "object",
   "description": "A list of notification subscriptions.",
   "properties": {
    "items": {
     "type": "array",
     "description": "The list of items.",
     "items": {
      "$ref": "Notification"
     }
    },
    "kind": {
     "type": "string",
     "description": "The kind of item this is. For lists of notifications, this is always storage#notifications.",
     "default": "storage#notifications"
    }
   }
  },
  "Object": {
   "id": "Object",
   "type": "object",
   "description": "An object.",
   "properties": {
    "acl": {
     "type": "array",
     "description": "Access controls on the object.",
     "items": {
      "$ref": "ObjectAccessControl"
     },
     "annotations": {
      "required": [
       "storage.objects.update"
      ]
     }
    },
    "bucket": {
     "type": "string",
     "description": "The name of the bucket containing this object."
    },
    "cacheControl": {
     "type": "string",
     "description": "Cache-Control directive for the object data. If omitted, and the object is accessible to all anonymous users, the default will be public, max-age=3600."
    },
    "componentCount": {
     "type": "integer",
     "description": "Number of underlying components that make up this object. Components are accumulated by compose operations.",
     "format": "int32"
    },
    "contentDisposition": {
     "type": "string",
     "description": "Content-Disposition of the object data."
    },
    "contentEncoding": {
     "type": "string",
     "description": "Content-Encoding of the object data."
    },
    "contentLanguage": {
     "type": "string",
     "description": "Content-Language of the object data."
    },
    "contentType": {
     "type": "string",
     "description": "Content-Type of the object data. If an object is stored without a Content-Type, it is served as application/octet-stream."
    },
    "crc32c": {
     "type": "string",
     "description": "CRC32c checksum, as described in RFC 4960, Appendix B; encoded using base64 in big-endian byte order. For more information about using the CRC32c checksum, see Hashes and ETags: Best Practices."
    },
    "customerEncryption": {
     "type": "object",
     "description": "Metadata of customer-supplied encryption key, if the object is encrypted by such a key.",
     "properties": {
      "encryptionAlgorithm": {
       "type": "string",
       "description": "The encryption algorithm."
      },
      "keySha256": {
       "type": "string",
       "description": "SHA256 hash value of the encryption key."
      }
     }
    },
    "etag": {
     "type": "string",
     "description": "HTTP 1.1 Entity tag for the object."
    },
    "generation": {
     "type": "string",
     "description": "The content generation of this object. Used for object versioning.",
     "format": "int64"
    },
    "id": {
     "type": "string",
     "description": "The ID of the object, including the bucket name, object name, and generation number."
    },
    "kind": {
     "type": "string",
     "description": "The kind of item this is. For objects, this is always storage#object.",
     "default": "storage#object"
    },
    "kmsKeyName": {
     "type": "string",
     "description": "Cloud KMS Key used to encrypt this object, if the object is encrypted by such a key."
    },
    "md5Hash": {
     "type": "string",
     "description": "MD5 hash of the data; encoded using base64. For more information about using the MD5 hash, see Hashes and ETags: Best Practices."
    },
    "mediaLink": {
     "type": "string",
     "description": "Media download link."
    },
    "metadata": {
     "type": "object",
     "description": "User-provided metadata, in key/value pairs.",
     "additionalProperties": {
      "type": "string",
      "description": "An individual metadata entry."
     }
    },
    "metageneration": {
     "type": "string",
     "description": "The version of the metadata for this object at this generation. Used for preconditions and for detecting changes in metadata. A metageneration number is only meaningful in the context of a particular generation of a particular object.",
     "format": "int64"
    },
    "name": {
     "type": "string",
     "description": "The name of the object. Required if not specified by URL parameter."
    },
    "owner": {
     "type": "object",
     "description": "The owner of the object. This will always be the uploader of the object.",
     "properties": {
      "entity": {
       "type": "string",
       "description": "The entity, in the form user-userId."
      },
      "entityId": {
       "type": "string",
       "description": "The ID for the entity."
      }
     }
    },
    "selfLink": {
     "type": "string",
     "description": "The link to this object."
    },
    "size": {
     "type": "string",
     "description": "Content-Length of the data in bytes.",
     "format": "uint64"
    },
    "storageClass": {
     "type": "string",
     "description": "Storage class of the object."
    },
    "timeCreated": {
     "type": "string",
     "description": "The creation time of the object in RFC 3339 format.",
     "format": "date-time"
    },
    "timeDeleted": {
     "type": "string",
     "description": "The deletion time of the object in RFC 3339 format. Will be returned if and only if this version of the object has been deleted.",
     "format": "date-time"
    },
    "timeStorageClassUpdated": {
     "type": "string",
     "description": "The time at which the object's storage class was last changed. When the object is initially created, it will be set to timeCreated.",
     "format": "date-time"
    },
    "updated": {
     "type": "string",
     "description": "The modification time of the object metadata in RFC 3339 format.",
     "format": "date-time"
    }
   }
  },
  "ObjectAccessControl": {
   "id": "ObjectAccessControl",
   "type": "object",
   "description": "An access-control entry.",
   "properties": {
    "bucket": {
     "type": "string",
     "description": "The name of the bucket."
    },
    "domain": {
     "type": "string",
     "description": "The domain associated with the entity, if any."
    },
    "email": {
     "type": "string",
     "description": "The email address associated with the entity, if any."
    },
    "entity": {
     "type": "string",
     "description": "The entity holding the permission, in one of the following forms: \n- user-userId \n- user-email \n- group-groupId \n- group-email \n- domain-domain \n- project-team-projectId \n- allUsers \n- allAuthenticatedUsers Examples: \n- The user liz@example.com would be user-liz@example.com. \n- The group example@googlegroups.com would be group-example@googlegroups.com. \n- To refer to all members of the Google Apps for Business domain example.com, the entity would be domain-example.com.",
     "annotations": {
      "required": [
       "storage.defaultObjectAccessControls.insert",
       "storage.objectAccessControls.insert"
      ]
     }
    },
    "entityId": {
     "type": "string",
     "description": "The ID for the entity, if any."
    },
    "etag": {
     "type": "string",
     "description": "HTTP 1.1 Entity tag for the access-control entry."
    },
    "generation": {
     "type": "string",
     "description": "The content generation of the object, if applied to an object.",
     "format": "int64"
    },
    "id": {
     "type": "string",
     "description": "The ID of the access-control entry."
    },
    "kind": {
     "type": "string",
     "description": "The kind of item this is. For object access control entries, this is always storage#objectAccessControl.",
     "default": "storage#objectAccessControl"
    },
    "object": {
     "type": "string",
     "description": "The name of the object, if applied to an object."
    },
    "projectTeam": {
     "type": "object",
     "description": "The project team associated with the entity, if any.",
     "properties": {
      "projectNumber": {
       "type": "string",
       "description": "The project number."
      },
      "team": {
       "type": "string",
       "description": "The team."
      }
     }
    },
    "role": {
     "type": "string",
     "description": "The access permission for the entity.",
     "annotations": {
      "required": [
       "storage.defaultObjectAccessControls.insert",
       "storage.objectAccessControls.insert"
      ]
     }
    },
    "selfLink": {
     "type": "string",
     "description": "The link to this access-control entry."
    }
   }
  },
  "ObjectAccessControls": {
   "id": "ObjectAccessControls",
   "type": "object",
   "description": "An access-control list.",
   "properties": {
    "items": {
     "type": "array",
     "description": "The list of items.",
     "items": {
      "$ref": "ObjectAccessControl"
     }
    },
    "kind": {
     "type": "string",
     "description": "The kind of item this is. For lists of object access control entries, this is always storage#objectAccessControls.",
     "default": "storage#objectAccessControls"
    }
   }
  },
  "Objects": {
   "id": "Objects",
   "type": "object",
   "description": "A list of objects.",
   "properties": {
    "items": {
     "type": "array",
     "description": "The list of items.",
     "items": {
      "$ref": "Object"
     }
    },
    "kind": {
     "type": "string",
     "description": "The kind of item this is. For lists of objects, this is always storage#objects.",
     "default": "storage#objects"
    },
    "nextPageToken": {
     "type": "string",
     "description": "The continuation token, used to page through large result sets. Provide this value in a subsequent request to return the next page of results."
    },
    "prefixes": {
     "type": "array",
     "description": "The list of prefixes of objects matching-but-not-listed up to and including the requested delimiter.",
     "items": {
      "type": "string"
     }
    }
   }
  },
  "Policy": {
   "id": "Policy",
   "type": "object",
   "description": "A bucket/object IAM policy.",
   "properties": {
    "bindings": {
     "type": "array",
     "description": "An association between a role, which comes with a set of permissions, and members who may assume that role.",
     "items": {
      "type": "object",
      "properties": {
       "condition": {
        "type": "any"
       },
       "members": {
        "type": "array",
        "description": "A collection of identifiers for members who may assume the provided role. Recognized identifiers are as follows:  \n- allUsers — A special identifier that represents anyone on the internet; with or without a Google account.  \n- allAuthenticatedUsers — A special identifier that represents anyone who is authenticated with a Google account or a service account.  \n- user:emailid — An email address that represents a specific account. For example, user:alice@gmail.com or user:joe@example.com.  \n- serviceAccount:emailid — An email address that represents a service account. For example,  serviceAccount:my-other-app@appspot.gserviceaccount.com .  \n- group:emailid — An email address that represents a Google group. For example, group:admins@example.com.  \n- domain:domain — A Google Apps domain name that represents all the users of that domain. For example, domain:google.com or domain:example.com.  \n- projectOwner:projectid — Owners of the given project. For example, projectOwner:my-example-project  \n- projectEditor:projectid — Editors of the given project. For example, projectEditor:my-example-project  \n- projectViewer:projectid — Viewers of the given project. For example, projectViewer:my-example-project",
        "items": {
         "type": "string"
        },
        "annotations": {
         "required": [
          "storage.buckets.setIamPolicy",
          "storage.objects.setIamPolicy"
         ]
        }
       },
       "role": {
        "type": "string",
        "description": "The role to which members belong. Two types of roles are supported: new IAM roles, which grant permissions that do not map directly to those provided by ACLs, and legacy IAM roles, which do map directly to ACL permissions. All roles are of the format roles/storage.specificRole.\nThe new IAM roles are:  \n- roles/storage.admin — Full control of Google Cloud Storage resources.  \n- roles/storage.objectViewer — Read-Only access to Google Cloud Storage objects.  \n- roles/storage.objectCreator — Access to create objects in Google Cloud Storage.  \n- roles/storage.objectAdmin — Full control of Google Cloud Storage objects.   The legacy IAM roles are:  \n- roles/storage.legacyObjectReader — Read-only access to objects without listing. Equivalent to an ACL entry on an object with the READER role.  \n- roles/storage.legacyObjectOwner — Read/write access to existing objects without listing. Equivalent to an ACL entry on an object with the OWNER role.  \n- roles/storage.legacyBucketReader — Read access to buckets with object listing. Equivalent to an ACL entry on a bucket with the READER role.  \n- roles/storage.legacyBucketWriter — Read access to buckets with object listing/creation/deletion. Equivalent to an ACL entry on a bucket with the WRITER role.  \n- roles/storage.legacyBucketOwner — Read and write access to existing buckets with object listing/creation/deletion. Equivalent to an ACL entry on a bucket with the OWNER role.",
        "annotations": {
         "required": [
          "storage.buckets.setIamPolicy",
          "storage.objects.setIamPolicy"
         ]
        }
       }
      }
     },
     "annotations": {
      "required": [
       "storage.buckets.setIamPolicy",
       "storage.objects.setIamPolicy"
      ]
     }
    },
    "etag": {
     "type": "string",
     "description": "HTTP 1.1  Entity tag for the policy.",
     "format": "byte"
    },
    "kind": {
     "type": "string",
     "description": "The kind of item this is. For policies, this is always storage#policy. This field is ignored on input.",
     "default": "storage#policy"
    },
    "resourceId": {
     "type": "string",
     "description": "The ID of the resource to which this policy belongs. Will be of the form projects/_/buckets/bucket for buckets, and projects/_/buckets/bucket/objects/object for objects. A specific generation may be specified by appending #generationNumber to the end of the object name, e.g. projects/_/buckets/my-bucket/objects/data.txt#17. The current generation can be denoted with #0. This field is ignored on input."
    }
   }
  },
  "RewriteResponse": {
   "id": "RewriteResponse",
   "type": "object",
   "description": "A rewrite response.",
   "properties": {
    "done": {
     "type": "boolean",
     "description": "true if the copy is finished; otherwise, false if the copy is in progress. This property is always present in the response."
    },
    "kind": {
     "type": "string",
     "description": "The kind of item this is.",
     "default": "storage#rewriteResponse"
    },
    "objectSize": {
     "type": "string",
     "description": "The total size of the object being copied in bytes. This property is always present in the response.",
     "format": "int64"
    },
    "resource": {
     "$ref": "Object",
     "description": "A resource containing the metadata for the copied-to object. This property is present in the response only when copying completes."
    },
    "rewriteToken": {
     "type": "string",
     "description": "A token to use in subsequent requests to continue copying data. This token is present in the response only when there is more data to copy."
    },
    "totalBytesRewritten": {
     "type": "string",
     "description": "The total bytes written so far, which can be used to provide a waiting user with a progress indicator. This property is always present in the response.",
     "format": "int64"
    }
   }
  },
  "ServiceAccount": {
   "id": "ServiceAccount",
   "type": "object",
   "description": "A subscription to receive Google PubSub notifications.",
   "properties": {
    "email_address": {
     "type": "string",
     "description": "The ID of the notification."
    },
    "kind": {
     "type": "string",
     "description": "The kind of item this is. For notifications, this is always storage#notification.",
     "default": "storage#serviceAccount"
    }
   }
  },
  "TestIamPermissionsResponse": {
   "id": "TestIamPermissionsResponse",
   "type": "object",
   "description": "A storage.(buckets|objects).testIamPermissions response.",
   "properties": {
    "kind": {
     "type": "string",
     "description": "The kind of item this is.",
     "default": "storage#testIamPermissionsResponse"
    },
    "permissions": {
     "type": "array",
     "description": "The permissions held by the caller. Permissions are always of the format storage.resource.capability, where resource is one of buckets or objects. The supported permissions are as follows:  \n- storage.buckets.delete — Delete bucket.  \n- storage.buckets.get — Read bucket metadata.  \n- storage.buckets.getIamPolicy — Read bucket IAM policy.  \n- storage.buckets.create — Create bucket.  \n- storage.buckets.list — List buckets.  \n- storage.buckets.setIamPolicy — Update bucket IAM policy.  \n- storage.buckets.update — Update bucket metadata.  \n- storage.objects.delete — Delete object.  \n- storage.objects.get — Read object data and metadata.  \n- storage.objects.getIamPolicy — Read object IAM policy.  \n- storage.objects.create — Create object.  \n- storage.objects.list — List objects.  \n- storage.objects.setIamPolicy — Update object IAM policy.  \n- storage.objects.update — Update object metadata.",
     "items": {
      "type": "string"
     }
    }
   }
  }
 },
 "resources": {
  "bucketAccessControls": {
   "methods": {
    "delete": {
     "id": "storage.bucketAccessControls.delete",
     "path": "b/{bucket}/acl/{entity}",
     "httpMethod": "DELETE",
     "description": "Permanently deletes the ACL entry for the specified entity on the specified bucket.",
     "parameters": {
      "bucket": {
       "type": "string",
       "description": "Name of a bucket.",
       "required": true,
       "location": "path"
      },
      "entity": {
       "type": "string",
       "description": "The entity holding the permission. Can be user-userId, user-emailAddress, group-groupId, group-emailAddress, allUsers, or allAuthenticatedUsers.",
       "required": true,
       "location": "path"
      },
      "userProject": {
       "type": "string",
       "description": "The project to be billed for this request. Required for Requester Pays buckets.",
       "location": "query"
      }
     },
     "parameterOrder": [
      "bucket",
      "entity"
     ],
     "scopes": [
      "https://www.googleapis.com/auth/cloud-platform",
      "https://www.googleapis.com/auth/devstorage.full_control"
     ]
    },
    "get": {
     "id": "storage.bucketAccessControls.get",
     "path": "b/{bucket}/acl/{entity}",
     "httpMethod": "GET",
     "description": "Returns the ACL entry for the specified entity on the specified bucket.",
     "parameters": {
      "bucket": {
       "type": "string",
       "description": "Name of a bucket.",
       "required": true,
       "location": "path"
      },
      "entity": {
       "type": "string",
       "description": "The entity holding the permission. Can be user-userId, user-emailAddress, group-groupId, group-emailAddress, allUsers, or allAuthenticatedUsers.",
       "required": true,
       "location": "path"
      },
      "userProject": {
       "type": "string",
       "description": "The project to be billed for this request. Required for Requester Pays buckets.",
       "location": "query"
      }
     },
     "parameterOrder": [
      "bucket",
      "entity"
     ],
     "response": {
      "$ref": "BucketAccessControl"
     },
     "scopes": [
      "https://www.googleapis.com/auth/cloud-platform",
      "https://www.googleapis.com/auth/devstorage.full_control"
     ]
    },
    "insert": {
     "id": "storage.bucketAccessControls.insert",
     "path": "b/{bucket}/acl",
     "httpMethod": "POST",
     "description": "Creates a new ACL entry on the specified bucket.",
     "parameters": {
      "bucket": {
       "type": "string",
       "description": "Name of a bucket.",
       "required": true,
       "location": "path"
      },
      "userProject": {
       "type": "string",
       "description": "The project to be billed for this request. Required for Requester Pays buckets.",
       "location": "query"
      }
     },
     "parameterOrder": [
      "bucket"
     ],
     "request": {
      "$ref": "BucketAccessControl"
     },
     "response": {
      "$ref": "BucketAccessControl"
     },
     "scopes": [
      "https://www.googleapis.com/auth/cloud-platform",
      "https://www.googleapis.com/auth/devstorage.full_control"
     ]
    },
    "list": {
     "id": "storage.bucketAccessControls.list",
     "path": "b/{bucket}/acl",
     "httpMethod": "GET",
     "description": "Retrieves ACL entries on the specified bucket.",
     "parameters": {
      "bucket": {
       "type": "string",
       "description": "Name of a bucket.",
       "required": true,
       "location": "path"
      },
      "userProject": {
       "type": "string",
       "description": "The project to be billed for this request. Required for Requester Pays buckets.",
       "location": "query"
      }
     },
     "parameterOrder": [
      "bucket"
     ],
     "response": {
      "$ref": "BucketAccessControls"
     },
     "scopes": [
      "https://www.googleapis.com/auth/cloud-platform",
      "https://www.googleapis.com/auth/devstorage.full_control"
     ]
    },
    "patch": {
     "id": "storage.bucketAccessControls.patch",
     "path": "b/{bucket}/acl/{entity}",
     "httpMethod": "PATCH",
     "description": "Updates an ACL entry on the specified bucket. This method supports patch semantics.",
     "parameters": {
      "bucket": {
       "type": "string",
       "description": "Name of a bucket.",
       "required": true,
       "location": "path"
      },
      "entity": {
       "type": "string",
       "description": "The entity holding the permission. Can be user-userId, user-emailAddress, group-groupId, group-emailAddress, allUsers, or allAuthenticatedUsers.",
       "required": true,
       "location": "path"
      },
      "userProject": {
       "type": "string",
       "description": "The project to be billed for this request. Required for Requester Pays buckets.",
       "location": "query"
      }
     },
     "parameterOrder": [
      "bucket",
      "entity"
     ],
     "request": {
      "$ref": "BucketAccessControl"
     },
     "response": {
      "$ref": "BucketAccessControl"
     },
     "scopes": [
      "https://www.googleapis.com/auth/cloud-platform",
      "https://www.googleapis.com/auth/devstorage.full_control"
     ]
    },
    "update": {
     "id": "storage.bucketAccessControls.update",
     "path": "b/{bucket}/acl/{entity}",
     "httpMethod": "PUT",
     "description": "Updates an ACL entry on the specified bucket.",
     "parameters": {
      "bucket": {
       "type": "string",
       "description": "Name of a bucket.",
       "required": true,
       "location": "path"
      },
      "entity": {
       "type": "string",
       "description": "The entity holding the permission. Can be user-userId, user-emailAddress, group-groupId, group-emailAddress, allUsers, or allAuthenticatedUsers.",
       "required": true,
       "location": "path"
      },
      "userProject": {
       "type": "string",
       "description": "The project to be billed for this request. Required for Requester Pays buckets.",
       "location": "query"
      }
     },
     "parameterOrder": [
      "bucket",
      "entity"
     ],
     "request": {
      "$ref": "BucketAccessControl"
     },
     "response": {
      "$ref": "BucketAccessControl"
     },
     "scopes": [
      "https://www.googleapis.com/auth/cloud-platform",
      "https://www.googleapis.com/auth/devstorage.full_control"
     ]
    }
   }
  },
  "buckets": {
   "methods": {
    "delete": {
     "id": "storage.buckets.delete",
     "path": "b/{bucket}",
     "httpMethod": "DELETE",
     "description": "Permanently deletes an empty bucket.",
     "parameters": {
      "bucket": {
       "type": "string",
       "description": "Name of a bucket.",
       "required": true,
       "location": "path"
      },
      "ifMetagenerationMatch": {
       "type": "string",
       "description": "If set, only deletes the bucket if its metageneration matches this value.",
       "format": "int64",
       "location": "query"
      },
      "ifMetagenerationNotMatch": {
       "type": "string",
       "description": "If set, only deletes the bucket if its metageneration does not match this value.",
       "format": "int64",
       "location": "query"
      },
      "userProject": {
       "type": "string",
       "description": "The project to be billed for this request. Required for Requester Pays buckets.",
       "location": "query"
      }
     },
     "parameterOrder": [
      "bucket"
     ],
     "scopes": [
      "https://www.googleapis.com/auth/cloud-platform",
      "https://www.googleapis.com/auth/devstorage.full_control",
      "https://www.googleapis.com/auth/devstorage.read_write"
     ]
    },
    "get": {
     "id": "storage.buckets.get",
     "path": "b/{bucket}",
     "httpMethod": "GET",
     "description": "Returns metadata for the specified bucket.",
     "parameters": {
      "bucket": {
       "type": "string",
       "description": "Name of a bucket.",
       "required": true,
       "location": "path"
      },
      "ifMetagenerationMatch": {
       "type": "string",
       "description": "Makes the return of the bucket metadata conditional on whether the bucket's current metageneration matches the given value.",
       "format": "int64",
       "location": "query"
      },
      "ifMetagenerationNotMatch": {
       "type": "string",
       "description": "Makes the return of the bucket metadata conditional on whether the bucket's current metageneration does not match the given value.",
       "format": "int64",
       "location": "query"
      },
      "projection": {
       "type": "string",
       "description": "Set of properties to return. Defaults to noAcl.",
       "enum": [
        "full",
        "noAcl"
       ],
       "enumDescriptions": [
        "Include all properties.",
        "Omit owner, acl and defaultObjectAcl properties."
       ],
       "location": "query"
      },
      "userProject": {
       "type": "string",
       "description": "The project to be billed for this request. Required for Requester Pays buckets.",
       "location": "query"
      }
     },
     "parameterOrder": [
      "bucket"
     ],
     "response": {
      "$ref": "Bucket"
     },
     "scopes": [
      "https://www.googleapis.com/auth/cloud-platform",
      "https://www.googleapis.com/auth/cloud-platform.read-only",
      "https://www.googleapis.com/auth/devstorage.full_control",
      "https://www.googleapis.com/auth/devstorage.read_only",
      "https://www.googleapis.com/auth/devstorage.read_write"
     ]
    },
    "getIamPolicy": {
     "id": "storage.buckets.getIamPolicy",
     "path": "b/{bucket}/iam",
     "httpMethod": "GET",
     "description": "Returns an IAM policy for the specified bucket.",
     "parameters": {
      "bucket": {
       "type": "string",
       "description": "Name of a bucket.",
       "required": true,
       "location": "path"
      },
      "userProject": {
       "type": "string",
       "description": "The project to be billed for this request. Required for Requester Pays buckets.",
       "location": "query"
      }
     },
     "parameterOrder": [
      "bucket"
     ],
     "response": {
      "$ref": "Policy"
     },
     "scopes": [
      "https://www.googleapis.com/auth/cloud-platform",
      "https://www.googleapis.com/auth/cloud-platform.read-only",
      "https://www.googleapis.com/auth/devstorage.full_control",
      "https://www.googleapis.com/auth/devstorage.read_only",
      "https://www.googleapis.com/auth/devstorage.read_write"
     ]
    },
    "insert": {
     "id": "storage.buckets.insert",
     "path": "b",
     "httpMethod": "POST",
     "description": "Creates a new bucket.",
     "parameters": {
      "predefinedAcl": {
       "type": "string",
       "description": "Apply a predefined set of access controls to this bucket.",
       "enum": [
        "authenticatedRead",
        "private",
        "projectPrivate",
        "publicRead",
        "publicReadWrite"
       ],
       "enumDescriptions": [
        "Project team owners get OWNER access, and allAuthenticatedUsers get READER access.",
        "Project team owners get OWNER access.",
        "Project team members get access according to their roles.",
        "Project team owners get OWNER access, and allUsers get READER access.",
        "Project team owners get OWNER access, and allUsers get WRITER access."
       ],
       "location": "query"
      },
      "predefinedDefaultObjectAcl": {
       "type": "string",
       "description": "Apply a predefined set of default object access controls to this bucket.",
       "enum": [
        "authenticatedRead",
        "bucketOwnerFullControl",
        "bucketOwnerRead",
        "private",
        "projectPrivate",
        "publicRead"
       ],
       "enumDescriptions": [
        "Object owner gets OWNER access, and allAuthenticatedUsers get READER access.",
        "Object owner gets OWNER access, and project team owners get OWNER access.",
        "Object owner gets OWNER access, and project team owners get READER access.",
        "Object owner gets OWNER access.",
        "Object owner gets OWNER access, and project team members get access according to their roles.",
        "Object owner gets OWNER access, and allUsers get READER access."
       ],
       "location": "query"
      },
      "project": {
       "type": "string",
       "description": "A valid API project identifier.",
       "required": true,
       "location": "query"
      },
      "projection": {
       "type": "string",
       "description": "Set of properties to return. Defaults to noAcl, unless the bucket resource specifies acl or defaultObjectAcl properties, when it defaults to full.",
       "enum": [
        "full",
        "noAcl"
       ],
       "enumDescriptions": [
        "Include all properties.",
        "Omit owner, acl and defaultObjectAcl properties."
       ],
       "location": "query"
      },
      "userProject": {
       "type": "string",
<<<<<<< HEAD
       "description": "The project to be billed for this request, for Requester Pays buckets.",
=======
       "description": "The project to be billed for this request.",
>>>>>>> d5fa6b74
       "location": "query"
      }
     },
     "parameterOrder": [
      "project"
     ],
     "request": {
      "$ref": "Bucket"
     },
     "response": {
      "$ref": "Bucket"
     },
     "scopes": [
      "https://www.googleapis.com/auth/cloud-platform",
      "https://www.googleapis.com/auth/devstorage.full_control",
      "https://www.googleapis.com/auth/devstorage.read_write"
     ]
    },
    "list": {
     "id": "storage.buckets.list",
     "path": "b",
     "httpMethod": "GET",
     "description": "Retrieves a list of buckets for a given project.",
     "parameters": {
      "maxResults": {
       "type": "integer",
       "description": "Maximum number of buckets to return in a single response. The service will use this parameter or 1,000 items, whichever is smaller.",
       "default": "1000",
       "format": "uint32",
       "minimum": "0",
       "location": "query"
      },
      "pageToken": {
       "type": "string",
       "description": "A previously-returned page token representing part of the larger set of results to view.",
       "location": "query"
      },
      "prefix": {
       "type": "string",
       "description": "Filter results to buckets whose names begin with this prefix.",
       "location": "query"
      },
      "project": {
       "type": "string",
       "description": "A valid API project identifier.",
       "required": true,
       "location": "query"
      },
      "projection": {
       "type": "string",
       "description": "Set of properties to return. Defaults to noAcl.",
       "enum": [
        "full",
        "noAcl"
       ],
       "enumDescriptions": [
        "Include all properties.",
        "Omit owner, acl and defaultObjectAcl properties."
       ],
       "location": "query"
      },
      "userProject": {
       "type": "string",
<<<<<<< HEAD
       "description": "The project to be billed for this request, for Requester Pays buckets.",
=======
       "description": "The project to be billed for this request.",
>>>>>>> d5fa6b74
       "location": "query"
      }
     },
     "parameterOrder": [
      "project"
     ],
     "response": {
      "$ref": "Buckets"
     },
     "scopes": [
      "https://www.googleapis.com/auth/cloud-platform",
      "https://www.googleapis.com/auth/cloud-platform.read-only",
      "https://www.googleapis.com/auth/devstorage.full_control",
      "https://www.googleapis.com/auth/devstorage.read_only",
      "https://www.googleapis.com/auth/devstorage.read_write"
     ]
    },
    "patch": {
     "id": "storage.buckets.patch",
     "path": "b/{bucket}",
     "httpMethod": "PATCH",
     "description": "Updates a bucket. Changes to the bucket will be readable immediately after writing, but configuration changes may take time to propagate. This method supports patch semantics.",
     "parameters": {
      "bucket": {
       "type": "string",
       "description": "Name of a bucket.",
       "required": true,
       "location": "path"
      },
      "ifMetagenerationMatch": {
       "type": "string",
       "description": "Makes the return of the bucket metadata conditional on whether the bucket's current metageneration matches the given value.",
       "format": "int64",
       "location": "query"
      },
      "ifMetagenerationNotMatch": {
       "type": "string",
       "description": "Makes the return of the bucket metadata conditional on whether the bucket's current metageneration does not match the given value.",
       "format": "int64",
       "location": "query"
      },
      "predefinedAcl": {
       "type": "string",
       "description": "Apply a predefined set of access controls to this bucket.",
       "enum": [
        "authenticatedRead",
        "private",
        "projectPrivate",
        "publicRead",
        "publicReadWrite"
       ],
       "enumDescriptions": [
        "Project team owners get OWNER access, and allAuthenticatedUsers get READER access.",
        "Project team owners get OWNER access.",
        "Project team members get access according to their roles.",
        "Project team owners get OWNER access, and allUsers get READER access.",
        "Project team owners get OWNER access, and allUsers get WRITER access."
       ],
       "location": "query"
      },
      "predefinedDefaultObjectAcl": {
       "type": "string",
       "description": "Apply a predefined set of default object access controls to this bucket.",
       "enum": [
        "authenticatedRead",
        "bucketOwnerFullControl",
        "bucketOwnerRead",
        "private",
        "projectPrivate",
        "publicRead"
       ],
       "enumDescriptions": [
        "Object owner gets OWNER access, and allAuthenticatedUsers get READER access.",
        "Object owner gets OWNER access, and project team owners get OWNER access.",
        "Object owner gets OWNER access, and project team owners get READER access.",
        "Object owner gets OWNER access.",
        "Object owner gets OWNER access, and project team members get access according to their roles.",
        "Object owner gets OWNER access, and allUsers get READER access."
       ],
       "location": "query"
      },
      "projection": {
       "type": "string",
       "description": "Set of properties to return. Defaults to full.",
       "enum": [
        "full",
        "noAcl"
       ],
       "enumDescriptions": [
        "Include all properties.",
        "Omit owner, acl and defaultObjectAcl properties."
       ],
       "location": "query"
      },
      "userProject": {
       "type": "string",
       "description": "The project to be billed for this request. Required for Requester Pays buckets.",
       "location": "query"
      }
     },
     "parameterOrder": [
      "bucket"
     ],
     "request": {
      "$ref": "Bucket"
     },
     "response": {
      "$ref": "Bucket"
     },
     "scopes": [
      "https://www.googleapis.com/auth/cloud-platform",
      "https://www.googleapis.com/auth/devstorage.full_control"
     ]
    },
    "setIamPolicy": {
     "id": "storage.buckets.setIamPolicy",
     "path": "b/{bucket}/iam",
     "httpMethod": "PUT",
     "description": "Updates an IAM policy for the specified bucket.",
     "parameters": {
      "bucket": {
       "type": "string",
       "description": "Name of a bucket.",
       "required": true,
       "location": "path"
      },
      "userProject": {
       "type": "string",
       "description": "The project to be billed for this request. Required for Requester Pays buckets.",
       "location": "query"
      }
     },
     "parameterOrder": [
      "bucket"
     ],
     "request": {
      "$ref": "Policy"
     },
     "response": {
      "$ref": "Policy"
     },
     "scopes": [
      "https://www.googleapis.com/auth/cloud-platform",
      "https://www.googleapis.com/auth/devstorage.full_control",
      "https://www.googleapis.com/auth/devstorage.read_write"
     ]
    },
    "testIamPermissions": {
     "id": "storage.buckets.testIamPermissions",
     "path": "b/{bucket}/iam/testPermissions",
     "httpMethod": "GET",
     "description": "Tests a set of permissions on the given bucket to see which, if any, are held by the caller.",
     "parameters": {
      "bucket": {
       "type": "string",
       "description": "Name of a bucket.",
       "required": true,
       "location": "path"
      },
      "permissions": {
       "type": "string",
       "description": "Permissions to test.",
       "required": true,
       "repeated": true,
       "location": "query"
      },
      "userProject": {
       "type": "string",
       "description": "The project to be billed for this request. Required for Requester Pays buckets.",
       "location": "query"
      }
     },
     "parameterOrder": [
      "bucket",
      "permissions"
     ],
     "response": {
      "$ref": "TestIamPermissionsResponse"
     },
     "scopes": [
      "https://www.googleapis.com/auth/cloud-platform",
      "https://www.googleapis.com/auth/cloud-platform.read-only",
      "https://www.googleapis.com/auth/devstorage.full_control",
      "https://www.googleapis.com/auth/devstorage.read_only",
      "https://www.googleapis.com/auth/devstorage.read_write"
     ]
    },
    "update": {
     "id": "storage.buckets.update",
     "path": "b/{bucket}",
     "httpMethod": "PUT",
     "description": "Updates a bucket. Changes to the bucket will be readable immediately after writing, but configuration changes may take time to propagate.",
     "parameters": {
      "bucket": {
       "type": "string",
       "description": "Name of a bucket.",
       "required": true,
       "location": "path"
      },
      "ifMetagenerationMatch": {
       "type": "string",
       "description": "Makes the return of the bucket metadata conditional on whether the bucket's current metageneration matches the given value.",
       "format": "int64",
       "location": "query"
      },
      "ifMetagenerationNotMatch": {
       "type": "string",
       "description": "Makes the return of the bucket metadata conditional on whether the bucket's current metageneration does not match the given value.",
       "format": "int64",
       "location": "query"
      },
      "predefinedAcl": {
       "type": "string",
       "description": "Apply a predefined set of access controls to this bucket.",
       "enum": [
        "authenticatedRead",
        "private",
        "projectPrivate",
        "publicRead",
        "publicReadWrite"
       ],
       "enumDescriptions": [
        "Project team owners get OWNER access, and allAuthenticatedUsers get READER access.",
        "Project team owners get OWNER access.",
        "Project team members get access according to their roles.",
        "Project team owners get OWNER access, and allUsers get READER access.",
        "Project team owners get OWNER access, and allUsers get WRITER access."
       ],
       "location": "query"
      },
      "predefinedDefaultObjectAcl": {
       "type": "string",
       "description": "Apply a predefined set of default object access controls to this bucket.",
       "enum": [
        "authenticatedRead",
        "bucketOwnerFullControl",
        "bucketOwnerRead",
        "private",
        "projectPrivate",
        "publicRead"
       ],
       "enumDescriptions": [
        "Object owner gets OWNER access, and allAuthenticatedUsers get READER access.",
        "Object owner gets OWNER access, and project team owners get OWNER access.",
        "Object owner gets OWNER access, and project team owners get READER access.",
        "Object owner gets OWNER access.",
        "Object owner gets OWNER access, and project team members get access according to their roles.",
        "Object owner gets OWNER access, and allUsers get READER access."
       ],
       "location": "query"
      },
      "projection": {
       "type": "string",
       "description": "Set of properties to return. Defaults to full.",
       "enum": [
        "full",
        "noAcl"
       ],
       "enumDescriptions": [
        "Include all properties.",
        "Omit owner, acl and defaultObjectAcl properties."
       ],
       "location": "query"
      },
      "userProject": {
       "type": "string",
       "description": "The project to be billed for this request. Required for Requester Pays buckets.",
       "location": "query"
      }
     },
     "parameterOrder": [
      "bucket"
     ],
     "request": {
      "$ref": "Bucket"
     },
     "response": {
      "$ref": "Bucket"
     },
     "scopes": [
      "https://www.googleapis.com/auth/cloud-platform",
      "https://www.googleapis.com/auth/devstorage.full_control"
     ]
    }
   }
  },
  "channels": {
   "methods": {
    "stop": {
     "id": "storage.channels.stop",
     "path": "channels/stop",
     "httpMethod": "POST",
     "description": "Stop watching resources through this channel",
     "request": {
      "$ref": "Channel",
      "parameterName": "resource"
     },
     "scopes": [
      "https://www.googleapis.com/auth/cloud-platform",
      "https://www.googleapis.com/auth/cloud-platform.read-only",
      "https://www.googleapis.com/auth/devstorage.full_control",
      "https://www.googleapis.com/auth/devstorage.read_only",
      "https://www.googleapis.com/auth/devstorage.read_write"
     ]
    }
   }
  },
  "defaultObjectAccessControls": {
   "methods": {
    "delete": {
     "id": "storage.defaultObjectAccessControls.delete",
     "path": "b/{bucket}/defaultObjectAcl/{entity}",
     "httpMethod": "DELETE",
     "description": "Permanently deletes the default object ACL entry for the specified entity on the specified bucket.",
     "parameters": {
      "bucket": {
       "type": "string",
       "description": "Name of a bucket.",
       "required": true,
       "location": "path"
      },
      "entity": {
       "type": "string",
       "description": "The entity holding the permission. Can be user-userId, user-emailAddress, group-groupId, group-emailAddress, allUsers, or allAuthenticatedUsers.",
       "required": true,
       "location": "path"
      },
      "userProject": {
       "type": "string",
       "description": "The project to be billed for this request. Required for Requester Pays buckets.",
       "location": "query"
      }
     },
     "parameterOrder": [
      "bucket",
      "entity"
     ],
     "scopes": [
      "https://www.googleapis.com/auth/cloud-platform",
      "https://www.googleapis.com/auth/devstorage.full_control"
     ]
    },
    "get": {
     "id": "storage.defaultObjectAccessControls.get",
     "path": "b/{bucket}/defaultObjectAcl/{entity}",
     "httpMethod": "GET",
     "description": "Returns the default object ACL entry for the specified entity on the specified bucket.",
     "parameters": {
      "bucket": {
       "type": "string",
       "description": "Name of a bucket.",
       "required": true,
       "location": "path"
      },
      "entity": {
       "type": "string",
       "description": "The entity holding the permission. Can be user-userId, user-emailAddress, group-groupId, group-emailAddress, allUsers, or allAuthenticatedUsers.",
       "required": true,
       "location": "path"
      },
      "userProject": {
       "type": "string",
       "description": "The project to be billed for this request. Required for Requester Pays buckets.",
       "location": "query"
      }
     },
     "parameterOrder": [
      "bucket",
      "entity"
     ],
     "response": {
      "$ref": "ObjectAccessControl"
     },
     "scopes": [
      "https://www.googleapis.com/auth/cloud-platform",
      "https://www.googleapis.com/auth/devstorage.full_control"
     ]
    },
    "insert": {
     "id": "storage.defaultObjectAccessControls.insert",
     "path": "b/{bucket}/defaultObjectAcl",
     "httpMethod": "POST",
     "description": "Creates a new default object ACL entry on the specified bucket.",
     "parameters": {
      "bucket": {
       "type": "string",
       "description": "Name of a bucket.",
       "required": true,
       "location": "path"
      },
      "userProject": {
       "type": "string",
       "description": "The project to be billed for this request. Required for Requester Pays buckets.",
       "location": "query"
      }
     },
     "parameterOrder": [
      "bucket"
     ],
     "request": {
      "$ref": "ObjectAccessControl"
     },
     "response": {
      "$ref": "ObjectAccessControl"
     },
     "scopes": [
      "https://www.googleapis.com/auth/cloud-platform",
      "https://www.googleapis.com/auth/devstorage.full_control"
     ]
    },
    "list": {
     "id": "storage.defaultObjectAccessControls.list",
     "path": "b/{bucket}/defaultObjectAcl",
     "httpMethod": "GET",
     "description": "Retrieves default object ACL entries on the specified bucket.",
     "parameters": {
      "bucket": {
       "type": "string",
       "description": "Name of a bucket.",
       "required": true,
       "location": "path"
      },
      "ifMetagenerationMatch": {
       "type": "string",
       "description": "If present, only return default ACL listing if the bucket's current metageneration matches this value.",
       "format": "int64",
       "location": "query"
      },
      "ifMetagenerationNotMatch": {
       "type": "string",
       "description": "If present, only return default ACL listing if the bucket's current metageneration does not match the given value.",
       "format": "int64",
       "location": "query"
      },
      "userProject": {
       "type": "string",
       "description": "The project to be billed for this request. Required for Requester Pays buckets.",
       "location": "query"
      }
     },
     "parameterOrder": [
      "bucket"
     ],
     "response": {
      "$ref": "ObjectAccessControls"
     },
     "scopes": [
      "https://www.googleapis.com/auth/cloud-platform",
      "https://www.googleapis.com/auth/devstorage.full_control"
     ]
    },
    "patch": {
     "id": "storage.defaultObjectAccessControls.patch",
     "path": "b/{bucket}/defaultObjectAcl/{entity}",
     "httpMethod": "PATCH",
     "description": "Updates a default object ACL entry on the specified bucket. This method supports patch semantics.",
     "parameters": {
      "bucket": {
       "type": "string",
       "description": "Name of a bucket.",
       "required": true,
       "location": "path"
      },
      "entity": {
       "type": "string",
       "description": "The entity holding the permission. Can be user-userId, user-emailAddress, group-groupId, group-emailAddress, allUsers, or allAuthenticatedUsers.",
       "required": true,
       "location": "path"
      },
      "userProject": {
       "type": "string",
       "description": "The project to be billed for this request. Required for Requester Pays buckets.",
       "location": "query"
      }
     },
     "parameterOrder": [
      "bucket",
      "entity"
     ],
     "request": {
      "$ref": "ObjectAccessControl"
     },
     "response": {
      "$ref": "ObjectAccessControl"
     },
     "scopes": [
      "https://www.googleapis.com/auth/cloud-platform",
      "https://www.googleapis.com/auth/devstorage.full_control"
     ]
    },
    "update": {
     "id": "storage.defaultObjectAccessControls.update",
     "path": "b/{bucket}/defaultObjectAcl/{entity}",
     "httpMethod": "PUT",
     "description": "Updates a default object ACL entry on the specified bucket.",
     "parameters": {
      "bucket": {
       "type": "string",
       "description": "Name of a bucket.",
       "required": true,
       "location": "path"
      },
      "entity": {
       "type": "string",
       "description": "The entity holding the permission. Can be user-userId, user-emailAddress, group-groupId, group-emailAddress, allUsers, or allAuthenticatedUsers.",
       "required": true,
       "location": "path"
      },
      "userProject": {
       "type": "string",
       "description": "The project to be billed for this request. Required for Requester Pays buckets.",
       "location": "query"
      }
     },
     "parameterOrder": [
      "bucket",
      "entity"
     ],
     "request": {
      "$ref": "ObjectAccessControl"
     },
     "response": {
      "$ref": "ObjectAccessControl"
     },
     "scopes": [
      "https://www.googleapis.com/auth/cloud-platform",
      "https://www.googleapis.com/auth/devstorage.full_control"
     ]
    }
   }
  },
  "notifications": {
   "methods": {
    "delete": {
     "id": "storage.notifications.delete",
     "path": "b/{bucket}/notificationConfigs/{notification}",
     "httpMethod": "DELETE",
     "description": "Permanently deletes a notification subscription.",
     "parameters": {
      "bucket": {
       "type": "string",
       "description": "The parent bucket of the notification.",
       "required": true,
       "location": "path"
      },
      "notification": {
       "type": "string",
       "description": "ID of the notification to delete.",
       "required": true,
       "location": "path"
      },
      "userProject": {
       "type": "string",
       "description": "The project to be billed for this request. Required for Requester Pays buckets.",
       "location": "query"
      }
     },
     "parameterOrder": [
      "bucket",
      "notification"
     ],
     "scopes": [
      "https://www.googleapis.com/auth/cloud-platform",
      "https://www.googleapis.com/auth/devstorage.full_control",
      "https://www.googleapis.com/auth/devstorage.read_write"
     ]
    },
    "get": {
     "id": "storage.notifications.get",
     "path": "b/{bucket}/notificationConfigs/{notification}",
     "httpMethod": "GET",
     "description": "View a notification configuration.",
     "parameters": {
      "bucket": {
       "type": "string",
       "description": "The parent bucket of the notification.",
       "required": true,
       "location": "path"
      },
      "notification": {
       "type": "string",
       "description": "Notification ID",
       "required": true,
       "location": "path"
      },
      "userProject": {
       "type": "string",
       "description": "The project to be billed for this request. Required for Requester Pays buckets.",
       "location": "query"
      }
     },
     "parameterOrder": [
      "bucket",
      "notification"
     ],
     "response": {
      "$ref": "Notification"
     },
     "scopes": [
      "https://www.googleapis.com/auth/cloud-platform",
      "https://www.googleapis.com/auth/cloud-platform.read-only",
      "https://www.googleapis.com/auth/devstorage.full_control",
      "https://www.googleapis.com/auth/devstorage.read_only",
      "https://www.googleapis.com/auth/devstorage.read_write"
     ]
    },
    "insert": {
     "id": "storage.notifications.insert",
     "path": "b/{bucket}/notificationConfigs",
     "httpMethod": "POST",
     "description": "Creates a notification subscription for a given bucket.",
     "parameters": {
      "bucket": {
       "type": "string",
       "description": "The parent bucket of the notification.",
       "required": true,
       "location": "path"
      },
      "userProject": {
       "type": "string",
       "description": "The project to be billed for this request. Required for Requester Pays buckets.",
       "location": "query"
      }
     },
     "parameterOrder": [
      "bucket"
     ],
     "request": {
      "$ref": "Notification"
     },
     "response": {
      "$ref": "Notification"
     },
     "scopes": [
      "https://www.googleapis.com/auth/cloud-platform",
      "https://www.googleapis.com/auth/devstorage.full_control",
      "https://www.googleapis.com/auth/devstorage.read_write"
     ]
    },
    "list": {
     "id": "storage.notifications.list",
     "path": "b/{bucket}/notificationConfigs",
     "httpMethod": "GET",
     "description": "Retrieves a list of notification subscriptions for a given bucket.",
     "parameters": {
      "bucket": {
       "type": "string",
       "description": "Name of a Google Cloud Storage bucket.",
       "required": true,
       "location": "path"
      },
      "userProject": {
       "type": "string",
       "description": "The project to be billed for this request. Required for Requester Pays buckets.",
       "location": "query"
      }
     },
     "parameterOrder": [
      "bucket"
     ],
     "response": {
      "$ref": "Notifications"
     },
     "scopes": [
      "https://www.googleapis.com/auth/cloud-platform",
      "https://www.googleapis.com/auth/cloud-platform.read-only",
      "https://www.googleapis.com/auth/devstorage.full_control",
      "https://www.googleapis.com/auth/devstorage.read_only",
      "https://www.googleapis.com/auth/devstorage.read_write"
     ]
    }
   }
  },
  "objectAccessControls": {
   "methods": {
    "delete": {
     "id": "storage.objectAccessControls.delete",
     "path": "b/{bucket}/o/{object}/acl/{entity}",
     "httpMethod": "DELETE",
     "description": "Permanently deletes the ACL entry for the specified entity on the specified object.",
     "parameters": {
      "bucket": {
       "type": "string",
       "description": "Name of a bucket.",
       "required": true,
       "location": "path"
      },
      "entity": {
       "type": "string",
       "description": "The entity holding the permission. Can be user-userId, user-emailAddress, group-groupId, group-emailAddress, allUsers, or allAuthenticatedUsers.",
       "required": true,
       "location": "path"
      },
      "generation": {
       "type": "string",
       "description": "If present, selects a specific revision of this object (as opposed to the latest version, the default).",
       "format": "int64",
       "location": "query"
      },
      "object": {
       "type": "string",
       "description": "Name of the object. For information about how to URL encode object names to be path safe, see Encoding URI Path Parts.",
       "required": true,
       "location": "path"
      },
      "userProject": {
       "type": "string",
       "description": "The project to be billed for this request. Required for Requester Pays buckets.",
       "location": "query"
      }
     },
     "parameterOrder": [
      "bucket",
      "object",
      "entity"
     ],
     "scopes": [
      "https://www.googleapis.com/auth/cloud-platform",
      "https://www.googleapis.com/auth/devstorage.full_control"
     ]
    },
    "get": {
     "id": "storage.objectAccessControls.get",
     "path": "b/{bucket}/o/{object}/acl/{entity}",
     "httpMethod": "GET",
     "description": "Returns the ACL entry for the specified entity on the specified object.",
     "parameters": {
      "bucket": {
       "type": "string",
       "description": "Name of a bucket.",
       "required": true,
       "location": "path"
      },
      "entity": {
       "type": "string",
       "description": "The entity holding the permission. Can be user-userId, user-emailAddress, group-groupId, group-emailAddress, allUsers, or allAuthenticatedUsers.",
       "required": true,
       "location": "path"
      },
      "generation": {
       "type": "string",
       "description": "If present, selects a specific revision of this object (as opposed to the latest version, the default).",
       "format": "int64",
       "location": "query"
      },
      "object": {
       "type": "string",
       "description": "Name of the object. For information about how to URL encode object names to be path safe, see Encoding URI Path Parts.",
       "required": true,
       "location": "path"
      },
      "userProject": {
       "type": "string",
       "description": "The project to be billed for this request. Required for Requester Pays buckets.",
       "location": "query"
      }
     },
     "parameterOrder": [
      "bucket",
      "object",
      "entity"
     ],
     "response": {
      "$ref": "ObjectAccessControl"
     },
     "scopes": [
      "https://www.googleapis.com/auth/cloud-platform",
      "https://www.googleapis.com/auth/devstorage.full_control"
     ]
    },
    "insert": {
     "id": "storage.objectAccessControls.insert",
     "path": "b/{bucket}/o/{object}/acl",
     "httpMethod": "POST",
     "description": "Creates a new ACL entry on the specified object.",
     "parameters": {
      "bucket": {
       "type": "string",
       "description": "Name of a bucket.",
       "required": true,
       "location": "path"
      },
      "generation": {
       "type": "string",
       "description": "If present, selects a specific revision of this object (as opposed to the latest version, the default).",
       "format": "int64",
       "location": "query"
      },
      "object": {
       "type": "string",
       "description": "Name of the object. For information about how to URL encode object names to be path safe, see Encoding URI Path Parts.",
       "required": true,
       "location": "path"
      },
      "userProject": {
       "type": "string",
       "description": "The project to be billed for this request. Required for Requester Pays buckets.",
       "location": "query"
      }
     },
     "parameterOrder": [
      "bucket",
      "object"
     ],
     "request": {
      "$ref": "ObjectAccessControl"
     },
     "response": {
      "$ref": "ObjectAccessControl"
     },
     "scopes": [
      "https://www.googleapis.com/auth/cloud-platform",
      "https://www.googleapis.com/auth/devstorage.full_control"
     ]
    },
    "list": {
     "id": "storage.objectAccessControls.list",
     "path": "b/{bucket}/o/{object}/acl",
     "httpMethod": "GET",
     "description": "Retrieves ACL entries on the specified object.",
     "parameters": {
      "bucket": {
       "type": "string",
       "description": "Name of a bucket.",
       "required": true,
       "location": "path"
      },
      "generation": {
       "type": "string",
       "description": "If present, selects a specific revision of this object (as opposed to the latest version, the default).",
       "format": "int64",
       "location": "query"
      },
      "object": {
       "type": "string",
       "description": "Name of the object. For information about how to URL encode object names to be path safe, see Encoding URI Path Parts.",
       "required": true,
       "location": "path"
      },
      "userProject": {
       "type": "string",
       "description": "The project to be billed for this request. Required for Requester Pays buckets.",
       "location": "query"
      }
     },
     "parameterOrder": [
      "bucket",
      "object"
     ],
     "response": {
      "$ref": "ObjectAccessControls"
     },
     "scopes": [
      "https://www.googleapis.com/auth/cloud-platform",
      "https://www.googleapis.com/auth/devstorage.full_control"
     ]
    },
    "patch": {
     "id": "storage.objectAccessControls.patch",
     "path": "b/{bucket}/o/{object}/acl/{entity}",
     "httpMethod": "PATCH",
     "description": "Updates an ACL entry on the specified object. This method supports patch semantics.",
     "parameters": {
      "bucket": {
       "type": "string",
       "description": "Name of a bucket.",
       "required": true,
       "location": "path"
      },
      "entity": {
       "type": "string",
       "description": "The entity holding the permission. Can be user-userId, user-emailAddress, group-groupId, group-emailAddress, allUsers, or allAuthenticatedUsers.",
       "required": true,
       "location": "path"
      },
      "generation": {
       "type": "string",
       "description": "If present, selects a specific revision of this object (as opposed to the latest version, the default).",
       "format": "int64",
       "location": "query"
      },
      "object": {
       "type": "string",
       "description": "Name of the object. For information about how to URL encode object names to be path safe, see Encoding URI Path Parts.",
       "required": true,
       "location": "path"
      },
      "userProject": {
       "type": "string",
       "description": "The project to be billed for this request. Required for Requester Pays buckets.",
       "location": "query"
      }
     },
     "parameterOrder": [
      "bucket",
      "object",
      "entity"
     ],
     "request": {
      "$ref": "ObjectAccessControl"
     },
     "response": {
      "$ref": "ObjectAccessControl"
     },
     "scopes": [
      "https://www.googleapis.com/auth/cloud-platform",
      "https://www.googleapis.com/auth/devstorage.full_control"
     ]
    },
    "update": {
     "id": "storage.objectAccessControls.update",
     "path": "b/{bucket}/o/{object}/acl/{entity}",
     "httpMethod": "PUT",
     "description": "Updates an ACL entry on the specified object.",
     "parameters": {
      "bucket": {
       "type": "string",
       "description": "Name of a bucket.",
       "required": true,
       "location": "path"
      },
      "entity": {
       "type": "string",
       "description": "The entity holding the permission. Can be user-userId, user-emailAddress, group-groupId, group-emailAddress, allUsers, or allAuthenticatedUsers.",
       "required": true,
       "location": "path"
      },
      "generation": {
       "type": "string",
       "description": "If present, selects a specific revision of this object (as opposed to the latest version, the default).",
       "format": "int64",
       "location": "query"
      },
      "object": {
       "type": "string",
       "description": "Name of the object. For information about how to URL encode object names to be path safe, see Encoding URI Path Parts.",
       "required": true,
       "location": "path"
      },
      "userProject": {
       "type": "string",
       "description": "The project to be billed for this request. Required for Requester Pays buckets.",
       "location": "query"
      }
     },
     "parameterOrder": [
      "bucket",
      "object",
      "entity"
     ],
     "request": {
      "$ref": "ObjectAccessControl"
     },
     "response": {
      "$ref": "ObjectAccessControl"
     },
     "scopes": [
      "https://www.googleapis.com/auth/cloud-platform",
      "https://www.googleapis.com/auth/devstorage.full_control"
     ]
    }
   }
  },
  "objects": {
   "methods": {
    "compose": {
     "id": "storage.objects.compose",
     "path": "b/{destinationBucket}/o/{destinationObject}/compose",
     "httpMethod": "POST",
     "description": "Concatenates a list of existing objects into a new object in the same bucket.",
     "parameters": {
      "destinationBucket": {
       "type": "string",
       "description": "Name of the bucket in which to store the new object.",
       "required": true,
       "location": "path"
      },
      "destinationObject": {
       "type": "string",
       "description": "Name of the new object. For information about how to URL encode object names to be path safe, see Encoding URI Path Parts.",
       "required": true,
       "location": "path"
      },
      "destinationPredefinedAcl": {
       "type": "string",
       "description": "Apply a predefined set of access controls to the destination object.",
       "enum": [
        "authenticatedRead",
        "bucketOwnerFullControl",
        "bucketOwnerRead",
        "private",
        "projectPrivate",
        "publicRead"
       ],
       "enumDescriptions": [
        "Object owner gets OWNER access, and allAuthenticatedUsers get READER access.",
        "Object owner gets OWNER access, and project team owners get OWNER access.",
        "Object owner gets OWNER access, and project team owners get READER access.",
        "Object owner gets OWNER access.",
        "Object owner gets OWNER access, and project team members get access according to their roles.",
        "Object owner gets OWNER access, and allUsers get READER access."
       ],
       "location": "query"
      },
      "ifGenerationMatch": {
       "type": "string",
       "description": "Makes the operation conditional on whether the object's current generation matches the given value. Setting to 0 makes the operation succeed only if there are no live versions of the object.",
       "format": "int64",
       "location": "query"
      },
      "ifMetagenerationMatch": {
       "type": "string",
       "description": "Makes the operation conditional on whether the object's current metageneration matches the given value.",
       "format": "int64",
       "location": "query"
      },
      "kmsKeyName": {
       "type": "string",
       "description": "Resource name of the Cloud KMS key, of the form projects/my-project/locations/global/keyRings/my-kr/cryptoKeys/my-key, that will be used to encrypt the object. Overrides the object metadata's kms_key_name value, if any.",
       "location": "query"
      },
      "userProject": {
       "type": "string",
       "description": "The project to be billed for this request. Required for Requester Pays buckets.",
       "location": "query"
      }
     },
     "parameterOrder": [
      "destinationBucket",
      "destinationObject"
     ],
     "request": {
      "$ref": "ComposeRequest"
     },
     "response": {
      "$ref": "Object"
     },
     "scopes": [
      "https://www.googleapis.com/auth/cloud-platform",
      "https://www.googleapis.com/auth/devstorage.full_control",
      "https://www.googleapis.com/auth/devstorage.read_write"
     ],
     "supportsMediaDownload": true,
     "useMediaDownloadService": true
    },
    "copy": {
     "id": "storage.objects.copy",
     "path": "b/{sourceBucket}/o/{sourceObject}/copyTo/b/{destinationBucket}/o/{destinationObject}",
     "httpMethod": "POST",
     "description": "Copies a source object to a destination object. Optionally overrides metadata.",
     "parameters": {
      "destinationBucket": {
       "type": "string",
       "description": "Name of the bucket in which to store the new object. Overrides the provided object metadata's bucket value, if any.For information about how to URL encode object names to be path safe, see Encoding URI Path Parts.",
       "required": true,
       "location": "path"
      },
      "destinationObject": {
       "type": "string",
       "description": "Name of the new object. Required when the object metadata is not otherwise provided. Overrides the object metadata's name value, if any.",
       "required": true,
       "location": "path"
      },
      "destinationPredefinedAcl": {
       "type": "string",
       "description": "Apply a predefined set of access controls to the destination object.",
       "enum": [
        "authenticatedRead",
        "bucketOwnerFullControl",
        "bucketOwnerRead",
        "private",
        "projectPrivate",
        "publicRead"
       ],
       "enumDescriptions": [
        "Object owner gets OWNER access, and allAuthenticatedUsers get READER access.",
        "Object owner gets OWNER access, and project team owners get OWNER access.",
        "Object owner gets OWNER access, and project team owners get READER access.",
        "Object owner gets OWNER access.",
        "Object owner gets OWNER access, and project team members get access according to their roles.",
        "Object owner gets OWNER access, and allUsers get READER access."
       ],
       "location": "query"
      },
      "ifGenerationMatch": {
       "type": "string",
       "description": "Makes the operation conditional on whether the destination object's current generation matches the given value. Setting to 0 makes the operation succeed only if there are no live versions of the object.",
       "format": "int64",
       "location": "query"
      },
      "ifGenerationNotMatch": {
       "type": "string",
       "description": "Makes the operation conditional on whether the destination object's current generation does not match the given value. If no live object exists, the precondition fails. Setting to 0 makes the operation succeed only if there is a live version of the object.",
       "format": "int64",
       "location": "query"
      },
      "ifMetagenerationMatch": {
       "type": "string",
       "description": "Makes the operation conditional on whether the destination object's current metageneration matches the given value.",
       "format": "int64",
       "location": "query"
      },
      "ifMetagenerationNotMatch": {
       "type": "string",
       "description": "Makes the operation conditional on whether the destination object's current metageneration does not match the given value.",
       "format": "int64",
       "location": "query"
      },
      "ifSourceGenerationMatch": {
       "type": "string",
       "description": "Makes the operation conditional on whether the source object's current generation matches the given value.",
       "format": "int64",
       "location": "query"
      },
      "ifSourceGenerationNotMatch": {
       "type": "string",
       "description": "Makes the operation conditional on whether the source object's current generation does not match the given value.",
       "format": "int64",
       "location": "query"
      },
      "ifSourceMetagenerationMatch": {
       "type": "string",
       "description": "Makes the operation conditional on whether the source object's current metageneration matches the given value.",
       "format": "int64",
       "location": "query"
      },
      "ifSourceMetagenerationNotMatch": {
       "type": "string",
       "description": "Makes the operation conditional on whether the source object's current metageneration does not match the given value.",
       "format": "int64",
       "location": "query"
      },
      "projection": {
       "type": "string",
       "description": "Set of properties to return. Defaults to noAcl, unless the object resource specifies the acl property, when it defaults to full.",
       "enum": [
        "full",
        "noAcl"
       ],
       "enumDescriptions": [
        "Include all properties.",
        "Omit the owner, acl property."
       ],
       "location": "query"
      },
      "sourceBucket": {
       "type": "string",
       "description": "Name of the bucket in which to find the source object.",
       "required": true,
       "location": "path"
      },
      "sourceGeneration": {
       "type": "string",
       "description": "If present, selects a specific revision of the source object (as opposed to the latest version, the default).",
       "format": "int64",
       "location": "query"
      },
      "sourceObject": {
       "type": "string",
       "description": "Name of the source object. For information about how to URL encode object names to be path safe, see Encoding URI Path Parts.",
       "required": true,
       "location": "path"
      },
      "userProject": {
       "type": "string",
       "description": "The project to be billed for this request. Required for Requester Pays buckets.",
       "location": "query"
      }
     },
     "parameterOrder": [
      "sourceBucket",
      "sourceObject",
      "destinationBucket",
      "destinationObject"
     ],
     "request": {
      "$ref": "Object"
     },
     "response": {
      "$ref": "Object"
     },
     "scopes": [
      "https://www.googleapis.com/auth/cloud-platform",
      "https://www.googleapis.com/auth/devstorage.full_control",
      "https://www.googleapis.com/auth/devstorage.read_write"
     ],
     "supportsMediaDownload": true,
     "useMediaDownloadService": true
    },
    "delete": {
     "id": "storage.objects.delete",
     "path": "b/{bucket}/o/{object}",
     "httpMethod": "DELETE",
     "description": "Deletes an object and its metadata. Deletions are permanent if versioning is not enabled for the bucket, or if the generation parameter is used.",
     "parameters": {
      "bucket": {
       "type": "string",
       "description": "Name of the bucket in which the object resides.",
       "required": true,
       "location": "path"
      },
      "generation": {
       "type": "string",
       "description": "If present, permanently deletes a specific revision of this object (as opposed to the latest version, the default).",
       "format": "int64",
       "location": "query"
      },
      "ifGenerationMatch": {
       "type": "string",
       "description": "Makes the operation conditional on whether the object's current generation matches the given value. Setting to 0 makes the operation succeed only if there are no live versions of the object.",
       "format": "int64",
       "location": "query"
      },
      "ifGenerationNotMatch": {
       "type": "string",
       "description": "Makes the operation conditional on whether the object's current generation does not match the given value. If no live object exists, the precondition fails. Setting to 0 makes the operation succeed only if there is a live version of the object.",
       "format": "int64",
       "location": "query"
      },
      "ifMetagenerationMatch": {
       "type": "string",
       "description": "Makes the operation conditional on whether the object's current metageneration matches the given value.",
       "format": "int64",
       "location": "query"
      },
      "ifMetagenerationNotMatch": {
       "type": "string",
       "description": "Makes the operation conditional on whether the object's current metageneration does not match the given value.",
       "format": "int64",
       "location": "query"
      },
      "object": {
       "type": "string",
       "description": "Name of the object. For information about how to URL encode object names to be path safe, see Encoding URI Path Parts.",
       "required": true,
       "location": "path"
      },
      "userProject": {
       "type": "string",
       "description": "The project to be billed for this request. Required for Requester Pays buckets.",
       "location": "query"
      }
     },
     "parameterOrder": [
      "bucket",
      "object"
     ],
     "scopes": [
      "https://www.googleapis.com/auth/cloud-platform",
      "https://www.googleapis.com/auth/devstorage.full_control",
      "https://www.googleapis.com/auth/devstorage.read_write"
     ]
    },
    "get": {
     "id": "storage.objects.get",
     "path": "b/{bucket}/o/{object}",
     "httpMethod": "GET",
     "description": "Retrieves an object or its metadata.",
     "parameters": {
      "bucket": {
       "type": "string",
       "description": "Name of the bucket in which the object resides.",
       "required": true,
       "location": "path"
      },
      "generation": {
       "type": "string",
       "description": "If present, selects a specific revision of this object (as opposed to the latest version, the default).",
       "format": "int64",
       "location": "query"
      },
      "ifGenerationMatch": {
       "type": "string",
       "description": "Makes the operation conditional on whether the object's current generation matches the given value. Setting to 0 makes the operation succeed only if there are no live versions of the object.",
       "format": "int64",
       "location": "query"
      },
      "ifGenerationNotMatch": {
       "type": "string",
       "description": "Makes the operation conditional on whether the object's current generation does not match the given value. If no live object exists, the precondition fails. Setting to 0 makes the operation succeed only if there is a live version of the object.",
       "format": "int64",
       "location": "query"
      },
      "ifMetagenerationMatch": {
       "type": "string",
       "description": "Makes the operation conditional on whether the object's current metageneration matches the given value.",
       "format": "int64",
       "location": "query"
      },
      "ifMetagenerationNotMatch": {
       "type": "string",
       "description": "Makes the operation conditional on whether the object's current metageneration does not match the given value.",
       "format": "int64",
       "location": "query"
      },
      "object": {
       "type": "string",
       "description": "Name of the object. For information about how to URL encode object names to be path safe, see Encoding URI Path Parts.",
       "required": true,
       "location": "path"
      },
      "projection": {
       "type": "string",
       "description": "Set of properties to return. Defaults to noAcl.",
       "enum": [
        "full",
        "noAcl"
       ],
       "enumDescriptions": [
        "Include all properties.",
        "Omit the owner, acl property."
       ],
       "location": "query"
      },
      "userProject": {
       "type": "string",
       "description": "The project to be billed for this request. Required for Requester Pays buckets.",
       "location": "query"
      }
     },
     "parameterOrder": [
      "bucket",
      "object"
     ],
     "response": {
      "$ref": "Object"
     },
     "scopes": [
      "https://www.googleapis.com/auth/cloud-platform",
      "https://www.googleapis.com/auth/cloud-platform.read-only",
      "https://www.googleapis.com/auth/devstorage.full_control",
      "https://www.googleapis.com/auth/devstorage.read_only",
      "https://www.googleapis.com/auth/devstorage.read_write"
     ],
     "supportsMediaDownload": true,
     "useMediaDownloadService": true
    },
    "getIamPolicy": {
     "id": "storage.objects.getIamPolicy",
     "path": "b/{bucket}/o/{object}/iam",
     "httpMethod": "GET",
     "description": "Returns an IAM policy for the specified object.",
     "parameters": {
      "bucket": {
       "type": "string",
       "description": "Name of the bucket in which the object resides.",
       "required": true,
       "location": "path"
      },
      "generation": {
       "type": "string",
       "description": "If present, selects a specific revision of this object (as opposed to the latest version, the default).",
       "format": "int64",
       "location": "query"
      },
      "object": {
       "type": "string",
       "description": "Name of the object. For information about how to URL encode object names to be path safe, see Encoding URI Path Parts.",
       "required": true,
       "location": "path"
      },
      "userProject": {
       "type": "string",
       "description": "The project to be billed for this request. Required for Requester Pays buckets.",
       "location": "query"
      }
     },
     "parameterOrder": [
      "bucket",
      "object"
     ],
     "response": {
      "$ref": "Policy"
     },
     "scopes": [
      "https://www.googleapis.com/auth/cloud-platform",
      "https://www.googleapis.com/auth/cloud-platform.read-only",
      "https://www.googleapis.com/auth/devstorage.full_control",
      "https://www.googleapis.com/auth/devstorage.read_only",
      "https://www.googleapis.com/auth/devstorage.read_write"
     ]
    },
    "insert": {
     "id": "storage.objects.insert",
     "path": "b/{bucket}/o",
     "httpMethod": "POST",
     "description": "Stores a new object and metadata.",
     "parameters": {
      "bucket": {
       "type": "string",
       "description": "Name of the bucket in which to store the new object. Overrides the provided object metadata's bucket value, if any.",
       "required": true,
       "location": "path"
      },
      "contentEncoding": {
       "type": "string",
       "description": "If set, sets the contentEncoding property of the final object to this value. Setting this parameter is equivalent to setting the contentEncoding metadata property. This can be useful when uploading an object with uploadType=media to indicate the encoding of the content being uploaded.",
       "location": "query"
      },
      "ifGenerationMatch": {
       "type": "string",
       "description": "Makes the operation conditional on whether the object's current generation matches the given value. Setting to 0 makes the operation succeed only if there are no live versions of the object.",
       "format": "int64",
       "location": "query"
      },
      "ifGenerationNotMatch": {
       "type": "string",
       "description": "Makes the operation conditional on whether the object's current generation does not match the given value. If no live object exists, the precondition fails. Setting to 0 makes the operation succeed only if there is a live version of the object.",
       "format": "int64",
       "location": "query"
      },
      "ifMetagenerationMatch": {
       "type": "string",
       "description": "Makes the operation conditional on whether the object's current metageneration matches the given value.",
       "format": "int64",
       "location": "query"
      },
      "ifMetagenerationNotMatch": {
       "type": "string",
       "description": "Makes the operation conditional on whether the object's current metageneration does not match the given value.",
       "format": "int64",
       "location": "query"
      },
      "kmsKeyName": {
       "type": "string",
       "description": "Resource name of the Cloud KMS key, of the form projects/my-project/locations/global/keyRings/my-kr/cryptoKeys/my-key, that will be used to encrypt the object. Overrides the object metadata's kms_key_name value, if any.",
       "location": "query"
      },
      "name": {
       "type": "string",
       "description": "Name of the object. Required when the object metadata is not otherwise provided. Overrides the object metadata's name value, if any. For information about how to URL encode object names to be path safe, see Encoding URI Path Parts.",
       "location": "query"
      },
      "predefinedAcl": {
       "type": "string",
       "description": "Apply a predefined set of access controls to this object.",
       "enum": [
        "authenticatedRead",
        "bucketOwnerFullControl",
        "bucketOwnerRead",
        "private",
        "projectPrivate",
        "publicRead"
       ],
       "enumDescriptions": [
        "Object owner gets OWNER access, and allAuthenticatedUsers get READER access.",
        "Object owner gets OWNER access, and project team owners get OWNER access.",
        "Object owner gets OWNER access, and project team owners get READER access.",
        "Object owner gets OWNER access.",
        "Object owner gets OWNER access, and project team members get access according to their roles.",
        "Object owner gets OWNER access, and allUsers get READER access."
       ],
       "location": "query"
      },
      "projection": {
       "type": "string",
       "description": "Set of properties to return. Defaults to noAcl, unless the object resource specifies the acl property, when it defaults to full.",
       "enum": [
        "full",
        "noAcl"
       ],
       "enumDescriptions": [
        "Include all properties.",
        "Omit the owner, acl property."
       ],
       "location": "query"
      },
      "userProject": {
       "type": "string",
       "description": "The project to be billed for this request. Required for Requester Pays buckets.",
       "location": "query"
      }
     },
     "parameterOrder": [
      "bucket"
     ],
     "request": {
      "$ref": "Object"
     },
     "response": {
      "$ref": "Object"
     },
     "scopes": [
      "https://www.googleapis.com/auth/cloud-platform",
      "https://www.googleapis.com/auth/devstorage.full_control",
      "https://www.googleapis.com/auth/devstorage.read_write"
     ],
     "supportsMediaDownload": true,
     "useMediaDownloadService": true,
     "supportsMediaUpload": true,
     "mediaUpload": {
      "accept": [
       "*/*"
      ],
      "protocols": {
       "simple": {
        "multipart": true,
        "path": "/upload/storage/v1/b/{bucket}/o"
       },
       "resumable": {
        "multipart": true,
        "path": "/resumable/upload/storage/v1/b/{bucket}/o"
       }
      }
     }
    },
    "list": {
     "id": "storage.objects.list",
     "path": "b/{bucket}/o",
     "httpMethod": "GET",
     "description": "Retrieves a list of objects matching the criteria.",
     "parameters": {
      "bucket": {
       "type": "string",
       "description": "Name of the bucket in which to look for objects.",
       "required": true,
       "location": "path"
      },
      "delimiter": {
       "type": "string",
       "description": "Returns results in a directory-like mode. items will contain only objects whose names, aside from the prefix, do not contain delimiter. Objects whose names, aside from the prefix, contain delimiter will have their name, truncated after the delimiter, returned in prefixes. Duplicate prefixes are omitted.",
       "location": "query"
      },
      "maxResults": {
       "type": "integer",
       "description": "Maximum number of items plus prefixes to return in a single page of responses. As duplicate prefixes are omitted, fewer total results may be returned than requested. The service will use this parameter or 1,000 items, whichever is smaller.",
       "default": "1000",
       "format": "uint32",
       "minimum": "0",
       "location": "query"
      },
      "pageToken": {
       "type": "string",
       "description": "A previously-returned page token representing part of the larger set of results to view.",
       "location": "query"
      },
      "prefix": {
       "type": "string",
       "description": "Filter results to objects whose names begin with this prefix.",
       "location": "query"
      },
      "projection": {
       "type": "string",
       "description": "Set of properties to return. Defaults to noAcl.",
       "enum": [
        "full",
        "noAcl"
       ],
       "enumDescriptions": [
        "Include all properties.",
        "Omit the owner, acl property."
       ],
       "location": "query"
      },
      "userProject": {
       "type": "string",
       "description": "The project to be billed for this request. Required for Requester Pays buckets.",
       "location": "query"
      },
      "versions": {
       "type": "boolean",
       "description": "If true, lists all versions of an object as distinct results. The default is false. For more information, see Object Versioning.",
       "location": "query"
      }
     },
     "parameterOrder": [
      "bucket"
     ],
     "response": {
      "$ref": "Objects"
     },
     "scopes": [
      "https://www.googleapis.com/auth/cloud-platform",
      "https://www.googleapis.com/auth/cloud-platform.read-only",
      "https://www.googleapis.com/auth/devstorage.full_control",
      "https://www.googleapis.com/auth/devstorage.read_only",
      "https://www.googleapis.com/auth/devstorage.read_write"
     ],
     "supportsSubscription": true
    },
    "patch": {
     "id": "storage.objects.patch",
     "path": "b/{bucket}/o/{object}",
     "httpMethod": "PATCH",
     "description": "Updates an object's metadata. This method supports patch semantics.",
     "parameters": {
      "bucket": {
       "type": "string",
       "description": "Name of the bucket in which the object resides.",
       "required": true,
       "location": "path"
      },
      "generation": {
       "type": "string",
       "description": "If present, selects a specific revision of this object (as opposed to the latest version, the default).",
       "format": "int64",
       "location": "query"
      },
      "ifGenerationMatch": {
       "type": "string",
       "description": "Makes the operation conditional on whether the object's current generation matches the given value. Setting to 0 makes the operation succeed only if there are no live versions of the object.",
       "format": "int64",
       "location": "query"
      },
      "ifGenerationNotMatch": {
       "type": "string",
       "description": "Makes the operation conditional on whether the object's current generation does not match the given value. If no live object exists, the precondition fails. Setting to 0 makes the operation succeed only if there is a live version of the object.",
       "format": "int64",
       "location": "query"
      },
      "ifMetagenerationMatch": {
       "type": "string",
       "description": "Makes the operation conditional on whether the object's current metageneration matches the given value.",
       "format": "int64",
       "location": "query"
      },
      "ifMetagenerationNotMatch": {
       "type": "string",
       "description": "Makes the operation conditional on whether the object's current metageneration does not match the given value.",
       "format": "int64",
       "location": "query"
      },
      "object": {
       "type": "string",
       "description": "Name of the object. For information about how to URL encode object names to be path safe, see Encoding URI Path Parts.",
       "required": true,
       "location": "path"
      },
      "predefinedAcl": {
       "type": "string",
       "description": "Apply a predefined set of access controls to this object.",
       "enum": [
        "authenticatedRead",
        "bucketOwnerFullControl",
        "bucketOwnerRead",
        "private",
        "projectPrivate",
        "publicRead"
       ],
       "enumDescriptions": [
        "Object owner gets OWNER access, and allAuthenticatedUsers get READER access.",
        "Object owner gets OWNER access, and project team owners get OWNER access.",
        "Object owner gets OWNER access, and project team owners get READER access.",
        "Object owner gets OWNER access.",
        "Object owner gets OWNER access, and project team members get access according to their roles.",
        "Object owner gets OWNER access, and allUsers get READER access."
       ],
       "location": "query"
      },
      "projection": {
       "type": "string",
       "description": "Set of properties to return. Defaults to full.",
       "enum": [
        "full",
        "noAcl"
       ],
       "enumDescriptions": [
        "Include all properties.",
        "Omit the owner, acl property."
       ],
       "location": "query"
      },
      "userProject": {
       "type": "string",
       "description": "The project to be billed for this request. Required for Requester Pays buckets.",
       "location": "query"
      }
     },
     "parameterOrder": [
      "bucket",
      "object"
     ],
     "request": {
      "$ref": "Object"
     },
     "response": {
      "$ref": "Object"
     },
     "scopes": [
      "https://www.googleapis.com/auth/cloud-platform",
      "https://www.googleapis.com/auth/devstorage.full_control"
     ]
    },
    "rewrite": {
     "id": "storage.objects.rewrite",
     "path": "b/{sourceBucket}/o/{sourceObject}/rewriteTo/b/{destinationBucket}/o/{destinationObject}",
     "httpMethod": "POST",
     "description": "Rewrites a source object to a destination object. Optionally overrides metadata.",
     "parameters": {
      "destinationBucket": {
       "type": "string",
       "description": "Name of the bucket in which to store the new object. Overrides the provided object metadata's bucket value, if any.",
       "required": true,
       "location": "path"
      },
      "destinationKmsKeyName": {
       "type": "string",
       "description": "Resource name of the Cloud KMS key, of the form projects/my-project/locations/global/keyRings/my-kr/cryptoKeys/my-key, that will be used to encrypt the object. Overrides the object metadata's kms_key_name value, if any.",
       "location": "query"
      },
      "destinationObject": {
       "type": "string",
       "description": "Name of the new object. Required when the object metadata is not otherwise provided. Overrides the object metadata's name value, if any. For information about how to URL encode object names to be path safe, see Encoding URI Path Parts.",
       "required": true,
       "location": "path"
      },
      "destinationPredefinedAcl": {
       "type": "string",
       "description": "Apply a predefined set of access controls to the destination object.",
       "enum": [
        "authenticatedRead",
        "bucketOwnerFullControl",
        "bucketOwnerRead",
        "private",
        "projectPrivate",
        "publicRead"
       ],
       "enumDescriptions": [
        "Object owner gets OWNER access, and allAuthenticatedUsers get READER access.",
        "Object owner gets OWNER access, and project team owners get OWNER access.",
        "Object owner gets OWNER access, and project team owners get READER access.",
        "Object owner gets OWNER access.",
        "Object owner gets OWNER access, and project team members get access according to their roles.",
        "Object owner gets OWNER access, and allUsers get READER access."
       ],
       "location": "query"
      },
      "ifGenerationMatch": {
       "type": "string",
       "description": "Makes the operation conditional on whether the object's current generation matches the given value. Setting to 0 makes the operation succeed only if there are no live versions of the object.",
       "format": "int64",
       "location": "query"
      },
      "ifGenerationNotMatch": {
       "type": "string",
       "description": "Makes the operation conditional on whether the object's current generation does not match the given value. If no live object exists, the precondition fails. Setting to 0 makes the operation succeed only if there is a live version of the object.",
       "format": "int64",
       "location": "query"
      },
      "ifMetagenerationMatch": {
       "type": "string",
       "description": "Makes the operation conditional on whether the destination object's current metageneration matches the given value.",
       "format": "int64",
       "location": "query"
      },
      "ifMetagenerationNotMatch": {
       "type": "string",
       "description": "Makes the operation conditional on whether the destination object's current metageneration does not match the given value.",
       "format": "int64",
       "location": "query"
      },
      "ifSourceGenerationMatch": {
       "type": "string",
       "description": "Makes the operation conditional on whether the source object's current generation matches the given value.",
       "format": "int64",
       "location": "query"
      },
      "ifSourceGenerationNotMatch": {
       "type": "string",
       "description": "Makes the operation conditional on whether the source object's current generation does not match the given value.",
       "format": "int64",
       "location": "query"
      },
      "ifSourceMetagenerationMatch": {
       "type": "string",
       "description": "Makes the operation conditional on whether the source object's current metageneration matches the given value.",
       "format": "int64",
       "location": "query"
      },
      "ifSourceMetagenerationNotMatch": {
       "type": "string",
       "description": "Makes the operation conditional on whether the source object's current metageneration does not match the given value.",
       "format": "int64",
       "location": "query"
      },
      "maxBytesRewrittenPerCall": {
       "type": "string",
       "description": "The maximum number of bytes that will be rewritten per rewrite request. Most callers shouldn't need to specify this parameter - it is primarily in place to support testing. If specified the value must be an integral multiple of 1 MiB (1048576). Also, this only applies to requests where the source and destination span locations and/or storage classes. Finally, this value must not change across rewrite calls else you'll get an error that the rewriteToken is invalid.",
       "format": "int64",
       "location": "query"
      },
      "projection": {
       "type": "string",
       "description": "Set of properties to return. Defaults to noAcl, unless the object resource specifies the acl property, when it defaults to full.",
       "enum": [
        "full",
        "noAcl"
       ],
       "enumDescriptions": [
        "Include all properties.",
        "Omit the owner, acl property."
       ],
       "location": "query"
      },
      "rewriteToken": {
       "type": "string",
       "description": "Include this field (from the previous rewrite response) on each rewrite request after the first one, until the rewrite response 'done' flag is true. Calls that provide a rewriteToken can omit all other request fields, but if included those fields must match the values provided in the first rewrite request.",
       "location": "query"
      },
      "sourceBucket": {
       "type": "string",
       "description": "Name of the bucket in which to find the source object.",
       "required": true,
       "location": "path"
      },
      "sourceGeneration": {
       "type": "string",
       "description": "If present, selects a specific revision of the source object (as opposed to the latest version, the default).",
       "format": "int64",
       "location": "query"
      },
      "sourceObject": {
       "type": "string",
       "description": "Name of the source object. For information about how to URL encode object names to be path safe, see Encoding URI Path Parts.",
       "required": true,
       "location": "path"
      },
      "userProject": {
       "type": "string",
       "description": "The project to be billed for this request. Required for Requester Pays buckets.",
       "location": "query"
      }
     },
     "parameterOrder": [
      "sourceBucket",
      "sourceObject",
      "destinationBucket",
      "destinationObject"
     ],
     "request": {
      "$ref": "Object"
     },
     "response": {
      "$ref": "RewriteResponse"
     },
     "scopes": [
      "https://www.googleapis.com/auth/cloud-platform",
      "https://www.googleapis.com/auth/devstorage.full_control",
      "https://www.googleapis.com/auth/devstorage.read_write"
     ]
    },
    "setIamPolicy": {
     "id": "storage.objects.setIamPolicy",
     "path": "b/{bucket}/o/{object}/iam",
     "httpMethod": "PUT",
     "description": "Updates an IAM policy for the specified object.",
     "parameters": {
      "bucket": {
       "type": "string",
       "description": "Name of the bucket in which the object resides.",
       "required": true,
       "location": "path"
      },
      "generation": {
       "type": "string",
       "description": "If present, selects a specific revision of this object (as opposed to the latest version, the default).",
       "format": "int64",
       "location": "query"
      },
      "object": {
       "type": "string",
       "description": "Name of the object. For information about how to URL encode object names to be path safe, see Encoding URI Path Parts.",
       "required": true,
       "location": "path"
      },
      "userProject": {
       "type": "string",
       "description": "The project to be billed for this request. Required for Requester Pays buckets.",
       "location": "query"
      }
     },
     "parameterOrder": [
      "bucket",
      "object"
     ],
     "request": {
      "$ref": "Policy"
     },
     "response": {
      "$ref": "Policy"
     },
     "scopes": [
      "https://www.googleapis.com/auth/cloud-platform",
      "https://www.googleapis.com/auth/devstorage.full_control",
      "https://www.googleapis.com/auth/devstorage.read_write"
     ]
    },
    "testIamPermissions": {
     "id": "storage.objects.testIamPermissions",
     "path": "b/{bucket}/o/{object}/iam/testPermissions",
     "httpMethod": "GET",
     "description": "Tests a set of permissions on the given object to see which, if any, are held by the caller.",
     "parameters": {
      "bucket": {
       "type": "string",
       "description": "Name of the bucket in which the object resides.",
       "required": true,
       "location": "path"
      },
      "generation": {
       "type": "string",
       "description": "If present, selects a specific revision of this object (as opposed to the latest version, the default).",
       "format": "int64",
       "location": "query"
      },
      "object": {
       "type": "string",
       "description": "Name of the object. For information about how to URL encode object names to be path safe, see Encoding URI Path Parts.",
       "required": true,
       "location": "path"
      },
      "permissions": {
       "type": "string",
       "description": "Permissions to test.",
       "required": true,
       "repeated": true,
       "location": "query"
      },
      "userProject": {
       "type": "string",
       "description": "The project to be billed for this request. Required for Requester Pays buckets.",
       "location": "query"
      }
     },
     "parameterOrder": [
      "bucket",
      "object",
      "permissions"
     ],
     "response": {
      "$ref": "TestIamPermissionsResponse"
     },
     "scopes": [
      "https://www.googleapis.com/auth/cloud-platform",
      "https://www.googleapis.com/auth/cloud-platform.read-only",
      "https://www.googleapis.com/auth/devstorage.full_control",
      "https://www.googleapis.com/auth/devstorage.read_only",
      "https://www.googleapis.com/auth/devstorage.read_write"
     ]
    },
    "update": {
     "id": "storage.objects.update",
     "path": "b/{bucket}/o/{object}",
     "httpMethod": "PUT",
     "description": "Updates an object's metadata.",
     "parameters": {
      "bucket": {
       "type": "string",
       "description": "Name of the bucket in which the object resides.",
       "required": true,
       "location": "path"
      },
      "generation": {
       "type": "string",
       "description": "If present, selects a specific revision of this object (as opposed to the latest version, the default).",
       "format": "int64",
       "location": "query"
      },
      "ifGenerationMatch": {
       "type": "string",
       "description": "Makes the operation conditional on whether the object's current generation matches the given value. Setting to 0 makes the operation succeed only if there are no live versions of the object.",
       "format": "int64",
       "location": "query"
      },
      "ifGenerationNotMatch": {
       "type": "string",
       "description": "Makes the operation conditional on whether the object's current generation does not match the given value. If no live object exists, the precondition fails. Setting to 0 makes the operation succeed only if there is a live version of the object.",
       "format": "int64",
       "location": "query"
      },
      "ifMetagenerationMatch": {
       "type": "string",
       "description": "Makes the operation conditional on whether the object's current metageneration matches the given value.",
       "format": "int64",
       "location": "query"
      },
      "ifMetagenerationNotMatch": {
       "type": "string",
       "description": "Makes the operation conditional on whether the object's current metageneration does not match the given value.",
       "format": "int64",
       "location": "query"
      },
      "object": {
       "type": "string",
       "description": "Name of the object. For information about how to URL encode object names to be path safe, see Encoding URI Path Parts.",
       "required": true,
       "location": "path"
      },
      "predefinedAcl": {
       "type": "string",
       "description": "Apply a predefined set of access controls to this object.",
       "enum": [
        "authenticatedRead",
        "bucketOwnerFullControl",
        "bucketOwnerRead",
        "private",
        "projectPrivate",
        "publicRead"
       ],
       "enumDescriptions": [
        "Object owner gets OWNER access, and allAuthenticatedUsers get READER access.",
        "Object owner gets OWNER access, and project team owners get OWNER access.",
        "Object owner gets OWNER access, and project team owners get READER access.",
        "Object owner gets OWNER access.",
        "Object owner gets OWNER access, and project team members get access according to their roles.",
        "Object owner gets OWNER access, and allUsers get READER access."
       ],
       "location": "query"
      },
      "projection": {
       "type": "string",
       "description": "Set of properties to return. Defaults to full.",
       "enum": [
        "full",
        "noAcl"
       ],
       "enumDescriptions": [
        "Include all properties.",
        "Omit the owner, acl property."
       ],
       "location": "query"
      },
      "userProject": {
       "type": "string",
       "description": "The project to be billed for this request. Required for Requester Pays buckets.",
       "location": "query"
      }
     },
     "parameterOrder": [
      "bucket",
      "object"
     ],
     "request": {
      "$ref": "Object"
     },
     "response": {
      "$ref": "Object"
     },
     "scopes": [
      "https://www.googleapis.com/auth/cloud-platform",
      "https://www.googleapis.com/auth/devstorage.full_control"
     ],
     "supportsMediaDownload": true,
     "useMediaDownloadService": true
    },
    "watchAll": {
     "id": "storage.objects.watchAll",
     "path": "b/{bucket}/o/watch",
     "httpMethod": "POST",
     "description": "Watch for changes on all objects in a bucket.",
     "parameters": {
      "bucket": {
       "type": "string",
       "description": "Name of the bucket in which to look for objects.",
       "required": true,
       "location": "path"
      },
      "delimiter": {
       "type": "string",
       "description": "Returns results in a directory-like mode. items will contain only objects whose names, aside from the prefix, do not contain delimiter. Objects whose names, aside from the prefix, contain delimiter will have their name, truncated after the delimiter, returned in prefixes. Duplicate prefixes are omitted.",
       "location": "query"
      },
      "maxResults": {
       "type": "integer",
       "description": "Maximum number of items plus prefixes to return in a single page of responses. As duplicate prefixes are omitted, fewer total results may be returned than requested. The service will use this parameter or 1,000 items, whichever is smaller.",
       "default": "1000",
       "format": "uint32",
       "minimum": "0",
       "location": "query"
      },
      "pageToken": {
       "type": "string",
       "description": "A previously-returned page token representing part of the larger set of results to view.",
       "location": "query"
      },
      "prefix": {
       "type": "string",
       "description": "Filter results to objects whose names begin with this prefix.",
       "location": "query"
      },
      "projection": {
       "type": "string",
       "description": "Set of properties to return. Defaults to noAcl.",
       "enum": [
        "full",
        "noAcl"
       ],
       "enumDescriptions": [
        "Include all properties.",
        "Omit the owner, acl property."
       ],
       "location": "query"
      },
      "userProject": {
       "type": "string",
       "description": "The project to be billed for this request. Required for Requester Pays buckets.",
       "location": "query"
      },
      "versions": {
       "type": "boolean",
       "description": "If true, lists all versions of an object as distinct results. The default is false. For more information, see Object Versioning.",
       "location": "query"
      }
     },
     "parameterOrder": [
      "bucket"
     ],
     "request": {
      "$ref": "Channel",
      "parameterName": "resource"
     },
     "response": {
      "$ref": "Channel"
     },
     "scopes": [
      "https://www.googleapis.com/auth/cloud-platform",
      "https://www.googleapis.com/auth/cloud-platform.read-only",
      "https://www.googleapis.com/auth/devstorage.full_control",
      "https://www.googleapis.com/auth/devstorage.read_only",
      "https://www.googleapis.com/auth/devstorage.read_write"
     ],
     "supportsSubscription": true
    }
   }
  },
  "projects": {
   "resources": {
    "serviceAccount": {
     "methods": {
      "get": {
       "id": "storage.projects.serviceAccount.get",
       "path": "projects/{projectId}/serviceAccount",
       "httpMethod": "GET",
       "description": "Get the email address of this project's Google Cloud Storage service account.",
       "parameters": {
        "projectId": {
         "type": "string",
         "description": "Project ID",
         "required": true,
         "location": "path"
        },
        "userProject": {
         "type": "string",
<<<<<<< HEAD
         "description": "The project to be billed for this request, for Requester Pays buckets.",
=======
         "description": "The project to be billed for this request.",
>>>>>>> d5fa6b74
         "location": "query"
        }
       },
       "parameterOrder": [
        "projectId"
       ],
       "response": {
        "$ref": "ServiceAccount"
       },
       "scopes": [
        "https://www.googleapis.com/auth/cloud-platform",
        "https://www.googleapis.com/auth/cloud-platform.read-only",
        "https://www.googleapis.com/auth/devstorage.full_control",
        "https://www.googleapis.com/auth/devstorage.read_only",
        "https://www.googleapis.com/auth/devstorage.read_write"
       ]
      }
     }
    }
   }
  }
 }
}<|MERGE_RESOLUTION|>--- conflicted
+++ resolved
@@ -1,19 +1,11 @@
 {
  "kind": "discovery#restDescription",
-<<<<<<< HEAD
- "etag": "\"YWOzh2SDasdU84ArJnpYek-OMdg/rE26AVrnFbD9orx-YtVO_pKNglE\"",
-=======
  "etag": "\"YWOzh2SDasdU84ArJnpYek-OMdg/akxawO6Ey81E_n6KZZ_RFctOG6Q\"",
->>>>>>> d5fa6b74
  "discoveryVersion": "v1",
  "id": "storage:v1",
  "name": "storage",
  "version": "v1",
-<<<<<<< HEAD
- "revision": "20170920",
-=======
  "revision": "20171011",
->>>>>>> d5fa6b74
  "title": "Cloud Storage JSON API",
  "description": "Stores and retrieves potentially large, immutable data objects.",
  "ownerDomain": "google.com",
@@ -1485,11 +1477,7 @@
       },
       "userProject": {
        "type": "string",
-<<<<<<< HEAD
-       "description": "The project to be billed for this request, for Requester Pays buckets.",
-=======
        "description": "The project to be billed for this request.",
->>>>>>> d5fa6b74
        "location": "query"
       }
      },
@@ -1553,11 +1541,7 @@
       },
       "userProject": {
        "type": "string",
-<<<<<<< HEAD
-       "description": "The project to be billed for this request, for Requester Pays buckets.",
-=======
        "description": "The project to be billed for this request.",
->>>>>>> d5fa6b74
        "location": "query"
       }
      },
@@ -3701,11 +3685,7 @@
         },
         "userProject": {
          "type": "string",
-<<<<<<< HEAD
-         "description": "The project to be billed for this request, for Requester Pays buckets.",
-=======
          "description": "The project to be billed for this request.",
->>>>>>> d5fa6b74
          "location": "query"
         }
        },
