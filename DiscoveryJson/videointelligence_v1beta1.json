{
<<<<<<< HEAD
  "revision": "20170925",
  "documentationLink": "https://cloud.google.com/video-intelligence/docs/",
  "id": "videointelligence:v1beta1",
  "discoveryVersion": "v1",
  "version_module": true,
  "schemas": {
    "GoogleCloudVideointelligenceV1beta1_AnnotateVideoProgress": {
      "description": "Video annotation progress. Included in the `metadata`\nfield of the `Operation` returned by the `GetOperation`\ncall of the `google::longrunning::Operations` service.",
      "type": "object",
      "properties": {
        "annotationProgress": {
          "description": "Progress metadata for all videos specified in `AnnotateVideoRequest`.",
=======
  "id": "videointelligence:v1beta1",
  "documentationLink": "https://cloud.google.com/video-intelligence/docs/",
  "revision": "20171004",
  "discoveryVersion": "v1",
  "version_module": true,
  "schemas": {
    "GoogleCloudVideointelligenceV1beta2_VideoAnnotationResults": {
      "description": "Annotation results for a single video.",
      "type": "object",
      "properties": {
        "segmentLabelAnnotations": {
          "description": "Label annotations on video level or user specified segment level.\nThere is exactly one element for each unique label.",
          "items": {
            "$ref": "GoogleCloudVideointelligenceV1beta2_LabelAnnotation"
          },
          "type": "array"
        },
        "explicitAnnotation": {
          "description": "Explicit content annotation.",
          "$ref": "GoogleCloudVideointelligenceV1beta2_ExplicitContentAnnotation"
        },
        "shotAnnotations": {
          "description": "Shot annotations. Each shot is represented as a video segment.",
          "items": {
            "$ref": "GoogleCloudVideointelligenceV1beta2_VideoSegment"
          },
          "type": "array"
        },
        "shotLabelAnnotations": {
          "description": "Label annotations on shot level.\nThere is exactly one element for each unique label.",
          "items": {
            "$ref": "GoogleCloudVideointelligenceV1beta2_LabelAnnotation"
          },
          "type": "array"
        },
        "error": {
          "$ref": "GoogleRpc_Status",
          "description": "If set, indicates an error. Note that for a single `AnnotateVideoRequest`\nsome videos may succeed and some may fail."
        },
        "frameLabelAnnotations": {
          "description": "Label annotations on frame level.\nThere is exactly one element for each unique label.",
          "items": {
            "$ref": "GoogleCloudVideointelligenceV1beta2_LabelAnnotation"
          },
          "type": "array"
        },
        "inputUri": {
          "description": "Video file location in\n[Google Cloud Storage](https://cloud.google.com/storage/).",
          "type": "string"
        }
      },
      "id": "GoogleCloudVideointelligenceV1beta2_VideoAnnotationResults"
    },
    "GoogleCloudVideointelligenceV1beta2_ExplicitContentAnnotation": {
      "description": "Explicit content annotation (based on per-frame visual signals only).\nIf no explicit content has been detected in a frame, no annotations are\npresent for that frame.",
      "type": "object",
      "properties": {
        "frames": {
          "description": "All video frames where explicit content was detected.",
          "items": {
            "$ref": "GoogleCloudVideointelligenceV1beta2_ExplicitContentFrame"
          },
          "type": "array"
        }
      },
      "id": "GoogleCloudVideointelligenceV1beta2_ExplicitContentAnnotation"
    },
    "GoogleCloudVideointelligenceV1beta1_LabelLocation": {
      "id": "GoogleCloudVideointelligenceV1beta1_LabelLocation",
      "description": "Label location.",
      "type": "object",
      "properties": {
        "level": {
          "description": "Label level.",
          "type": "string",
          "enumDescriptions": [
            "Unspecified.",
            "Video-level. Corresponds to the whole video.",
            "Segment-level. Corresponds to one of `AnnotateSpec.segments`.",
            "Shot-level. Corresponds to a single shot (i.e. a series of frames\nwithout a major camera position or background change).",
            "Frame-level. Corresponds to a single video frame."
          ],
          "enum": [
            "LABEL_LEVEL_UNSPECIFIED",
            "VIDEO_LEVEL",
            "SEGMENT_LEVEL",
            "SHOT_LEVEL",
            "FRAME_LEVEL"
          ]
        },
        "confidence": {
          "format": "float",
          "description": "Confidence that the label is accurate. Range: [0, 1].",
          "type": "number"
        },
        "segment": {
          "$ref": "GoogleCloudVideointelligenceV1beta1_VideoSegment",
          "description": "Video segment. Set to [-1, -1] for video-level labels.\nSet to [timestamp, timestamp] for frame-level labels.\nOtherwise, corresponds to one of `AnnotateSpec.segments`\n(if specified) or to shot boundaries (if requested)."
        }
      }
    },
    "GoogleCloudVideointelligenceV1beta2_LabelFrame": {
      "description": "Video frame level annotation results for label detection.",
      "type": "object",
      "properties": {
        "confidence": {
          "format": "float",
          "description": "Confidence that the label is accurate. Range: [0, 1].",
          "type": "number"
        },
        "timeOffset": {
          "format": "google-duration",
          "description": "Time-offset, relative to the beginning of the video, corresponding to the\nvideo frame for this location.",
          "type": "string"
        }
      },
      "id": "GoogleCloudVideointelligenceV1beta2_LabelFrame"
    },
    "GoogleCloudVideointelligenceV1beta2_AnnotateVideoProgress": {
      "type": "object",
      "properties": {
        "annotationProgress": {
          "description": "Progress metadata for all videos specified in `AnnotateVideoRequest`.",
          "items": {
            "$ref": "GoogleCloudVideointelligenceV1beta2_VideoAnnotationProgress"
          },
          "type": "array"
        }
      },
      "id": "GoogleCloudVideointelligenceV1beta2_AnnotateVideoProgress",
      "description": "Video annotation progress. Included in the `metadata`\nfield of the `Operation` returned by the `GetOperation`\ncall of the `google::longrunning::Operations` service."
    },
    "GoogleCloudVideointelligenceV1_VideoAnnotationProgress": {
      "description": "Annotation progress for a single video.",
      "type": "object",
      "properties": {
        "inputUri": {
          "description": "Video file location in\n[Google Cloud Storage](https://cloud.google.com/storage/).",
          "type": "string"
        },
        "progressPercent": {
          "format": "int32",
          "description": "Approximate percentage processed thus far.\nGuaranteed to be 100 when fully processed.",
          "type": "integer"
        },
        "updateTime": {
          "format": "google-datetime",
          "description": "Time of the most recent update.",
          "type": "string"
        },
        "startTime": {
          "format": "google-datetime",
          "description": "Time when the request was received.",
          "type": "string"
        }
      },
      "id": "GoogleCloudVideointelligenceV1_VideoAnnotationProgress"
    },
    "GoogleCloudVideointelligenceV1_AnnotateVideoProgress": {
      "description": "Video annotation progress. Included in the `metadata`\nfield of the `Operation` returned by the `GetOperation`\ncall of the `google::longrunning::Operations` service.",
      "type": "object",
      "properties": {
        "annotationProgress": {
          "description": "Progress metadata for all videos specified in `AnnotateVideoRequest`.",
          "items": {
            "$ref": "GoogleCloudVideointelligenceV1_VideoAnnotationProgress"
          },
          "type": "array"
        }
      },
      "id": "GoogleCloudVideointelligenceV1_AnnotateVideoProgress"
    },
    "GoogleLongrunning_Operation": {
      "properties": {
        "error": {
          "description": "The error result of the operation in case of failure or cancellation.",
          "$ref": "GoogleRpc_Status"
        },
        "metadata": {
          "additionalProperties": {
            "description": "Properties of the object. Contains field @type with type URL.",
            "type": "any"
          },
          "description": "Service-specific metadata associated with the operation.  It typically\ncontains progress information and common metadata such as create time.\nSome services might not provide such metadata.  Any method that returns a\nlong-running operation should document the metadata type, if any.",
          "type": "object"
        },
        "done": {
          "description": "If the value is `false`, it means the operation is still in progress.\nIf `true`, the operation is completed, and either `error` or `response` is\navailable.",
          "type": "boolean"
        },
        "response": {
          "additionalProperties": {
            "description": "Properties of the object. Contains field @type with type URL.",
            "type": "any"
          },
          "description": "The normal response of the operation in case of success.  If the original\nmethod returns no data on success, such as `Delete`, the response is\n`google.protobuf.Empty`.  If the original method is standard\n`Get`/`Create`/`Update`, the response should be the resource.  For other\nmethods, the response should have the type `XxxResponse`, where `Xxx`\nis the original method name.  For example, if the original method name\nis `TakeSnapshot()`, the inferred response type is\n`TakeSnapshotResponse`.",
          "type": "object"
        },
        "name": {
          "description": "The server-assigned name, which is only unique within the same service that\noriginally returns it. If you use the default HTTP mapping, the\n`name` should have the format of `operations/some/unique/name`.",
          "type": "string"
        }
      },
      "id": "GoogleLongrunning_Operation",
      "description": "This resource represents a long-running operation that is the result of a\nnetwork API call.",
      "type": "object"
    },
    "GoogleCloudVideointelligenceV1beta1_VideoAnnotationResults": {
      "description": "Annotation results for a single video.",
      "type": "object",
      "properties": {
        "error": {
          "description": "If set, indicates an error. Note that for a single `AnnotateVideoRequest`\nsome videos may succeed and some may fail.",
          "$ref": "GoogleRpc_Status"
        },
        "shotAnnotations": {
          "description": "Shot annotations. Each shot is represented as a video segment.",
          "items": {
            "$ref": "GoogleCloudVideointelligenceV1beta1_VideoSegment"
          },
          "type": "array"
        },
        "safeSearchAnnotations": {
          "description": "Safe search annotations.",
          "items": {
            "$ref": "GoogleCloudVideointelligenceV1beta1_SafeSearchAnnotation"
          },
          "type": "array"
        },
        "inputUri": {
          "description": "Video file location in\n[Google Cloud Storage](https://cloud.google.com/storage/).",
          "type": "string"
        },
        "labelAnnotations": {
          "description": "Label annotations. There is exactly one element for each unique label.",
          "items": {
            "$ref": "GoogleCloudVideointelligenceV1beta1_LabelAnnotation"
          },
          "type": "array"
        }
      },
      "id": "GoogleCloudVideointelligenceV1beta1_VideoAnnotationResults"
    },
    "GoogleCloudVideointelligenceV1beta2_VideoAnnotationProgress": {
      "description": "Annotation progress for a single video.",
      "type": "object",
      "properties": {
        "inputUri": {
          "description": "Video file location in\n[Google Cloud Storage](https://cloud.google.com/storage/).",
          "type": "string"
        },
        "progressPercent": {
          "format": "int32",
          "description": "Approximate percentage processed thus far.\nGuaranteed to be 100 when fully processed.",
          "type": "integer"
        },
        "updateTime": {
          "type": "string",
          "format": "google-datetime",
          "description": "Time of the most recent update."
        },
        "startTime": {
          "format": "google-datetime",
          "description": "Time when the request was received.",
          "type": "string"
        }
      },
      "id": "GoogleCloudVideointelligenceV1beta2_VideoAnnotationProgress"
    },
    "GoogleCloudVideointelligenceV1_AnnotateVideoResponse": {
      "description": "Video annotation response. Included in the `response`\nfield of the `Operation` returned by the `GetOperation`\ncall of the `google::longrunning::Operations` service.",
      "type": "object",
      "properties": {
        "annotationResults": {
          "description": "Annotation results for all videos specified in `AnnotateVideoRequest`.",
          "items": {
            "$ref": "GoogleCloudVideointelligenceV1_VideoAnnotationResults"
          },
          "type": "array"
        }
      },
      "id": "GoogleCloudVideointelligenceV1_AnnotateVideoResponse"
    },
    "GoogleCloudVideointelligenceV1beta1_AnnotateVideoResponse": {
      "description": "Video annotation response. Included in the `response`\nfield of the `Operation` returned by the `GetOperation`\ncall of the `google::longrunning::Operations` service.",
      "type": "object",
      "properties": {
        "annotationResults": {
          "description": "Annotation results for all videos specified in `AnnotateVideoRequest`.",
          "items": {
            "$ref": "GoogleCloudVideointelligenceV1beta1_VideoAnnotationResults"
          },
          "type": "array"
        }
      },
      "id": "GoogleCloudVideointelligenceV1beta1_AnnotateVideoResponse"
    },
    "GoogleCloudVideointelligenceV1beta1_VideoAnnotationProgress": {
      "description": "Annotation progress for a single video.",
      "type": "object",
      "properties": {
        "inputUri": {
          "description": "Video file location in\n[Google Cloud Storage](https://cloud.google.com/storage/).",
          "type": "string"
        },
        "progressPercent": {
          "type": "integer",
          "format": "int32",
          "description": "Approximate percentage processed thus far.\nGuaranteed to be 100 when fully processed."
        },
        "updateTime": {
          "format": "google-datetime",
          "description": "Time of the most recent update.",
          "type": "string"
        },
        "startTime": {
          "format": "google-datetime",
          "description": "Time when the request was received.",
          "type": "string"
        }
      },
      "id": "GoogleCloudVideointelligenceV1beta1_VideoAnnotationProgress"
    },
    "GoogleCloudVideointelligenceV1beta2_ExplicitContentFrame": {
      "description": "Video frame level annotation results for explicit content.",
      "type": "object",
      "properties": {
        "pornographyLikelihood": {
          "type": "string",
          "enumDescriptions": [
            "Unspecified likelihood.",
            "Very unlikely.",
            "Unlikely.",
            "Possible.",
            "Likely.",
            "Very likely."
          ],
          "enum": [
            "LIKELIHOOD_UNSPECIFIED",
            "VERY_UNLIKELY",
            "UNLIKELY",
            "POSSIBLE",
            "LIKELY",
            "VERY_LIKELY"
          ],
          "description": "Likelihood of the pornography content.."
        },
        "timeOffset": {
          "format": "google-duration",
          "description": "Time-offset, relative to the beginning of the video, corresponding to the\nvideo frame for this location.",
          "type": "string"
        }
      },
      "id": "GoogleCloudVideointelligenceV1beta2_ExplicitContentFrame"
    },
    "GoogleCloudVideointelligenceV1beta1_AnnotateVideoRequest": {
      "description": "Video annotation request.",
      "type": "object",
      "properties": {
        "features": {
          "description": "Requested video annotation features.",
>>>>>>> d5fa6b74
          "items": {
            "$ref": "GoogleCloudVideointelligenceV1beta1_VideoAnnotationProgress"
          },
<<<<<<< HEAD
          "type": "array"
        }
      },
      "id": "GoogleCloudVideointelligenceV1beta1_AnnotateVideoProgress"
    },
    "GoogleCloudVideointelligenceV1beta2_Entity": {
      "description": "Detected entity from video analysis.",
      "type": "object",
      "properties": {
        "languageCode": {
          "description": "Language code for `description` in BCP-47 format.",
          "type": "string"
        },
        "entityId": {
          "description": "Opaque entity ID. Some IDs may be available in\n[Google Knowledge Graph Search\nAPI](https://developers.google.com/knowledge-graph/).",
          "type": "string"
        },
        "description": {
          "description": "Textual description, e.g. `Fixed-gear bicycle`.",
          "type": "string"
        }
      },
      "id": "GoogleCloudVideointelligenceV1beta2_Entity"
    },
    "GoogleCloudVideointelligenceV1beta2_VideoSegment": {
      "description": "Video segment.",
      "type": "object",
      "properties": {
        "endTimeOffset": {
          "format": "google-duration",
          "description": "Time-offset, relative to the beginning of the video,\ncorresponding to the end of the segment (inclusive).",
          "type": "string"
        },
        "startTimeOffset": {
          "format": "google-duration",
          "description": "Time-offset, relative to the beginning of the video,\ncorresponding to the start of the segment (inclusive).",
          "type": "string"
        }
      },
      "id": "GoogleCloudVideointelligenceV1beta2_VideoSegment"
    },
    "GoogleCloudVideointelligenceV1_LabelLocation": {
      "id": "GoogleCloudVideointelligenceV1_LabelLocation",
      "description": "Label location.",
      "type": "object",
      "properties": {
        "segment": {
          "$ref": "GoogleCloudVideointelligenceV1_VideoSegment",
          "description": "Video segment. Unset for video-level labels.\nSet to a frame timestamp for frame-level labels.\nOtherwise, corresponds to one of `AnnotateSpec.segments`\n(if specified) or to shot boundaries (if requested)."
        },
        "level": {
          "description": "Label level.",
          "type": "string",
          "enumDescriptions": [
            "Unspecified.",
            "Video-level. Corresponds to the whole video.",
            "Segment-level. Corresponds to one of `AnnotateSpec.segments`.",
            "Shot-level. Corresponds to a single shot (i.e. a series of frames\nwithout a major camera position or background change).",
            "Frame-level. Corresponds to a single video frame."
          ],
          "enum": [
            "LABEL_LEVEL_UNSPECIFIED",
            "VIDEO_LEVEL",
            "SEGMENT_LEVEL",
            "SHOT_LEVEL",
            "FRAME_LEVEL"
          ]
        },
        "confidence": {
          "format": "float",
          "description": "Confidence that the label is accurate. Range: [0, 1].",
          "type": "number"
        }
      }
    },
    "GoogleCloudVideointelligenceV1_VideoAnnotationResults": {
      "description": "Annotation results for a single video.",
=======
          "type": "array",
          "enumDescriptions": [
            "Unspecified.",
            "Label detection. Detect objects, such as dog or flower.",
            "Shot change detection.",
            "Safe search detection."
          ]
        },
        "outputUri": {
          "description": "Optional location where the output (in JSON format) should be stored.\nCurrently, only [Google Cloud Storage](https://cloud.google.com/storage/)\nURIs are supported, which must be specified in the following format:\n`gs://bucket-id/object-id` (other URI formats return\ngoogle.rpc.Code.INVALID_ARGUMENT). For more information, see\n[Request URIs](/storage/docs/reference-uris).",
          "type": "string"
        },
        "videoContext": {
          "$ref": "GoogleCloudVideointelligenceV1beta1_VideoContext",
          "description": "Additional video context and/or feature-specific parameters."
        },
        "locationId": {
          "type": "string",
          "description": "Optional cloud region where annotation should take place. Supported cloud\nregions: `us-east1`, `us-west1`, `europe-west1`, `asia-east1`. If no region\nis specified, a region will be determined based on video file location."
        },
        "inputUri": {
          "description": "Input video location. Currently, only\n[Google Cloud Storage](https://cloud.google.com/storage/) URIs are\nsupported, which must be specified in the following format:\n`gs://bucket-id/object-id` (other URI formats return\ngoogle.rpc.Code.INVALID_ARGUMENT). For more information, see\n[Request URIs](/storage/docs/reference-uris).\nA video URI may include wildcards in `object-id`, and thus identify\nmultiple videos. Supported wildcards: '*' to match 0 or more characters;\n'?' to match 1 character. If unset, the input video should be embedded\nin the request as `input_content`. If set, `input_content` should be unset.",
          "type": "string"
        },
        "inputContent": {
          "type": "string",
          "description": "The video data bytes. Encoding: base64. If unset, the input video(s)\nshould be specified via `input_uri`. If set, `input_uri` should be unset."
        }
      },
      "id": "GoogleCloudVideointelligenceV1beta1_AnnotateVideoRequest"
    },
    "GoogleCloudVideointelligenceV1beta1_VideoSegment": {
      "description": "Video segment.",
>>>>>>> d5fa6b74
      "type": "object",
      "properties": {
        "safeSearchAnnotations": {
          "description": "Safe search annotations.",
          "items": {
            "$ref": "GoogleCloudVideointelligenceV1_SafeSearchAnnotation"
          },
          "type": "array"
        },
        "inputUri": {
          "description": "Video file location in\n[Google Cloud Storage](https://cloud.google.com/storage/).",
          "type": "string"
        },
        "labelAnnotations": {
          "description": "Label annotations. There is exactly one element for each unique label.",
          "items": {
            "$ref": "GoogleCloudVideointelligenceV1_LabelAnnotation"
          },
          "type": "array"
        },
        "error": {
          "description": "If set, indicates an error. Note that for a single `AnnotateVideoRequest`\nsome videos may succeed and some may fail.",
          "$ref": "GoogleRpc_Status"
        },
        "shotAnnotations": {
          "description": "Shot annotations. Each shot is represented as a video segment.",
          "items": {
            "$ref": "GoogleCloudVideointelligenceV1_VideoSegment"
          },
          "type": "array"
        }
      },
<<<<<<< HEAD
      "id": "GoogleCloudVideointelligenceV1_VideoAnnotationResults"
=======
      "id": "GoogleCloudVideointelligenceV1beta1_VideoSegment"
    },
    "GoogleCloudVideointelligenceV1beta2_LabelSegment": {
      "description": "Video segment level annotation results for label detection.",
      "type": "object",
      "properties": {
        "confidence": {
          "format": "float",
          "description": "Confidence that the label is accurate. Range: [0, 1].",
          "type": "number"
        },
        "segment": {
          "description": "Video segment where a label was detected.",
          "$ref": "GoogleCloudVideointelligenceV1beta2_VideoSegment"
        }
      },
      "id": "GoogleCloudVideointelligenceV1beta2_LabelSegment"
>>>>>>> d5fa6b74
    },
    "GoogleCloudVideointelligenceV1beta2_AnnotateVideoResponse": {
      "id": "GoogleCloudVideointelligenceV1beta2_AnnotateVideoResponse",
      "description": "Video annotation response. Included in the `response`\nfield of the `Operation` returned by the `GetOperation`\ncall of the `google::longrunning::Operations` service.",
      "type": "object",
      "properties": {
        "annotationResults": {
          "description": "Annotation results for all videos specified in `AnnotateVideoRequest`.",
          "items": {
            "$ref": "GoogleCloudVideointelligenceV1beta2_VideoAnnotationResults"
          },
          "type": "array"
        }
      }
    },
    "GoogleCloudVideointelligenceV1beta1_LabelAnnotation": {
      "description": "Label annotation.",
      "type": "object",
      "properties": {
        "languageCode": {
          "description": "Language code for `description` in BCP-47 format.",
          "type": "string"
        },
<<<<<<< HEAD
        "description": {
          "description": "Textual description, e.g. `Fixed-gear bicycle`.",
          "type": "string"
        },
        "locations": {
          "description": "Where the label was detected and with what confidence.",
          "items": {
            "$ref": "GoogleCloudVideointelligenceV1beta1_LabelLocation"
          },
          "type": "array"
=======
        "adult": {
          "description": "Likelihood of adult content.",
          "type": "string",
          "enumDescriptions": [
            "Unknown likelihood.",
            "Very unlikely.",
            "Unlikely.",
            "Possible.",
            "Likely.",
            "Very likely."
          ],
          "enum": [
            "UNKNOWN",
            "VERY_UNLIKELY",
            "UNLIKELY",
            "POSSIBLE",
            "LIKELY",
            "VERY_LIKELY"
          ]
>>>>>>> d5fa6b74
        }
      },
      "id": "GoogleCloudVideointelligenceV1beta1_LabelAnnotation"
    },
<<<<<<< HEAD
    "GoogleCloudVideointelligenceV1beta1_VideoContext": {
      "id": "GoogleCloudVideointelligenceV1beta1_VideoContext",
      "description": "Video context and/or feature-specific parameters.",
      "type": "object",
      "properties": {
        "shotChangeDetectionModel": {
          "description": "Model to use for shot change detection.\nSupported values: \"latest\" and \"stable\" (the default).",
          "type": "string"
        },
        "labelDetectionMode": {
          "description": "If label detection has been requested, what labels should be detected\nin addition to video-level labels or segment-level labels. If unspecified,\ndefaults to `SHOT_MODE`.",
          "type": "string",
          "enumDescriptions": [
            "Unspecified.",
            "Detect shot-level labels.",
            "Detect frame-level labels.",
            "Detect both shot-level and frame-level labels."
          ],
          "enum": [
            "LABEL_DETECTION_MODE_UNSPECIFIED",
            "SHOT_MODE",
            "FRAME_MODE",
            "SHOT_AND_FRAME_MODE"
          ]
        },
        "stationaryCamera": {
          "description": "Whether the video has been shot from a stationary (i.e. non-moving) camera.\nWhen set to true, might improve detection accuracy for moving objects.",
          "type": "boolean"
        },
        "safeSearchDetectionModel": {
          "description": "Model to use for safe search detection.\nSupported values: \"latest\" and \"stable\" (the default).",
          "type": "string"
        },
        "segments": {
          "description": "Video segments to annotate. The segments may overlap and are not required\nto be contiguous or span the whole video. If unspecified, each video\nis treated as a single segment.",
          "items": {
            "$ref": "GoogleCloudVideointelligenceV1beta1_VideoSegment"
          },
          "type": "array"
        },
        "labelDetectionModel": {
          "description": "Model to use for label detection.\nSupported values: \"latest\" and \"stable\" (the default).",
          "type": "string"
        }
      }
    },
    "GoogleCloudVideointelligenceV1_LabelAnnotation": {
      "id": "GoogleCloudVideointelligenceV1_LabelAnnotation",
      "description": "Label annotation.",
      "type": "object",
      "properties": {
        "description": {
          "description": "Textual description, e.g. `Fixed-gear bicycle`.",
          "type": "string"
        },
        "locations": {
          "description": "Where the label was detected and with what confidence.",
          "items": {
            "$ref": "GoogleCloudVideointelligenceV1_LabelLocation"
          },
          "type": "array"
        },
        "languageCode": {
          "description": "Language code for `description` in BCP-47 format.",
          "type": "string"
        }
      }
    },
    "GoogleRpc_Status": {
      "id": "GoogleRpc_Status",
      "description": "The `Status` type defines a logical error model that is suitable for different\nprogramming environments, including REST APIs and RPC APIs. It is used by\n[gRPC](https://github.com/grpc). The error model is designed to be:\n\n- Simple to use and understand for most users\n- Flexible enough to meet unexpected needs\n\n# Overview\n\nThe `Status` message contains three pieces of data: error code, error message,\nand error details. The error code should be an enum value of\ngoogle.rpc.Code, but it may accept additional error codes if needed.  The\nerror message should be a developer-facing English message that helps\ndevelopers *understand* and *resolve* the error. If a localized user-facing\nerror message is needed, put the localized message in the error details or\nlocalize it in the client. The optional error details may contain arbitrary\ninformation about the error. There is a predefined set of error detail types\nin the package `google.rpc` that can be used for common error conditions.\n\n# Language mapping\n\nThe `Status` message is the logical representation of the error model, but it\nis not necessarily the actual wire format. When the `Status` message is\nexposed in different client libraries and different wire protocols, it can be\nmapped differently. For example, it will likely be mapped to some exceptions\nin Java, but more likely mapped to some error codes in C.\n\n# Other uses\n\nThe error model and the `Status` message can be used in a variety of\nenvironments, either with or without APIs, to provide a\nconsistent developer experience across different environments.\n\nExample uses of this error model include:\n\n- Partial errors. If a service needs to return partial errors to the client,\n    it may embed the `Status` in the normal response to indicate the partial\n    errors.\n\n- Workflow errors. A typical workflow has multiple steps. Each step may\n    have a `Status` message for error reporting.\n\n- Batch operations. If a client uses batch request and batch response, the\n    `Status` message should be used directly inside batch response, one for\n    each error sub-response.\n\n- Asynchronous operations. If an API call embeds asynchronous operation\n    results in its response, the status of those operations should be\n    represented directly using the `Status` message.\n\n- Logging. If some API errors are stored in logs, the message `Status` could\n    be used directly after any stripping needed for security/privacy reasons.",
      "type": "object",
      "properties": {
        "code": {
          "format": "int32",
          "description": "The status code, which should be an enum value of google.rpc.Code.",
          "type": "integer"
        },
        "message": {
          "description": "A developer-facing error message, which should be in English. Any\nuser-facing error message should be localized and sent in the\ngoogle.rpc.Status.details field, or localized by the client.",
          "type": "string"
        },
        "details": {
          "description": "A list of messages that carry the error details.  There is a common set of\nmessage types for APIs to use.",
          "items": {
            "additionalProperties": {
              "description": "Properties of the object. Contains field @type with type URL.",
              "type": "any"
            },
            "type": "object"
          },
          "type": "array"
        }
      }
    },
    "GoogleCloudVideointelligenceV1_VideoSegment": {
      "description": "Video segment.",
      "type": "object",
      "properties": {
        "endTime": {
          "format": "google-duration",
          "description": "Time-offset, relative to the beginning of the video,\ncorresponding to the end of the segment (inclusive).",
          "type": "string"
        },
        "startTime": {
          "format": "google-duration",
          "description": "Time-offset, relative to the beginning of the video,\ncorresponding to the start of the segment (inclusive).",
          "type": "string"
        }
      },
      "id": "GoogleCloudVideointelligenceV1_VideoSegment"
    },
    "GoogleCloudVideointelligenceV1beta2_VideoAnnotationResults": {
      "description": "Annotation results for a single video.",
      "type": "object",
      "properties": {
        "shotAnnotations": {
          "description": "Shot annotations. Each shot is represented as a video segment.",
          "items": {
            "$ref": "GoogleCloudVideointelligenceV1beta2_VideoSegment"
          },
          "type": "array"
        },
        "shotLabelAnnotations": {
          "description": "Label annotations on shot level.\nThere is exactly one element for each unique label.",
          "items": {
            "$ref": "GoogleCloudVideointelligenceV1beta2_LabelAnnotation"
          },
          "type": "array"
        },
        "error": {
          "description": "If set, indicates an error. Note that for a single `AnnotateVideoRequest`\nsome videos may succeed and some may fail.",
          "$ref": "GoogleRpc_Status"
        },
        "frameLabelAnnotations": {
          "description": "Label annotations on frame level.\nThere is exactly one element for each unique label.",
          "items": {
            "$ref": "GoogleCloudVideointelligenceV1beta2_LabelAnnotation"
          },
          "type": "array"
        },
        "inputUri": {
          "description": "Video file location in\n[Google Cloud Storage](https://cloud.google.com/storage/).",
          "type": "string"
        },
        "explicitAnnotation": {
          "$ref": "GoogleCloudVideointelligenceV1beta2_ExplicitContentAnnotation",
          "description": "Explicit content annotation."
        },
        "segmentLabelAnnotations": {
          "description": "Label annotations on video level or user specified segment level.\nThere is exactly one element for each unique label.",
          "items": {
            "$ref": "GoogleCloudVideointelligenceV1beta2_LabelAnnotation"
          },
          "type": "array"
        }
      },
      "id": "GoogleCloudVideointelligenceV1beta2_VideoAnnotationResults"
    },
    "GoogleCloudVideointelligenceV1beta2_ExplicitContentAnnotation": {
      "id": "GoogleCloudVideointelligenceV1beta2_ExplicitContentAnnotation",
      "description": "Explicit content annotation (based on per-frame visual signals only).\nIf no explicit content has been detected in a frame, no annotations are\npresent for that frame.",
      "type": "object",
      "properties": {
        "frames": {
          "description": "All video frames where explicit content was detected.",
          "items": {
            "$ref": "GoogleCloudVideointelligenceV1beta2_ExplicitContentFrame"
          },
          "type": "array"
        }
      }
    },
    "GoogleCloudVideointelligenceV1beta1_LabelLocation": {
      "description": "Label location.",
=======
    "GoogleCloudVideointelligenceV1beta2_LabelAnnotation": {
      "description": "Label annotation.",
      "type": "object",
      "properties": {
        "categoryEntities": {
          "description": "Common categories for the detected entity.\nE.g. when the label is `Terrier` the category is likely `dog`. And in some\ncases there might be more than one categories e.g. `Terrier` could also be\na `pet`.",
          "items": {
            "$ref": "GoogleCloudVideointelligenceV1beta2_Entity"
          },
          "type": "array"
        },
        "entity": {
          "$ref": "GoogleCloudVideointelligenceV1beta2_Entity",
          "description": "Detected entity."
        },
        "frames": {
          "description": "All video frames where a label was detected.",
          "items": {
            "$ref": "GoogleCloudVideointelligenceV1beta2_LabelFrame"
          },
          "type": "array"
        },
        "segments": {
          "description": "All video segments where a label was detected.",
          "items": {
            "$ref": "GoogleCloudVideointelligenceV1beta2_LabelSegment"
          },
          "type": "array"
        }
      },
      "id": "GoogleCloudVideointelligenceV1beta2_LabelAnnotation"
    },
    "GoogleCloudVideointelligenceV1beta1_SafeSearchAnnotation": {
      "description": "Safe search annotation (based on per-frame visual signals only).\nIf no unsafe content has been detected in a frame, no annotations\nare present for that frame. If only some types of unsafe content\nhave been detected in a frame, the likelihood is set to `UNKNOWN`\nfor all other types of unsafe content.",
      "type": "object",
      "properties": {
        "timeOffset": {
          "format": "int64",
          "description": "Video time offset in microseconds.",
          "type": "string"
        },
        "spoof": {
          "enum": [
            "UNKNOWN",
            "VERY_UNLIKELY",
            "UNLIKELY",
            "POSSIBLE",
            "LIKELY",
            "VERY_LIKELY"
          ],
          "description": "Likelihood that an obvious modification was made to the original\nversion to make it appear funny or offensive.",
          "type": "string",
          "enumDescriptions": [
            "Unknown likelihood.",
            "Very unlikely.",
            "Unlikely.",
            "Possible.",
            "Likely.",
            "Very likely."
          ]
        },
        "violent": {
          "enum": [
            "UNKNOWN",
            "VERY_UNLIKELY",
            "UNLIKELY",
            "POSSIBLE",
            "LIKELY",
            "VERY_LIKELY"
          ],
          "description": "Likelihood of violent content.",
          "type": "string",
          "enumDescriptions": [
            "Unknown likelihood.",
            "Very unlikely.",
            "Unlikely.",
            "Possible.",
            "Likely.",
            "Very likely."
          ]
        },
        "medical": {
          "type": "string",
          "enumDescriptions": [
            "Unknown likelihood.",
            "Very unlikely.",
            "Unlikely.",
            "Possible.",
            "Likely.",
            "Very likely."
          ],
          "enum": [
            "UNKNOWN",
            "VERY_UNLIKELY",
            "UNLIKELY",
            "POSSIBLE",
            "LIKELY",
            "VERY_LIKELY"
          ],
          "description": "Likelihood of medical content."
        },
        "adult": {
          "type": "string",
          "enumDescriptions": [
            "Unknown likelihood.",
            "Very unlikely.",
            "Unlikely.",
            "Possible.",
            "Likely.",
            "Very likely."
          ],
          "enum": [
            "UNKNOWN",
            "VERY_UNLIKELY",
            "UNLIKELY",
            "POSSIBLE",
            "LIKELY",
            "VERY_LIKELY"
          ],
          "description": "Likelihood of adult content."
        },
        "racy": {
          "enumDescriptions": [
            "Unknown likelihood.",
            "Very unlikely.",
            "Unlikely.",
            "Possible.",
            "Likely.",
            "Very likely."
          ],
          "enum": [
            "UNKNOWN",
            "VERY_UNLIKELY",
            "UNLIKELY",
            "POSSIBLE",
            "LIKELY",
            "VERY_LIKELY"
          ],
          "description": "Likelihood of racy content.",
          "type": "string"
        }
      },
      "id": "GoogleCloudVideointelligenceV1beta1_SafeSearchAnnotation"
    },
    "GoogleCloudVideointelligenceV1beta1_AnnotateVideoProgress": {
      "description": "Video annotation progress. Included in the `metadata`\nfield of the `Operation` returned by the `GetOperation`\ncall of the `google::longrunning::Operations` service.",
      "type": "object",
      "properties": {
        "annotationProgress": {
          "description": "Progress metadata for all videos specified in `AnnotateVideoRequest`.",
          "items": {
            "$ref": "GoogleCloudVideointelligenceV1beta1_VideoAnnotationProgress"
          },
          "type": "array"
        }
      },
      "id": "GoogleCloudVideointelligenceV1beta1_AnnotateVideoProgress"
    },
    "GoogleCloudVideointelligenceV1beta2_Entity": {
      "id": "GoogleCloudVideointelligenceV1beta2_Entity",
      "description": "Detected entity from video analysis.",
>>>>>>> d5fa6b74
      "type": "object",
      "properties": {
        "languageCode": {
          "description": "Language code for `description` in BCP-47 format.",
          "type": "string"
        },
        "entityId": {
          "description": "Opaque entity ID. Some IDs may be available in\n[Google Knowledge Graph Search\nAPI](https://developers.google.com/knowledge-graph/).",
          "type": "string"
        },
<<<<<<< HEAD
        "segment": {
          "description": "Video segment. Set to [-1, -1] for video-level labels.\nSet to [timestamp, timestamp] for frame-level labels.\nOtherwise, corresponds to one of `AnnotateSpec.segments`\n(if specified) or to shot boundaries (if requested).",
          "$ref": "GoogleCloudVideointelligenceV1beta1_VideoSegment"
        }
      },
      "id": "GoogleCloudVideointelligenceV1beta1_LabelLocation"
    },
    "GoogleCloudVideointelligenceV1beta2_LabelFrame": {
      "id": "GoogleCloudVideointelligenceV1beta2_LabelFrame",
      "description": "Video frame level annotation results for label detection.",
      "type": "object",
      "properties": {
        "confidence": {
          "format": "float",
          "description": "Confidence that the label is accurate. Range: [0, 1].",
          "type": "number"
        },
        "timeOffset": {
          "format": "google-duration",
          "description": "Time-offset, relative to the beginning of the video, corresponding to the\nvideo frame for this location.",
          "type": "string"
        }
      }
    },
    "GoogleCloudVideointelligenceV1beta2_AnnotateVideoProgress": {
      "id": "GoogleCloudVideointelligenceV1beta2_AnnotateVideoProgress",
      "description": "Video annotation progress. Included in the `metadata`\nfield of the `Operation` returned by the `GetOperation`\ncall of the `google::longrunning::Operations` service.",
      "type": "object",
      "properties": {
        "annotationProgress": {
          "description": "Progress metadata for all videos specified in `AnnotateVideoRequest`.",
          "items": {
            "$ref": "GoogleCloudVideointelligenceV1beta2_VideoAnnotationProgress"
          },
          "type": "array"
        }
      }
    },
    "GoogleCloudVideointelligenceV1_VideoAnnotationProgress": {
      "id": "GoogleCloudVideointelligenceV1_VideoAnnotationProgress",
      "description": "Annotation progress for a single video.",
      "type": "object",
      "properties": {
        "startTime": {
          "format": "google-datetime",
          "description": "Time when the request was received.",
          "type": "string"
        },
        "inputUri": {
          "description": "Video file location in\n[Google Cloud Storage](https://cloud.google.com/storage/).",
          "type": "string"
        },
        "progressPercent": {
          "format": "int32",
          "description": "Approximate percentage processed thus far.\nGuaranteed to be 100 when fully processed.",
          "type": "integer"
        },
        "updateTime": {
          "format": "google-datetime",
          "description": "Time of the most recent update.",
          "type": "string"
        }
      }
    },
    "GoogleCloudVideointelligenceV1_AnnotateVideoProgress": {
      "id": "GoogleCloudVideointelligenceV1_AnnotateVideoProgress",
      "description": "Video annotation progress. Included in the `metadata`\nfield of the `Operation` returned by the `GetOperation`\ncall of the `google::longrunning::Operations` service.",
      "type": "object",
      "properties": {
        "annotationProgress": {
          "description": "Progress metadata for all videos specified in `AnnotateVideoRequest`.",
          "items": {
            "$ref": "GoogleCloudVideointelligenceV1_VideoAnnotationProgress"
          },
          "type": "array"
        }
      }
    },
    "GoogleLongrunning_Operation": {
      "description": "This resource represents a long-running operation that is the result of a\nnetwork API call.",
      "type": "object",
      "properties": {
        "name": {
          "description": "The server-assigned name, which is only unique within the same service that\noriginally returns it. If you use the default HTTP mapping, the\n`name` should have the format of `operations/some/unique/name`.",
          "type": "string"
        },
        "error": {
          "description": "The error result of the operation in case of failure or cancellation.",
          "$ref": "GoogleRpc_Status"
        },
        "metadata": {
          "description": "Service-specific metadata associated with the operation.  It typically\ncontains progress information and common metadata such as create time.\nSome services might not provide such metadata.  Any method that returns a\nlong-running operation should document the metadata type, if any.",
          "type": "object",
          "additionalProperties": {
            "description": "Properties of the object. Contains field @type with type URL.",
            "type": "any"
          }
        },
        "done": {
          "description": "If the value is `false`, it means the operation is still in progress.\nIf `true`, the operation is completed, and either `error` or `response` is\navailable.",
          "type": "boolean"
        },
        "response": {
          "additionalProperties": {
            "description": "Properties of the object. Contains field @type with type URL.",
            "type": "any"
          },
          "description": "The normal response of the operation in case of success.  If the original\nmethod returns no data on success, such as `Delete`, the response is\n`google.protobuf.Empty`.  If the original method is standard\n`Get`/`Create`/`Update`, the response should be the resource.  For other\nmethods, the response should have the type `XxxResponse`, where `Xxx`\nis the original method name.  For example, if the original method name\nis `TakeSnapshot()`, the inferred response type is\n`TakeSnapshotResponse`.",
          "type": "object"
=======
        "description": {
          "description": "Textual description, e.g. `Fixed-gear bicycle`.",
          "type": "string"
        }
      }
    },
    "GoogleCloudVideointelligenceV1beta2_VideoSegment": {
      "description": "Video segment.",
      "type": "object",
      "properties": {
        "endTimeOffset": {
          "format": "google-duration",
          "description": "Time-offset, relative to the beginning of the video,\ncorresponding to the end of the segment (inclusive).",
          "type": "string"
        },
        "startTimeOffset": {
          "format": "google-duration",
          "description": "Time-offset, relative to the beginning of the video,\ncorresponding to the start of the segment (inclusive).",
          "type": "string"
>>>>>>> d5fa6b74
        }
      },
      "id": "GoogleCloudVideointelligenceV1beta2_VideoSegment"
    },
    "GoogleCloudVideointelligenceV1_VideoAnnotationResults": {
      "id": "GoogleCloudVideointelligenceV1_VideoAnnotationResults",
      "description": "Annotation results for a single video.",
      "type": "object",
      "properties": {
        "error": {
          "$ref": "GoogleRpc_Status",
          "description": "If set, indicates an error. Note that for a single `AnnotateVideoRequest`\nsome videos may succeed and some may fail."
        },
        "shotAnnotations": {
          "description": "Shot annotations. Each shot is represented as a video segment.",
          "items": {
            "$ref": "GoogleCloudVideointelligenceV1_VideoSegment"
          },
          "type": "array"
        },
        "safeSearchAnnotations": {
          "description": "Safe search annotations.",
          "items": {
            "$ref": "GoogleCloudVideointelligenceV1_SafeSearchAnnotation"
          },
          "type": "array"
        },
        "inputUri": {
          "description": "Video file location in\n[Google Cloud Storage](https://cloud.google.com/storage/).",
          "type": "string"
        },
        "labelAnnotations": {
          "description": "Label annotations. There is exactly one element for each unique label.",
          "items": {
            "$ref": "GoogleCloudVideointelligenceV1_LabelAnnotation"
          },
          "type": "array"
        }
      }
    },
<<<<<<< HEAD
    "GoogleCloudVideointelligenceV1beta2_VideoAnnotationProgress": {
      "id": "GoogleCloudVideointelligenceV1beta2_VideoAnnotationProgress",
      "description": "Annotation progress for a single video.",
      "type": "object",
      "properties": {
        "startTime": {
          "format": "google-datetime",
          "description": "Time when the request was received.",
          "type": "string"
        },
        "inputUri": {
          "description": "Video file location in\n[Google Cloud Storage](https://cloud.google.com/storage/).",
          "type": "string"
        },
        "progressPercent": {
          "format": "int32",
          "description": "Approximate percentage processed thus far.\nGuaranteed to be 100 when fully processed.",
          "type": "integer"
        },
        "updateTime": {
          "format": "google-datetime",
          "description": "Time of the most recent update.",
          "type": "string"
        }
      }
    },
    "GoogleCloudVideointelligenceV1_AnnotateVideoResponse": {
      "id": "GoogleCloudVideointelligenceV1_AnnotateVideoResponse",
=======
    "GoogleCloudVideointelligenceV1_LabelLocation": {
      "type": "object",
      "properties": {
        "level": {
          "description": "Label level.",
          "type": "string",
          "enumDescriptions": [
            "Unspecified.",
            "Video-level. Corresponds to the whole video.",
            "Segment-level. Corresponds to one of `AnnotateSpec.segments`.",
            "Shot-level. Corresponds to a single shot (i.e. a series of frames\nwithout a major camera position or background change).",
            "Frame-level. Corresponds to a single video frame."
          ],
          "enum": [
            "LABEL_LEVEL_UNSPECIFIED",
            "VIDEO_LEVEL",
            "SEGMENT_LEVEL",
            "SHOT_LEVEL",
            "FRAME_LEVEL"
          ]
        },
        "confidence": {
          "format": "float",
          "description": "Confidence that the label is accurate. Range: [0, 1].",
          "type": "number"
        },
        "segment": {
          "$ref": "GoogleCloudVideointelligenceV1_VideoSegment",
          "description": "Video segment. Unset for video-level labels.\nSet to a frame timestamp for frame-level labels.\nOtherwise, corresponds to one of `AnnotateSpec.segments`\n(if specified) or to shot boundaries (if requested)."
        }
      },
      "id": "GoogleCloudVideointelligenceV1_LabelLocation",
      "description": "Label location."
    },
    "GoogleCloudVideointelligenceV1beta2_AnnotateVideoResponse": {
      "id": "GoogleCloudVideointelligenceV1beta2_AnnotateVideoResponse",
>>>>>>> d5fa6b74
      "description": "Video annotation response. Included in the `response`\nfield of the `Operation` returned by the `GetOperation`\ncall of the `google::longrunning::Operations` service.",
      "type": "object",
      "properties": {
        "annotationResults": {
          "description": "Annotation results for all videos specified in `AnnotateVideoRequest`.",
          "items": {
            "$ref": "GoogleCloudVideointelligenceV1beta2_VideoAnnotationResults"
          },
          "type": "array"
        }
      }
    },
    "GoogleCloudVideointelligenceV1beta1_LabelAnnotation": {
      "description": "Label annotation.",
      "type": "object",
      "properties": {
        "languageCode": {
          "description": "Language code for `description` in BCP-47 format.",
          "type": "string"
        },
        "description": {
          "description": "Textual description, e.g. `Fixed-gear bicycle`.",
          "type": "string"
        },
        "locations": {
          "description": "Where the label was detected and with what confidence.",
          "items": {
            "$ref": "GoogleCloudVideointelligenceV1beta1_LabelLocation"
          },
          "type": "array"
        }
      },
      "id": "GoogleCloudVideointelligenceV1beta1_LabelAnnotation"
    },
<<<<<<< HEAD
    "GoogleCloudVideointelligenceV1beta1_VideoAnnotationProgress": {
      "description": "Annotation progress for a single video.",
      "type": "object",
      "properties": {
        "startTime": {
          "format": "google-datetime",
          "description": "Time when the request was received.",
          "type": "string"
        },
        "inputUri": {
          "description": "Video file location in\n[Google Cloud Storage](https://cloud.google.com/storage/).",
          "type": "string"
        },
        "progressPercent": {
          "format": "int32",
          "description": "Approximate percentage processed thus far.\nGuaranteed to be 100 when fully processed.",
          "type": "integer"
        },
        "updateTime": {
          "format": "google-datetime",
          "description": "Time of the most recent update.",
          "type": "string"
        }
      },
      "id": "GoogleCloudVideointelligenceV1beta1_VideoAnnotationProgress"
=======
    "GoogleCloudVideointelligenceV1beta1_VideoContext": {
      "description": "Video context and/or feature-specific parameters.",
      "type": "object",
      "properties": {
        "labelDetectionModel": {
          "description": "Model to use for label detection.\nSupported values: \"latest\" and \"stable\" (the default).",
          "type": "string"
        },
        "shotChangeDetectionModel": {
          "description": "Model to use for shot change detection.\nSupported values: \"latest\" and \"stable\" (the default).",
          "type": "string"
        },
        "labelDetectionMode": {
          "enumDescriptions": [
            "Unspecified.",
            "Detect shot-level labels.",
            "Detect frame-level labels.",
            "Detect both shot-level and frame-level labels."
          ],
          "enum": [
            "LABEL_DETECTION_MODE_UNSPECIFIED",
            "SHOT_MODE",
            "FRAME_MODE",
            "SHOT_AND_FRAME_MODE"
          ],
          "description": "If label detection has been requested, what labels should be detected\nin addition to video-level labels or segment-level labels. If unspecified,\ndefaults to `SHOT_MODE`.",
          "type": "string"
        },
        "stationaryCamera": {
          "description": "Whether the video has been shot from a stationary (i.e. non-moving) camera.\nWhen set to true, might improve detection accuracy for moving objects.",
          "type": "boolean"
        },
        "safeSearchDetectionModel": {
          "description": "Model to use for safe search detection.\nSupported values: \"latest\" and \"stable\" (the default).",
          "type": "string"
        },
        "segments": {
          "description": "Video segments to annotate. The segments may overlap and are not required\nto be contiguous or span the whole video. If unspecified, each video\nis treated as a single segment.",
          "items": {
            "$ref": "GoogleCloudVideointelligenceV1beta1_VideoSegment"
          },
          "type": "array"
        }
      },
      "id": "GoogleCloudVideointelligenceV1beta1_VideoContext"
    },
    "GoogleCloudVideointelligenceV1_LabelAnnotation": {
      "description": "Label annotation.",
      "type": "object",
      "properties": {
        "locations": {
          "description": "Where the label was detected and with what confidence.",
          "items": {
            "$ref": "GoogleCloudVideointelligenceV1_LabelLocation"
          },
          "type": "array"
        },
        "languageCode": {
          "description": "Language code for `description` in BCP-47 format.",
          "type": "string"
        },
        "description": {
          "description": "Textual description, e.g. `Fixed-gear bicycle`.",
          "type": "string"
        }
      },
      "id": "GoogleCloudVideointelligenceV1_LabelAnnotation"
    },
    "GoogleRpc_Status": {
      "id": "GoogleRpc_Status",
      "description": "The `Status` type defines a logical error model that is suitable for different\nprogramming environments, including REST APIs and RPC APIs. It is used by\n[gRPC](https://github.com/grpc). The error model is designed to be:\n\n- Simple to use and understand for most users\n- Flexible enough to meet unexpected needs\n\n# Overview\n\nThe `Status` message contains three pieces of data: error code, error message,\nand error details. The error code should be an enum value of\ngoogle.rpc.Code, but it may accept additional error codes if needed.  The\nerror message should be a developer-facing English message that helps\ndevelopers *understand* and *resolve* the error. If a localized user-facing\nerror message is needed, put the localized message in the error details or\nlocalize it in the client. The optional error details may contain arbitrary\ninformation about the error. There is a predefined set of error detail types\nin the package `google.rpc` that can be used for common error conditions.\n\n# Language mapping\n\nThe `Status` message is the logical representation of the error model, but it\nis not necessarily the actual wire format. When the `Status` message is\nexposed in different client libraries and different wire protocols, it can be\nmapped differently. For example, it will likely be mapped to some exceptions\nin Java, but more likely mapped to some error codes in C.\n\n# Other uses\n\nThe error model and the `Status` message can be used in a variety of\nenvironments, either with or without APIs, to provide a\nconsistent developer experience across different environments.\n\nExample uses of this error model include:\n\n- Partial errors. If a service needs to return partial errors to the client,\n    it may embed the `Status` in the normal response to indicate the partial\n    errors.\n\n- Workflow errors. A typical workflow has multiple steps. Each step may\n    have a `Status` message for error reporting.\n\n- Batch operations. If a client uses batch request and batch response, the\n    `Status` message should be used directly inside batch response, one for\n    each error sub-response.\n\n- Asynchronous operations. If an API call embeds asynchronous operation\n    results in its response, the status of those operations should be\n    represented directly using the `Status` message.\n\n- Logging. If some API errors are stored in logs, the message `Status` could\n    be used directly after any stripping needed for security/privacy reasons.",
      "type": "object",
      "properties": {
        "details": {
          "items": {
            "additionalProperties": {
              "description": "Properties of the object. Contains field @type with type URL.",
              "type": "any"
            },
            "type": "object"
          },
          "type": "array",
          "description": "A list of messages that carry the error details.  There is a common set of\nmessage types for APIs to use."
        },
        "code": {
          "format": "int32",
          "description": "The status code, which should be an enum value of google.rpc.Code.",
          "type": "integer"
        },
        "message": {
          "description": "A developer-facing error message, which should be in English. Any\nuser-facing error message should be localized and sent in the\ngoogle.rpc.Status.details field, or localized by the client.",
          "type": "string"
        }
      }
>>>>>>> d5fa6b74
    },
    "GoogleCloudVideointelligenceV1beta2_ExplicitContentFrame": {
      "id": "GoogleCloudVideointelligenceV1beta2_ExplicitContentFrame",
      "description": "Video frame level annotation results for explicit content.",
      "type": "object",
      "properties": {
        "timeOffset": {
          "format": "google-duration",
          "description": "Time-offset, relative to the beginning of the video, corresponding to the\nvideo frame for this location.",
          "type": "string"
        },
        "pornographyLikelihood": {
          "description": "Likelihood of the pornography content..",
          "type": "string",
          "enumDescriptions": [
            "Unspecified likelihood.",
            "Very unlikely.",
            "Unlikely.",
            "Possible.",
            "Likely.",
            "Very likely."
          ],
          "enum": [
            "LIKELIHOOD_UNSPECIFIED",
            "VERY_UNLIKELY",
            "UNLIKELY",
            "POSSIBLE",
            "LIKELY",
            "VERY_LIKELY"
          ]
        }
      }
    },
    "GoogleCloudVideointelligenceV1beta1_AnnotateVideoRequest": {
      "description": "Video annotation request.",
      "type": "object",
      "properties": {
        "features": {
          "description": "Requested video annotation features.",
          "items": {
            "type": "string",
            "enum": [
              "FEATURE_UNSPECIFIED",
              "LABEL_DETECTION",
              "SHOT_CHANGE_DETECTION",
              "SAFE_SEARCH_DETECTION"
            ]
          },
          "type": "array",
          "enumDescriptions": [
            "Unspecified.",
            "Label detection. Detect objects, such as dog or flower.",
            "Shot change detection.",
            "Safe search detection."
          ]
        },
        "outputUri": {
          "description": "Optional location where the output (in JSON format) should be stored.\nCurrently, only [Google Cloud Storage](https://cloud.google.com/storage/)\nURIs are supported, which must be specified in the following format:\n`gs://bucket-id/object-id` (other URI formats return\ngoogle.rpc.Code.INVALID_ARGUMENT). For more information, see\n[Request URIs](/storage/docs/reference-uris).",
          "type": "string"
        },
        "videoContext": {
          "description": "Additional video context and/or feature-specific parameters.",
          "$ref": "GoogleCloudVideointelligenceV1beta1_VideoContext"
        },
        "locationId": {
          "description": "Optional cloud region where annotation should take place. Supported cloud\nregions: `us-east1`, `us-west1`, `europe-west1`, `asia-east1`. If no region\nis specified, a region will be determined based on video file location.",
          "type": "string"
        },
        "inputUri": {
          "description": "Input video location. Currently, only\n[Google Cloud Storage](https://cloud.google.com/storage/) URIs are\nsupported, which must be specified in the following format:\n`gs://bucket-id/object-id` (other URI formats return\ngoogle.rpc.Code.INVALID_ARGUMENT). For more information, see\n[Request URIs](/storage/docs/reference-uris).\nA video URI may include wildcards in `object-id`, and thus identify\nmultiple videos. Supported wildcards: '*' to match 0 or more characters;\n'?' to match 1 character. If unset, the input video should be embedded\nin the request as `input_content`. If set, `input_content` should be unset.",
          "type": "string"
        },
        "inputContent": {
          "description": "The video data bytes. Encoding: base64. If unset, the input video(s)\nshould be specified via `input_uri`. If set, `input_uri` should be unset.",
          "type": "string"
        }
      },
      "id": "GoogleCloudVideointelligenceV1beta1_AnnotateVideoRequest"
    },
    "GoogleCloudVideointelligenceV1beta1_VideoSegment": {
      "id": "GoogleCloudVideointelligenceV1beta1_VideoSegment",
      "description": "Video segment.",
      "type": "object",
      "properties": {
        "endTimeOffset": {
          "format": "int64",
          "description": "End offset in microseconds (inclusive). Unset means 0.",
          "type": "string"
        },
        "startTimeOffset": {
          "format": "int64",
          "description": "Start offset in microseconds (inclusive). Unset means 0.",
          "type": "string"
        }
      }
    },
    "GoogleCloudVideointelligenceV1beta2_LabelSegment": {
      "description": "Video segment level annotation results for label detection.",
      "type": "object",
      "properties": {
        "confidence": {
          "format": "float",
          "description": "Confidence that the label is accurate. Range: [0, 1].",
          "type": "number"
        },
        "segment": {
          "description": "Video segment where a label was detected.",
          "$ref": "GoogleCloudVideointelligenceV1beta2_VideoSegment"
        }
      },
      "id": "GoogleCloudVideointelligenceV1beta2_LabelSegment"
    },
    "GoogleCloudVideointelligenceV1_SafeSearchAnnotation": {
      "id": "GoogleCloudVideointelligenceV1_SafeSearchAnnotation",
      "description": "Safe search annotation (based on per-frame visual signals only).\nIf no unsafe content has been detected in a frame, no annotations\nare present for that frame.",
      "type": "object",
      "properties": {
        "time": {
          "format": "google-duration",
          "description": "Time-offset, relative to the beginning of the video,\ncorresponding to the video frame for this annotation.",
          "type": "string"
        },
        "adult": {
          "enumDescriptions": [
            "Unknown likelihood.",
            "Very unlikely.",
            "Unlikely.",
            "Possible.",
            "Likely.",
            "Very likely."
          ],
          "enum": [
            "UNKNOWN",
            "VERY_UNLIKELY",
            "UNLIKELY",
            "POSSIBLE",
            "LIKELY",
            "VERY_LIKELY"
          ],
          "description": "Likelihood of adult content.",
          "type": "string"
        }
      }
    },
    "GoogleCloudVideointelligenceV1beta2_LabelAnnotation": {
      "id": "GoogleCloudVideointelligenceV1beta2_LabelAnnotation",
      "description": "Label annotation.",
      "type": "object",
      "properties": {
        "segments": {
          "description": "All video segments where a label was detected.",
          "items": {
            "$ref": "GoogleCloudVideointelligenceV1beta2_LabelSegment"
          },
          "type": "array"
        },
        "categoryEntities": {
          "description": "Common categories for the detected entity.\nE.g. when the label is `Terrier` the category is likely `dog`. And in some\ncases there might be more than one categories e.g. `Terrier` could also be\na `pet`.",
          "items": {
            "$ref": "GoogleCloudVideointelligenceV1beta2_Entity"
          },
          "type": "array"
        },
        "entity": {
          "$ref": "GoogleCloudVideointelligenceV1beta2_Entity",
          "description": "Detected entity."
        },
        "frames": {
          "description": "All video frames where a label was detected.",
          "items": {
            "$ref": "GoogleCloudVideointelligenceV1beta2_LabelFrame"
          },
          "type": "array"
        }
      }
    },
    "GoogleCloudVideointelligenceV1beta1_SafeSearchAnnotation": {
      "id": "GoogleCloudVideointelligenceV1beta1_SafeSearchAnnotation",
      "description": "Safe search annotation (based on per-frame visual signals only).\nIf no unsafe content has been detected in a frame, no annotations\nare present for that frame. If only some types of unsafe content\nhave been detected in a frame, the likelihood is set to `UNKNOWN`\nfor all other types of unsafe content.",
      "type": "object",
      "properties": {
        "racy": {
          "enumDescriptions": [
            "Unknown likelihood.",
            "Very unlikely.",
            "Unlikely.",
            "Possible.",
            "Likely.",
            "Very likely."
          ],
          "enum": [
            "UNKNOWN",
            "VERY_UNLIKELY",
            "UNLIKELY",
            "POSSIBLE",
            "LIKELY",
            "VERY_LIKELY"
          ],
          "description": "Likelihood of racy content.",
          "type": "string"
        },
        "timeOffset": {
          "format": "int64",
          "description": "Video time offset in microseconds.",
          "type": "string"
        },
        "spoof": {
          "enumDescriptions": [
            "Unknown likelihood.",
            "Very unlikely.",
            "Unlikely.",
            "Possible.",
            "Likely.",
            "Very likely."
          ],
          "enum": [
            "UNKNOWN",
            "VERY_UNLIKELY",
            "UNLIKELY",
            "POSSIBLE",
            "LIKELY",
            "VERY_LIKELY"
          ],
          "description": "Likelihood that an obvious modification was made to the original\nversion to make it appear funny or offensive.",
          "type": "string"
        },
        "violent": {
          "description": "Likelihood of violent content.",
          "type": "string",
          "enumDescriptions": [
            "Unknown likelihood.",
            "Very unlikely.",
            "Unlikely.",
            "Possible.",
            "Likely.",
            "Very likely."
          ],
          "enum": [
            "UNKNOWN",
            "VERY_UNLIKELY",
            "UNLIKELY",
            "POSSIBLE",
            "LIKELY",
            "VERY_LIKELY"
          ]
        },
        "medical": {
          "description": "Likelihood of medical content.",
          "type": "string",
          "enumDescriptions": [
            "Unknown likelihood.",
            "Very unlikely.",
            "Unlikely.",
            "Possible.",
            "Likely.",
            "Very likely."
          ],
          "enum": [
            "UNKNOWN",
            "VERY_UNLIKELY",
            "UNLIKELY",
            "POSSIBLE",
            "LIKELY",
            "VERY_LIKELY"
          ]
        },
        "adult": {
          "enumDescriptions": [
            "Unknown likelihood.",
            "Very unlikely.",
            "Unlikely.",
            "Possible.",
            "Likely.",
            "Very likely."
          ],
          "enum": [
            "UNKNOWN",
            "VERY_UNLIKELY",
            "UNLIKELY",
            "POSSIBLE",
            "LIKELY",
            "VERY_LIKELY"
          ],
          "description": "Likelihood of adult content.",
          "type": "string"
        }
      }
    }
  },
  "icons": {
    "x16": "http://www.google.com/images/icons/product/search-16.gif",
    "x32": "http://www.google.com/images/icons/product/search-32.gif"
  },
<<<<<<< HEAD
  "protocol": "rest",
=======
>>>>>>> d5fa6b74
  "canonicalName": "Cloud Video Intelligence",
  "auth": {
    "oauth2": {
      "scopes": {
        "https://www.googleapis.com/auth/cloud-platform": {
          "description": "View and manage your data across Google Cloud Platform services"
        }
      }
    }
  },
  "rootUrl": "https://videointelligence.googleapis.com/",
  "ownerDomain": "google.com",
  "name": "videointelligence",
  "batchPath": "batch",
  "title": "Cloud Video Intelligence API",
  "ownerName": "Google",
  "resources": {
    "videos": {
      "methods": {
        "annotate": {
          "id": "videointelligence.videos.annotate",
          "path": "v1beta1/videos:annotate",
<<<<<<< HEAD
          "description": "Performs asynchronous video annotation. Progress and results can be\nretrieved through the `google.longrunning.Operations` interface.\n`Operation.metadata` contains `AnnotateVideoProgress` (progress).\n`Operation.response` contains `AnnotateVideoResponse` (results).",
          "request": {
            "$ref": "GoogleCloudVideointelligenceV1beta1_AnnotateVideoRequest"
          },
=======
          "request": {
            "$ref": "GoogleCloudVideointelligenceV1beta1_AnnotateVideoRequest"
          },
          "description": "Performs asynchronous video annotation. Progress and results can be\nretrieved through the `google.longrunning.Operations` interface.\n`Operation.metadata` contains `AnnotateVideoProgress` (progress).\n`Operation.response` contains `AnnotateVideoResponse` (results).",
>>>>>>> d5fa6b74
          "response": {
            "$ref": "GoogleLongrunning_Operation"
          },
          "parameterOrder": [],
          "httpMethod": "POST",
<<<<<<< HEAD
          "parameters": {},
          "scopes": [
            "https://www.googleapis.com/auth/cloud-platform"
          ],
=======
          "scopes": [
            "https://www.googleapis.com/auth/cloud-platform"
          ],
          "parameters": {},
>>>>>>> d5fa6b74
          "flatPath": "v1beta1/videos:annotate"
        }
      }
    }
  },
  "parameters": {
<<<<<<< HEAD
    "upload_protocol": {
      "location": "query",
      "description": "Upload protocol for media (e.g. \"raw\", \"multipart\").",
      "type": "string"
    },
    "prettyPrint": {
      "description": "Returns response with indentations and line breaks.",
      "default": "true",
      "type": "boolean",
      "location": "query"
    },
    "uploadType": {
      "description": "Legacy upload protocol for media (e.g. \"media\", \"multipart\").",
      "type": "string",
      "location": "query"
    },
    "fields": {
      "location": "query",
      "description": "Selector specifying which fields to include in a partial response.",
      "type": "string"
    },
    "$.xgafv": {
=======
    "$.xgafv": {
      "description": "V1 error format.",
      "type": "string",
>>>>>>> d5fa6b74
      "enumDescriptions": [
        "v1 error format",
        "v2 error format"
      ],
      "location": "query",
      "enum": [
        "1",
        "2"
<<<<<<< HEAD
      ],
      "description": "V1 error format.",
      "type": "string"
=======
      ]
>>>>>>> d5fa6b74
    },
    "callback": {
      "location": "query",
      "description": "JSONP",
      "type": "string"
    },
    "alt": {
<<<<<<< HEAD
      "description": "Data format for response.",
      "default": "json",
      "enum": [
        "json",
        "media",
        "proto"
      ],
=======
>>>>>>> d5fa6b74
      "type": "string",
      "enumDescriptions": [
        "Responses with Content-Type of application/json",
        "Media download with context-dependent Content-Type",
        "Responses with Content-Type of application/x-protobuf"
      ],
<<<<<<< HEAD
      "location": "query"
=======
      "location": "query",
      "description": "Data format for response.",
      "default": "json",
      "enum": [
        "json",
        "media",
        "proto"
      ]
>>>>>>> d5fa6b74
    },
    "access_token": {
      "location": "query",
      "description": "OAuth access token.",
      "type": "string"
    },
    "key": {
<<<<<<< HEAD
      "location": "query",
      "description": "API key. Your API key identifies your project and provides you with API access, quota, and reports. Required unless you provide an OAuth 2.0 token.",
      "type": "string"
=======
      "description": "API key. Your API key identifies your project and provides you with API access, quota, and reports. Required unless you provide an OAuth 2.0 token.",
      "type": "string",
      "location": "query"
>>>>>>> d5fa6b74
    },
    "quotaUser": {
      "description": "Available to use for quota purposes for server-side applications. Can be any arbitrary string assigned to a user, but should not exceed 40 characters.",
      "type": "string",
      "location": "query"
    },
    "pp": {
      "description": "Pretty-print response.",
      "default": "true",
      "type": "boolean",
      "location": "query"
    },
    "bearer_token": {
      "location": "query",
      "description": "OAuth bearer token.",
      "type": "string"
    },
    "oauth_token": {
      "description": "OAuth 2.0 token for the current user.",
      "type": "string",
      "location": "query"
<<<<<<< HEAD
=======
    },
    "upload_protocol": {
      "description": "Upload protocol for media (e.g. \"raw\", \"multipart\").",
      "type": "string",
      "location": "query"
    },
    "prettyPrint": {
      "description": "Returns response with indentations and line breaks.",
      "default": "true",
      "type": "boolean",
      "location": "query"
    },
    "fields": {
      "location": "query",
      "description": "Selector specifying which fields to include in a partial response.",
      "type": "string"
    },
    "uploadType": {
      "location": "query",
      "description": "Legacy upload protocol for media (e.g. \"media\", \"multipart\").",
      "type": "string"
>>>>>>> d5fa6b74
    }
  },
  "version": "v1beta1",
  "baseUrl": "https://videointelligence.googleapis.com/",
  "kind": "discovery#restDescription",
  "description": "Cloud Video Intelligence API.",
  "servicePath": "",
  "basePath": ""
}<|MERGE_RESOLUTION|>--- conflicted
+++ resolved
@@ -1,18 +1,4 @@
 {
-<<<<<<< HEAD
-  "revision": "20170925",
-  "documentationLink": "https://cloud.google.com/video-intelligence/docs/",
-  "id": "videointelligence:v1beta1",
-  "discoveryVersion": "v1",
-  "version_module": true,
-  "schemas": {
-    "GoogleCloudVideointelligenceV1beta1_AnnotateVideoProgress": {
-      "description": "Video annotation progress. Included in the `metadata`\nfield of the `Operation` returned by the `GetOperation`\ncall of the `google::longrunning::Operations` service.",
-      "type": "object",
-      "properties": {
-        "annotationProgress": {
-          "description": "Progress metadata for all videos specified in `AnnotateVideoRequest`.",
-=======
   "id": "videointelligence:v1beta1",
   "documentationLink": "https://cloud.google.com/video-intelligence/docs/",
   "revision": "20171004",
@@ -374,89 +360,15 @@
       "properties": {
         "features": {
           "description": "Requested video annotation features.",
->>>>>>> d5fa6b74
-          "items": {
-            "$ref": "GoogleCloudVideointelligenceV1beta1_VideoAnnotationProgress"
-          },
-<<<<<<< HEAD
-          "type": "array"
-        }
-      },
-      "id": "GoogleCloudVideointelligenceV1beta1_AnnotateVideoProgress"
-    },
-    "GoogleCloudVideointelligenceV1beta2_Entity": {
-      "description": "Detected entity from video analysis.",
-      "type": "object",
-      "properties": {
-        "languageCode": {
-          "description": "Language code for `description` in BCP-47 format.",
-          "type": "string"
-        },
-        "entityId": {
-          "description": "Opaque entity ID. Some IDs may be available in\n[Google Knowledge Graph Search\nAPI](https://developers.google.com/knowledge-graph/).",
-          "type": "string"
-        },
-        "description": {
-          "description": "Textual description, e.g. `Fixed-gear bicycle`.",
-          "type": "string"
-        }
-      },
-      "id": "GoogleCloudVideointelligenceV1beta2_Entity"
-    },
-    "GoogleCloudVideointelligenceV1beta2_VideoSegment": {
-      "description": "Video segment.",
-      "type": "object",
-      "properties": {
-        "endTimeOffset": {
-          "format": "google-duration",
-          "description": "Time-offset, relative to the beginning of the video,\ncorresponding to the end of the segment (inclusive).",
-          "type": "string"
-        },
-        "startTimeOffset": {
-          "format": "google-duration",
-          "description": "Time-offset, relative to the beginning of the video,\ncorresponding to the start of the segment (inclusive).",
-          "type": "string"
-        }
-      },
-      "id": "GoogleCloudVideointelligenceV1beta2_VideoSegment"
-    },
-    "GoogleCloudVideointelligenceV1_LabelLocation": {
-      "id": "GoogleCloudVideointelligenceV1_LabelLocation",
-      "description": "Label location.",
-      "type": "object",
-      "properties": {
-        "segment": {
-          "$ref": "GoogleCloudVideointelligenceV1_VideoSegment",
-          "description": "Video segment. Unset for video-level labels.\nSet to a frame timestamp for frame-level labels.\nOtherwise, corresponds to one of `AnnotateSpec.segments`\n(if specified) or to shot boundaries (if requested)."
-        },
-        "level": {
-          "description": "Label level.",
-          "type": "string",
-          "enumDescriptions": [
-            "Unspecified.",
-            "Video-level. Corresponds to the whole video.",
-            "Segment-level. Corresponds to one of `AnnotateSpec.segments`.",
-            "Shot-level. Corresponds to a single shot (i.e. a series of frames\nwithout a major camera position or background change).",
-            "Frame-level. Corresponds to a single video frame."
-          ],
-          "enum": [
-            "LABEL_LEVEL_UNSPECIFIED",
-            "VIDEO_LEVEL",
-            "SEGMENT_LEVEL",
-            "SHOT_LEVEL",
-            "FRAME_LEVEL"
-          ]
-        },
-        "confidence": {
-          "format": "float",
-          "description": "Confidence that the label is accurate. Range: [0, 1].",
-          "type": "number"
-        }
-      }
-    },
-    "GoogleCloudVideointelligenceV1_VideoAnnotationResults": {
-      "description": "Annotation results for a single video.",
-=======
+          "items": {
+            "enum": [
+              "FEATURE_UNSPECIFIED",
+              "LABEL_DETECTION",
+              "SHOT_CHANGE_DETECTION",
+              "SAFE_SEARCH_DETECTION"
+            ],
+            "type": "string"
+          },
           "type": "array",
           "enumDescriptions": [
             "Unspecified.",
@@ -490,42 +402,19 @@
     },
     "GoogleCloudVideointelligenceV1beta1_VideoSegment": {
       "description": "Video segment.",
->>>>>>> d5fa6b74
-      "type": "object",
-      "properties": {
-        "safeSearchAnnotations": {
-          "description": "Safe search annotations.",
-          "items": {
-            "$ref": "GoogleCloudVideointelligenceV1_SafeSearchAnnotation"
-          },
-          "type": "array"
-        },
-        "inputUri": {
-          "description": "Video file location in\n[Google Cloud Storage](https://cloud.google.com/storage/).",
-          "type": "string"
-        },
-        "labelAnnotations": {
-          "description": "Label annotations. There is exactly one element for each unique label.",
-          "items": {
-            "$ref": "GoogleCloudVideointelligenceV1_LabelAnnotation"
-          },
-          "type": "array"
-        },
-        "error": {
-          "description": "If set, indicates an error. Note that for a single `AnnotateVideoRequest`\nsome videos may succeed and some may fail.",
-          "$ref": "GoogleRpc_Status"
-        },
-        "shotAnnotations": {
-          "description": "Shot annotations. Each shot is represented as a video segment.",
-          "items": {
-            "$ref": "GoogleCloudVideointelligenceV1_VideoSegment"
-          },
-          "type": "array"
-        }
-      },
-<<<<<<< HEAD
-      "id": "GoogleCloudVideointelligenceV1_VideoAnnotationResults"
-=======
+      "type": "object",
+      "properties": {
+        "endTimeOffset": {
+          "format": "int64",
+          "description": "End offset in microseconds (inclusive). Unset means 0.",
+          "type": "string"
+        },
+        "startTimeOffset": {
+          "format": "int64",
+          "description": "Start offset in microseconds (inclusive). Unset means 0.",
+          "type": "string"
+        }
+      },
       "id": "GoogleCloudVideointelligenceV1beta1_VideoSegment"
     },
     "GoogleCloudVideointelligenceV1beta2_LabelSegment": {
@@ -543,42 +432,16 @@
         }
       },
       "id": "GoogleCloudVideointelligenceV1beta2_LabelSegment"
->>>>>>> d5fa6b74
-    },
-    "GoogleCloudVideointelligenceV1beta2_AnnotateVideoResponse": {
-      "id": "GoogleCloudVideointelligenceV1beta2_AnnotateVideoResponse",
-      "description": "Video annotation response. Included in the `response`\nfield of the `Operation` returned by the `GetOperation`\ncall of the `google::longrunning::Operations` service.",
-      "type": "object",
-      "properties": {
-        "annotationResults": {
-          "description": "Annotation results for all videos specified in `AnnotateVideoRequest`.",
-          "items": {
-            "$ref": "GoogleCloudVideointelligenceV1beta2_VideoAnnotationResults"
-          },
-          "type": "array"
-        }
-      }
-    },
-    "GoogleCloudVideointelligenceV1beta1_LabelAnnotation": {
-      "description": "Label annotation.",
-      "type": "object",
-      "properties": {
-        "languageCode": {
-          "description": "Language code for `description` in BCP-47 format.",
-          "type": "string"
-        },
-<<<<<<< HEAD
-        "description": {
-          "description": "Textual description, e.g. `Fixed-gear bicycle`.",
-          "type": "string"
-        },
-        "locations": {
-          "description": "Where the label was detected and with what confidence.",
-          "items": {
-            "$ref": "GoogleCloudVideointelligenceV1beta1_LabelLocation"
-          },
-          "type": "array"
-=======
+    },
+    "GoogleCloudVideointelligenceV1_SafeSearchAnnotation": {
+      "description": "Safe search annotation (based on per-frame visual signals only).\nIf no unsafe content has been detected in a frame, no annotations\nare present for that frame.",
+      "type": "object",
+      "properties": {
+        "time": {
+          "format": "google-duration",
+          "description": "Time-offset, relative to the beginning of the video,\ncorresponding to the video frame for this annotation.",
+          "type": "string"
+        },
         "adult": {
           "description": "Likelihood of adult content.",
           "type": "string",
@@ -598,188 +461,10 @@
             "LIKELY",
             "VERY_LIKELY"
           ]
->>>>>>> d5fa6b74
-        }
-      },
-      "id": "GoogleCloudVideointelligenceV1beta1_LabelAnnotation"
-    },
-<<<<<<< HEAD
-    "GoogleCloudVideointelligenceV1beta1_VideoContext": {
-      "id": "GoogleCloudVideointelligenceV1beta1_VideoContext",
-      "description": "Video context and/or feature-specific parameters.",
-      "type": "object",
-      "properties": {
-        "shotChangeDetectionModel": {
-          "description": "Model to use for shot change detection.\nSupported values: \"latest\" and \"stable\" (the default).",
-          "type": "string"
-        },
-        "labelDetectionMode": {
-          "description": "If label detection has been requested, what labels should be detected\nin addition to video-level labels or segment-level labels. If unspecified,\ndefaults to `SHOT_MODE`.",
-          "type": "string",
-          "enumDescriptions": [
-            "Unspecified.",
-            "Detect shot-level labels.",
-            "Detect frame-level labels.",
-            "Detect both shot-level and frame-level labels."
-          ],
-          "enum": [
-            "LABEL_DETECTION_MODE_UNSPECIFIED",
-            "SHOT_MODE",
-            "FRAME_MODE",
-            "SHOT_AND_FRAME_MODE"
-          ]
-        },
-        "stationaryCamera": {
-          "description": "Whether the video has been shot from a stationary (i.e. non-moving) camera.\nWhen set to true, might improve detection accuracy for moving objects.",
-          "type": "boolean"
-        },
-        "safeSearchDetectionModel": {
-          "description": "Model to use for safe search detection.\nSupported values: \"latest\" and \"stable\" (the default).",
-          "type": "string"
-        },
-        "segments": {
-          "description": "Video segments to annotate. The segments may overlap and are not required\nto be contiguous or span the whole video. If unspecified, each video\nis treated as a single segment.",
-          "items": {
-            "$ref": "GoogleCloudVideointelligenceV1beta1_VideoSegment"
-          },
-          "type": "array"
-        },
-        "labelDetectionModel": {
-          "description": "Model to use for label detection.\nSupported values: \"latest\" and \"stable\" (the default).",
-          "type": "string"
-        }
-      }
-    },
-    "GoogleCloudVideointelligenceV1_LabelAnnotation": {
-      "id": "GoogleCloudVideointelligenceV1_LabelAnnotation",
-      "description": "Label annotation.",
-      "type": "object",
-      "properties": {
-        "description": {
-          "description": "Textual description, e.g. `Fixed-gear bicycle`.",
-          "type": "string"
-        },
-        "locations": {
-          "description": "Where the label was detected and with what confidence.",
-          "items": {
-            "$ref": "GoogleCloudVideointelligenceV1_LabelLocation"
-          },
-          "type": "array"
-        },
-        "languageCode": {
-          "description": "Language code for `description` in BCP-47 format.",
-          "type": "string"
-        }
-      }
-    },
-    "GoogleRpc_Status": {
-      "id": "GoogleRpc_Status",
-      "description": "The `Status` type defines a logical error model that is suitable for different\nprogramming environments, including REST APIs and RPC APIs. It is used by\n[gRPC](https://github.com/grpc). The error model is designed to be:\n\n- Simple to use and understand for most users\n- Flexible enough to meet unexpected needs\n\n# Overview\n\nThe `Status` message contains three pieces of data: error code, error message,\nand error details. The error code should be an enum value of\ngoogle.rpc.Code, but it may accept additional error codes if needed.  The\nerror message should be a developer-facing English message that helps\ndevelopers *understand* and *resolve* the error. If a localized user-facing\nerror message is needed, put the localized message in the error details or\nlocalize it in the client. The optional error details may contain arbitrary\ninformation about the error. There is a predefined set of error detail types\nin the package `google.rpc` that can be used for common error conditions.\n\n# Language mapping\n\nThe `Status` message is the logical representation of the error model, but it\nis not necessarily the actual wire format. When the `Status` message is\nexposed in different client libraries and different wire protocols, it can be\nmapped differently. For example, it will likely be mapped to some exceptions\nin Java, but more likely mapped to some error codes in C.\n\n# Other uses\n\nThe error model and the `Status` message can be used in a variety of\nenvironments, either with or without APIs, to provide a\nconsistent developer experience across different environments.\n\nExample uses of this error model include:\n\n- Partial errors. If a service needs to return partial errors to the client,\n    it may embed the `Status` in the normal response to indicate the partial\n    errors.\n\n- Workflow errors. A typical workflow has multiple steps. Each step may\n    have a `Status` message for error reporting.\n\n- Batch operations. If a client uses batch request and batch response, the\n    `Status` message should be used directly inside batch response, one for\n    each error sub-response.\n\n- Asynchronous operations. If an API call embeds asynchronous operation\n    results in its response, the status of those operations should be\n    represented directly using the `Status` message.\n\n- Logging. If some API errors are stored in logs, the message `Status` could\n    be used directly after any stripping needed for security/privacy reasons.",
-      "type": "object",
-      "properties": {
-        "code": {
-          "format": "int32",
-          "description": "The status code, which should be an enum value of google.rpc.Code.",
-          "type": "integer"
-        },
-        "message": {
-          "description": "A developer-facing error message, which should be in English. Any\nuser-facing error message should be localized and sent in the\ngoogle.rpc.Status.details field, or localized by the client.",
-          "type": "string"
-        },
-        "details": {
-          "description": "A list of messages that carry the error details.  There is a common set of\nmessage types for APIs to use.",
-          "items": {
-            "additionalProperties": {
-              "description": "Properties of the object. Contains field @type with type URL.",
-              "type": "any"
-            },
-            "type": "object"
-          },
-          "type": "array"
-        }
-      }
-    },
-    "GoogleCloudVideointelligenceV1_VideoSegment": {
-      "description": "Video segment.",
-      "type": "object",
-      "properties": {
-        "endTime": {
-          "format": "google-duration",
-          "description": "Time-offset, relative to the beginning of the video,\ncorresponding to the end of the segment (inclusive).",
-          "type": "string"
-        },
-        "startTime": {
-          "format": "google-duration",
-          "description": "Time-offset, relative to the beginning of the video,\ncorresponding to the start of the segment (inclusive).",
-          "type": "string"
-        }
-      },
-      "id": "GoogleCloudVideointelligenceV1_VideoSegment"
-    },
-    "GoogleCloudVideointelligenceV1beta2_VideoAnnotationResults": {
-      "description": "Annotation results for a single video.",
-      "type": "object",
-      "properties": {
-        "shotAnnotations": {
-          "description": "Shot annotations. Each shot is represented as a video segment.",
-          "items": {
-            "$ref": "GoogleCloudVideointelligenceV1beta2_VideoSegment"
-          },
-          "type": "array"
-        },
-        "shotLabelAnnotations": {
-          "description": "Label annotations on shot level.\nThere is exactly one element for each unique label.",
-          "items": {
-            "$ref": "GoogleCloudVideointelligenceV1beta2_LabelAnnotation"
-          },
-          "type": "array"
-        },
-        "error": {
-          "description": "If set, indicates an error. Note that for a single `AnnotateVideoRequest`\nsome videos may succeed and some may fail.",
-          "$ref": "GoogleRpc_Status"
-        },
-        "frameLabelAnnotations": {
-          "description": "Label annotations on frame level.\nThere is exactly one element for each unique label.",
-          "items": {
-            "$ref": "GoogleCloudVideointelligenceV1beta2_LabelAnnotation"
-          },
-          "type": "array"
-        },
-        "inputUri": {
-          "description": "Video file location in\n[Google Cloud Storage](https://cloud.google.com/storage/).",
-          "type": "string"
-        },
-        "explicitAnnotation": {
-          "$ref": "GoogleCloudVideointelligenceV1beta2_ExplicitContentAnnotation",
-          "description": "Explicit content annotation."
-        },
-        "segmentLabelAnnotations": {
-          "description": "Label annotations on video level or user specified segment level.\nThere is exactly one element for each unique label.",
-          "items": {
-            "$ref": "GoogleCloudVideointelligenceV1beta2_LabelAnnotation"
-          },
-          "type": "array"
-        }
-      },
-      "id": "GoogleCloudVideointelligenceV1beta2_VideoAnnotationResults"
-    },
-    "GoogleCloudVideointelligenceV1beta2_ExplicitContentAnnotation": {
-      "id": "GoogleCloudVideointelligenceV1beta2_ExplicitContentAnnotation",
-      "description": "Explicit content annotation (based on per-frame visual signals only).\nIf no explicit content has been detected in a frame, no annotations are\npresent for that frame.",
-      "type": "object",
-      "properties": {
-        "frames": {
-          "description": "All video frames where explicit content was detected.",
-          "items": {
-            "$ref": "GoogleCloudVideointelligenceV1beta2_ExplicitContentFrame"
-          },
-          "type": "array"
-        }
-      }
-    },
-    "GoogleCloudVideointelligenceV1beta1_LabelLocation": {
-      "description": "Label location.",
-=======
+        }
+      },
+      "id": "GoogleCloudVideointelligenceV1_SafeSearchAnnotation"
+    },
     "GoogleCloudVideointelligenceV1beta2_LabelAnnotation": {
       "description": "Label annotation.",
       "type": "object",
@@ -941,7 +626,6 @@
     "GoogleCloudVideointelligenceV1beta2_Entity": {
       "id": "GoogleCloudVideointelligenceV1beta2_Entity",
       "description": "Detected entity from video analysis.",
->>>>>>> d5fa6b74
       "type": "object",
       "properties": {
         "languageCode": {
@@ -952,117 +636,6 @@
           "description": "Opaque entity ID. Some IDs may be available in\n[Google Knowledge Graph Search\nAPI](https://developers.google.com/knowledge-graph/).",
           "type": "string"
         },
-<<<<<<< HEAD
-        "segment": {
-          "description": "Video segment. Set to [-1, -1] for video-level labels.\nSet to [timestamp, timestamp] for frame-level labels.\nOtherwise, corresponds to one of `AnnotateSpec.segments`\n(if specified) or to shot boundaries (if requested).",
-          "$ref": "GoogleCloudVideointelligenceV1beta1_VideoSegment"
-        }
-      },
-      "id": "GoogleCloudVideointelligenceV1beta1_LabelLocation"
-    },
-    "GoogleCloudVideointelligenceV1beta2_LabelFrame": {
-      "id": "GoogleCloudVideointelligenceV1beta2_LabelFrame",
-      "description": "Video frame level annotation results for label detection.",
-      "type": "object",
-      "properties": {
-        "confidence": {
-          "format": "float",
-          "description": "Confidence that the label is accurate. Range: [0, 1].",
-          "type": "number"
-        },
-        "timeOffset": {
-          "format": "google-duration",
-          "description": "Time-offset, relative to the beginning of the video, corresponding to the\nvideo frame for this location.",
-          "type": "string"
-        }
-      }
-    },
-    "GoogleCloudVideointelligenceV1beta2_AnnotateVideoProgress": {
-      "id": "GoogleCloudVideointelligenceV1beta2_AnnotateVideoProgress",
-      "description": "Video annotation progress. Included in the `metadata`\nfield of the `Operation` returned by the `GetOperation`\ncall of the `google::longrunning::Operations` service.",
-      "type": "object",
-      "properties": {
-        "annotationProgress": {
-          "description": "Progress metadata for all videos specified in `AnnotateVideoRequest`.",
-          "items": {
-            "$ref": "GoogleCloudVideointelligenceV1beta2_VideoAnnotationProgress"
-          },
-          "type": "array"
-        }
-      }
-    },
-    "GoogleCloudVideointelligenceV1_VideoAnnotationProgress": {
-      "id": "GoogleCloudVideointelligenceV1_VideoAnnotationProgress",
-      "description": "Annotation progress for a single video.",
-      "type": "object",
-      "properties": {
-        "startTime": {
-          "format": "google-datetime",
-          "description": "Time when the request was received.",
-          "type": "string"
-        },
-        "inputUri": {
-          "description": "Video file location in\n[Google Cloud Storage](https://cloud.google.com/storage/).",
-          "type": "string"
-        },
-        "progressPercent": {
-          "format": "int32",
-          "description": "Approximate percentage processed thus far.\nGuaranteed to be 100 when fully processed.",
-          "type": "integer"
-        },
-        "updateTime": {
-          "format": "google-datetime",
-          "description": "Time of the most recent update.",
-          "type": "string"
-        }
-      }
-    },
-    "GoogleCloudVideointelligenceV1_AnnotateVideoProgress": {
-      "id": "GoogleCloudVideointelligenceV1_AnnotateVideoProgress",
-      "description": "Video annotation progress. Included in the `metadata`\nfield of the `Operation` returned by the `GetOperation`\ncall of the `google::longrunning::Operations` service.",
-      "type": "object",
-      "properties": {
-        "annotationProgress": {
-          "description": "Progress metadata for all videos specified in `AnnotateVideoRequest`.",
-          "items": {
-            "$ref": "GoogleCloudVideointelligenceV1_VideoAnnotationProgress"
-          },
-          "type": "array"
-        }
-      }
-    },
-    "GoogleLongrunning_Operation": {
-      "description": "This resource represents a long-running operation that is the result of a\nnetwork API call.",
-      "type": "object",
-      "properties": {
-        "name": {
-          "description": "The server-assigned name, which is only unique within the same service that\noriginally returns it. If you use the default HTTP mapping, the\n`name` should have the format of `operations/some/unique/name`.",
-          "type": "string"
-        },
-        "error": {
-          "description": "The error result of the operation in case of failure or cancellation.",
-          "$ref": "GoogleRpc_Status"
-        },
-        "metadata": {
-          "description": "Service-specific metadata associated with the operation.  It typically\ncontains progress information and common metadata such as create time.\nSome services might not provide such metadata.  Any method that returns a\nlong-running operation should document the metadata type, if any.",
-          "type": "object",
-          "additionalProperties": {
-            "description": "Properties of the object. Contains field @type with type URL.",
-            "type": "any"
-          }
-        },
-        "done": {
-          "description": "If the value is `false`, it means the operation is still in progress.\nIf `true`, the operation is completed, and either `error` or `response` is\navailable.",
-          "type": "boolean"
-        },
-        "response": {
-          "additionalProperties": {
-            "description": "Properties of the object. Contains field @type with type URL.",
-            "type": "any"
-          },
-          "description": "The normal response of the operation in case of success.  If the original\nmethod returns no data on success, such as `Delete`, the response is\n`google.protobuf.Empty`.  If the original method is standard\n`Get`/`Create`/`Update`, the response should be the resource.  For other\nmethods, the response should have the type `XxxResponse`, where `Xxx`\nis the original method name.  For example, if the original method name\nis `TakeSnapshot()`, the inferred response type is\n`TakeSnapshotResponse`.",
-          "type": "object"
-=======
         "description": {
           "description": "Textual description, e.g. `Fixed-gear bicycle`.",
           "type": "string"
@@ -1082,7 +655,6 @@
           "format": "google-duration",
           "description": "Time-offset, relative to the beginning of the video,\ncorresponding to the start of the segment (inclusive).",
           "type": "string"
->>>>>>> d5fa6b74
         }
       },
       "id": "GoogleCloudVideointelligenceV1beta2_VideoSegment"
@@ -1123,36 +695,6 @@
         }
       }
     },
-<<<<<<< HEAD
-    "GoogleCloudVideointelligenceV1beta2_VideoAnnotationProgress": {
-      "id": "GoogleCloudVideointelligenceV1beta2_VideoAnnotationProgress",
-      "description": "Annotation progress for a single video.",
-      "type": "object",
-      "properties": {
-        "startTime": {
-          "format": "google-datetime",
-          "description": "Time when the request was received.",
-          "type": "string"
-        },
-        "inputUri": {
-          "description": "Video file location in\n[Google Cloud Storage](https://cloud.google.com/storage/).",
-          "type": "string"
-        },
-        "progressPercent": {
-          "format": "int32",
-          "description": "Approximate percentage processed thus far.\nGuaranteed to be 100 when fully processed.",
-          "type": "integer"
-        },
-        "updateTime": {
-          "format": "google-datetime",
-          "description": "Time of the most recent update.",
-          "type": "string"
-        }
-      }
-    },
-    "GoogleCloudVideointelligenceV1_AnnotateVideoResponse": {
-      "id": "GoogleCloudVideointelligenceV1_AnnotateVideoResponse",
-=======
     "GoogleCloudVideointelligenceV1_LabelLocation": {
       "type": "object",
       "properties": {
@@ -1189,7 +731,6 @@
     },
     "GoogleCloudVideointelligenceV1beta2_AnnotateVideoResponse": {
       "id": "GoogleCloudVideointelligenceV1beta2_AnnotateVideoResponse",
->>>>>>> d5fa6b74
       "description": "Video annotation response. Included in the `response`\nfield of the `Operation` returned by the `GetOperation`\ncall of the `google::longrunning::Operations` service.",
       "type": "object",
       "properties": {
@@ -1224,33 +765,6 @@
       },
       "id": "GoogleCloudVideointelligenceV1beta1_LabelAnnotation"
     },
-<<<<<<< HEAD
-    "GoogleCloudVideointelligenceV1beta1_VideoAnnotationProgress": {
-      "description": "Annotation progress for a single video.",
-      "type": "object",
-      "properties": {
-        "startTime": {
-          "format": "google-datetime",
-          "description": "Time when the request was received.",
-          "type": "string"
-        },
-        "inputUri": {
-          "description": "Video file location in\n[Google Cloud Storage](https://cloud.google.com/storage/).",
-          "type": "string"
-        },
-        "progressPercent": {
-          "format": "int32",
-          "description": "Approximate percentage processed thus far.\nGuaranteed to be 100 when fully processed.",
-          "type": "integer"
-        },
-        "updateTime": {
-          "format": "google-datetime",
-          "description": "Time of the most recent update.",
-          "type": "string"
-        }
-      },
-      "id": "GoogleCloudVideointelligenceV1beta1_VideoAnnotationProgress"
-=======
     "GoogleCloudVideointelligenceV1beta1_VideoContext": {
       "description": "Video context and/or feature-specific parameters.",
       "type": "object",
@@ -1345,304 +859,30 @@
           "type": "string"
         }
       }
->>>>>>> d5fa6b74
-    },
-    "GoogleCloudVideointelligenceV1beta2_ExplicitContentFrame": {
-      "id": "GoogleCloudVideointelligenceV1beta2_ExplicitContentFrame",
-      "description": "Video frame level annotation results for explicit content.",
-      "type": "object",
-      "properties": {
-        "timeOffset": {
+    },
+    "GoogleCloudVideointelligenceV1_VideoSegment": {
+      "description": "Video segment.",
+      "type": "object",
+      "properties": {
+        "startTime": {
           "format": "google-duration",
-          "description": "Time-offset, relative to the beginning of the video, corresponding to the\nvideo frame for this location.",
-          "type": "string"
-        },
-        "pornographyLikelihood": {
-          "description": "Likelihood of the pornography content..",
-          "type": "string",
-          "enumDescriptions": [
-            "Unspecified likelihood.",
-            "Very unlikely.",
-            "Unlikely.",
-            "Possible.",
-            "Likely.",
-            "Very likely."
-          ],
-          "enum": [
-            "LIKELIHOOD_UNSPECIFIED",
-            "VERY_UNLIKELY",
-            "UNLIKELY",
-            "POSSIBLE",
-            "LIKELY",
-            "VERY_LIKELY"
-          ]
-        }
-      }
-    },
-    "GoogleCloudVideointelligenceV1beta1_AnnotateVideoRequest": {
-      "description": "Video annotation request.",
-      "type": "object",
-      "properties": {
-        "features": {
-          "description": "Requested video annotation features.",
-          "items": {
-            "type": "string",
-            "enum": [
-              "FEATURE_UNSPECIFIED",
-              "LABEL_DETECTION",
-              "SHOT_CHANGE_DETECTION",
-              "SAFE_SEARCH_DETECTION"
-            ]
-          },
-          "type": "array",
-          "enumDescriptions": [
-            "Unspecified.",
-            "Label detection. Detect objects, such as dog or flower.",
-            "Shot change detection.",
-            "Safe search detection."
-          ]
-        },
-        "outputUri": {
-          "description": "Optional location where the output (in JSON format) should be stored.\nCurrently, only [Google Cloud Storage](https://cloud.google.com/storage/)\nURIs are supported, which must be specified in the following format:\n`gs://bucket-id/object-id` (other URI formats return\ngoogle.rpc.Code.INVALID_ARGUMENT). For more information, see\n[Request URIs](/storage/docs/reference-uris).",
-          "type": "string"
-        },
-        "videoContext": {
-          "description": "Additional video context and/or feature-specific parameters.",
-          "$ref": "GoogleCloudVideointelligenceV1beta1_VideoContext"
-        },
-        "locationId": {
-          "description": "Optional cloud region where annotation should take place. Supported cloud\nregions: `us-east1`, `us-west1`, `europe-west1`, `asia-east1`. If no region\nis specified, a region will be determined based on video file location.",
-          "type": "string"
-        },
-        "inputUri": {
-          "description": "Input video location. Currently, only\n[Google Cloud Storage](https://cloud.google.com/storage/) URIs are\nsupported, which must be specified in the following format:\n`gs://bucket-id/object-id` (other URI formats return\ngoogle.rpc.Code.INVALID_ARGUMENT). For more information, see\n[Request URIs](/storage/docs/reference-uris).\nA video URI may include wildcards in `object-id`, and thus identify\nmultiple videos. Supported wildcards: '*' to match 0 or more characters;\n'?' to match 1 character. If unset, the input video should be embedded\nin the request as `input_content`. If set, `input_content` should be unset.",
-          "type": "string"
-        },
-        "inputContent": {
-          "description": "The video data bytes. Encoding: base64. If unset, the input video(s)\nshould be specified via `input_uri`. If set, `input_uri` should be unset.",
-          "type": "string"
-        }
-      },
-      "id": "GoogleCloudVideointelligenceV1beta1_AnnotateVideoRequest"
-    },
-    "GoogleCloudVideointelligenceV1beta1_VideoSegment": {
-      "id": "GoogleCloudVideointelligenceV1beta1_VideoSegment",
-      "description": "Video segment.",
-      "type": "object",
-      "properties": {
-        "endTimeOffset": {
-          "format": "int64",
-          "description": "End offset in microseconds (inclusive). Unset means 0.",
-          "type": "string"
-        },
-        "startTimeOffset": {
-          "format": "int64",
-          "description": "Start offset in microseconds (inclusive). Unset means 0.",
-          "type": "string"
-        }
-      }
-    },
-    "GoogleCloudVideointelligenceV1beta2_LabelSegment": {
-      "description": "Video segment level annotation results for label detection.",
-      "type": "object",
-      "properties": {
-        "confidence": {
-          "format": "float",
-          "description": "Confidence that the label is accurate. Range: [0, 1].",
-          "type": "number"
-        },
-        "segment": {
-          "description": "Video segment where a label was detected.",
-          "$ref": "GoogleCloudVideointelligenceV1beta2_VideoSegment"
-        }
-      },
-      "id": "GoogleCloudVideointelligenceV1beta2_LabelSegment"
-    },
-    "GoogleCloudVideointelligenceV1_SafeSearchAnnotation": {
-      "id": "GoogleCloudVideointelligenceV1_SafeSearchAnnotation",
-      "description": "Safe search annotation (based on per-frame visual signals only).\nIf no unsafe content has been detected in a frame, no annotations\nare present for that frame.",
-      "type": "object",
-      "properties": {
-        "time": {
+          "description": "Time-offset, relative to the beginning of the video,\ncorresponding to the start of the segment (inclusive).",
+          "type": "string"
+        },
+        "endTime": {
           "format": "google-duration",
-          "description": "Time-offset, relative to the beginning of the video,\ncorresponding to the video frame for this annotation.",
-          "type": "string"
-        },
-        "adult": {
-          "enumDescriptions": [
-            "Unknown likelihood.",
-            "Very unlikely.",
-            "Unlikely.",
-            "Possible.",
-            "Likely.",
-            "Very likely."
-          ],
-          "enum": [
-            "UNKNOWN",
-            "VERY_UNLIKELY",
-            "UNLIKELY",
-            "POSSIBLE",
-            "LIKELY",
-            "VERY_LIKELY"
-          ],
-          "description": "Likelihood of adult content.",
-          "type": "string"
-        }
-      }
-    },
-    "GoogleCloudVideointelligenceV1beta2_LabelAnnotation": {
-      "id": "GoogleCloudVideointelligenceV1beta2_LabelAnnotation",
-      "description": "Label annotation.",
-      "type": "object",
-      "properties": {
-        "segments": {
-          "description": "All video segments where a label was detected.",
-          "items": {
-            "$ref": "GoogleCloudVideointelligenceV1beta2_LabelSegment"
-          },
-          "type": "array"
-        },
-        "categoryEntities": {
-          "description": "Common categories for the detected entity.\nE.g. when the label is `Terrier` the category is likely `dog`. And in some\ncases there might be more than one categories e.g. `Terrier` could also be\na `pet`.",
-          "items": {
-            "$ref": "GoogleCloudVideointelligenceV1beta2_Entity"
-          },
-          "type": "array"
-        },
-        "entity": {
-          "$ref": "GoogleCloudVideointelligenceV1beta2_Entity",
-          "description": "Detected entity."
-        },
-        "frames": {
-          "description": "All video frames where a label was detected.",
-          "items": {
-            "$ref": "GoogleCloudVideointelligenceV1beta2_LabelFrame"
-          },
-          "type": "array"
-        }
-      }
-    },
-    "GoogleCloudVideointelligenceV1beta1_SafeSearchAnnotation": {
-      "id": "GoogleCloudVideointelligenceV1beta1_SafeSearchAnnotation",
-      "description": "Safe search annotation (based on per-frame visual signals only).\nIf no unsafe content has been detected in a frame, no annotations\nare present for that frame. If only some types of unsafe content\nhave been detected in a frame, the likelihood is set to `UNKNOWN`\nfor all other types of unsafe content.",
-      "type": "object",
-      "properties": {
-        "racy": {
-          "enumDescriptions": [
-            "Unknown likelihood.",
-            "Very unlikely.",
-            "Unlikely.",
-            "Possible.",
-            "Likely.",
-            "Very likely."
-          ],
-          "enum": [
-            "UNKNOWN",
-            "VERY_UNLIKELY",
-            "UNLIKELY",
-            "POSSIBLE",
-            "LIKELY",
-            "VERY_LIKELY"
-          ],
-          "description": "Likelihood of racy content.",
-          "type": "string"
-        },
-        "timeOffset": {
-          "format": "int64",
-          "description": "Video time offset in microseconds.",
-          "type": "string"
-        },
-        "spoof": {
-          "enumDescriptions": [
-            "Unknown likelihood.",
-            "Very unlikely.",
-            "Unlikely.",
-            "Possible.",
-            "Likely.",
-            "Very likely."
-          ],
-          "enum": [
-            "UNKNOWN",
-            "VERY_UNLIKELY",
-            "UNLIKELY",
-            "POSSIBLE",
-            "LIKELY",
-            "VERY_LIKELY"
-          ],
-          "description": "Likelihood that an obvious modification was made to the original\nversion to make it appear funny or offensive.",
-          "type": "string"
-        },
-        "violent": {
-          "description": "Likelihood of violent content.",
-          "type": "string",
-          "enumDescriptions": [
-            "Unknown likelihood.",
-            "Very unlikely.",
-            "Unlikely.",
-            "Possible.",
-            "Likely.",
-            "Very likely."
-          ],
-          "enum": [
-            "UNKNOWN",
-            "VERY_UNLIKELY",
-            "UNLIKELY",
-            "POSSIBLE",
-            "LIKELY",
-            "VERY_LIKELY"
-          ]
-        },
-        "medical": {
-          "description": "Likelihood of medical content.",
-          "type": "string",
-          "enumDescriptions": [
-            "Unknown likelihood.",
-            "Very unlikely.",
-            "Unlikely.",
-            "Possible.",
-            "Likely.",
-            "Very likely."
-          ],
-          "enum": [
-            "UNKNOWN",
-            "VERY_UNLIKELY",
-            "UNLIKELY",
-            "POSSIBLE",
-            "LIKELY",
-            "VERY_LIKELY"
-          ]
-        },
-        "adult": {
-          "enumDescriptions": [
-            "Unknown likelihood.",
-            "Very unlikely.",
-            "Unlikely.",
-            "Possible.",
-            "Likely.",
-            "Very likely."
-          ],
-          "enum": [
-            "UNKNOWN",
-            "VERY_UNLIKELY",
-            "UNLIKELY",
-            "POSSIBLE",
-            "LIKELY",
-            "VERY_LIKELY"
-          ],
-          "description": "Likelihood of adult content.",
-          "type": "string"
-        }
-      }
+          "description": "Time-offset, relative to the beginning of the video,\ncorresponding to the end of the segment (inclusive).",
+          "type": "string"
+        }
+      },
+      "id": "GoogleCloudVideointelligenceV1_VideoSegment"
     }
   },
+  "protocol": "rest",
   "icons": {
     "x16": "http://www.google.com/images/icons/product/search-16.gif",
     "x32": "http://www.google.com/images/icons/product/search-32.gif"
   },
-<<<<<<< HEAD
-  "protocol": "rest",
-=======
->>>>>>> d5fa6b74
   "canonicalName": "Cloud Video Intelligence",
   "auth": {
     "oauth2": {
@@ -1665,67 +905,28 @@
         "annotate": {
           "id": "videointelligence.videos.annotate",
           "path": "v1beta1/videos:annotate",
-<<<<<<< HEAD
-          "description": "Performs asynchronous video annotation. Progress and results can be\nretrieved through the `google.longrunning.Operations` interface.\n`Operation.metadata` contains `AnnotateVideoProgress` (progress).\n`Operation.response` contains `AnnotateVideoResponse` (results).",
           "request": {
             "$ref": "GoogleCloudVideointelligenceV1beta1_AnnotateVideoRequest"
           },
-=======
-          "request": {
-            "$ref": "GoogleCloudVideointelligenceV1beta1_AnnotateVideoRequest"
-          },
           "description": "Performs asynchronous video annotation. Progress and results can be\nretrieved through the `google.longrunning.Operations` interface.\n`Operation.metadata` contains `AnnotateVideoProgress` (progress).\n`Operation.response` contains `AnnotateVideoResponse` (results).",
->>>>>>> d5fa6b74
           "response": {
             "$ref": "GoogleLongrunning_Operation"
           },
           "parameterOrder": [],
           "httpMethod": "POST",
-<<<<<<< HEAD
-          "parameters": {},
           "scopes": [
             "https://www.googleapis.com/auth/cloud-platform"
           ],
-=======
-          "scopes": [
-            "https://www.googleapis.com/auth/cloud-platform"
-          ],
           "parameters": {},
->>>>>>> d5fa6b74
           "flatPath": "v1beta1/videos:annotate"
         }
       }
     }
   },
   "parameters": {
-<<<<<<< HEAD
-    "upload_protocol": {
-      "location": "query",
-      "description": "Upload protocol for media (e.g. \"raw\", \"multipart\").",
-      "type": "string"
-    },
-    "prettyPrint": {
-      "description": "Returns response with indentations and line breaks.",
-      "default": "true",
-      "type": "boolean",
-      "location": "query"
-    },
-    "uploadType": {
-      "description": "Legacy upload protocol for media (e.g. \"media\", \"multipart\").",
-      "type": "string",
-      "location": "query"
-    },
-    "fields": {
-      "location": "query",
-      "description": "Selector specifying which fields to include in a partial response.",
-      "type": "string"
-    },
-    "$.xgafv": {
-=======
     "$.xgafv": {
       "description": "V1 error format.",
       "type": "string",
->>>>>>> d5fa6b74
       "enumDescriptions": [
         "v1 error format",
         "v2 error format"
@@ -1734,13 +935,7 @@
       "enum": [
         "1",
         "2"
-<<<<<<< HEAD
-      ],
-      "description": "V1 error format.",
-      "type": "string"
-=======
       ]
->>>>>>> d5fa6b74
     },
     "callback": {
       "location": "query",
@@ -1748,25 +943,12 @@
       "type": "string"
     },
     "alt": {
-<<<<<<< HEAD
-      "description": "Data format for response.",
-      "default": "json",
-      "enum": [
-        "json",
-        "media",
-        "proto"
-      ],
-=======
->>>>>>> d5fa6b74
       "type": "string",
       "enumDescriptions": [
         "Responses with Content-Type of application/json",
         "Media download with context-dependent Content-Type",
         "Responses with Content-Type of application/x-protobuf"
       ],
-<<<<<<< HEAD
-      "location": "query"
-=======
       "location": "query",
       "description": "Data format for response.",
       "default": "json",
@@ -1775,7 +957,6 @@
         "media",
         "proto"
       ]
->>>>>>> d5fa6b74
     },
     "access_token": {
       "location": "query",
@@ -1783,15 +964,9 @@
       "type": "string"
     },
     "key": {
-<<<<<<< HEAD
-      "location": "query",
-      "description": "API key. Your API key identifies your project and provides you with API access, quota, and reports. Required unless you provide an OAuth 2.0 token.",
-      "type": "string"
-=======
       "description": "API key. Your API key identifies your project and provides you with API access, quota, and reports. Required unless you provide an OAuth 2.0 token.",
       "type": "string",
       "location": "query"
->>>>>>> d5fa6b74
     },
     "quotaUser": {
       "description": "Available to use for quota purposes for server-side applications. Can be any arbitrary string assigned to a user, but should not exceed 40 characters.",
@@ -1813,8 +988,6 @@
       "description": "OAuth 2.0 token for the current user.",
       "type": "string",
       "location": "query"
-<<<<<<< HEAD
-=======
     },
     "upload_protocol": {
       "description": "Upload protocol for media (e.g. \"raw\", \"multipart\").",
@@ -1836,7 +1009,6 @@
       "location": "query",
       "description": "Legacy upload protocol for media (e.g. \"media\", \"multipart\").",
       "type": "string"
->>>>>>> d5fa6b74
     }
   },
   "version": "v1beta1",
