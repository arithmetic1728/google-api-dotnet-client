--- conflicted
+++ resolved
@@ -1,19 +1,11 @@
 {
  "kind": "discovery#restDescription",
-<<<<<<< HEAD
- "etag": "\"YWOzh2SDasdU84ArJnpYek-OMdg/VYSEPWa0diltjt4R-I-9BxST4qQ\"",
-=======
  "etag": "\"YWOzh2SDasdU84ArJnpYek-OMdg/RreKY-0_CLqkT_my5f8b1oQsH4w\"",
->>>>>>> d5fa6b74
  "discoveryVersion": "v1",
  "id": "calendar:v3",
  "name": "calendar",
  "version": "v3",
-<<<<<<< HEAD
- "revision": "20170919",
-=======
  "revision": "20171017",
->>>>>>> d5fa6b74
  "title": "Calendar API",
  "description": "Manipulates events and other calendar data.",
  "ownerDomain": "google.com",
