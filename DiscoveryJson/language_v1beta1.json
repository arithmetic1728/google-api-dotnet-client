--- conflicted
+++ resolved
@@ -1,20 +1,4 @@
 {
-<<<<<<< HEAD
-  "schemas": {
-    "Document": {
-      "description": "################################################################ #\n\nRepresents the input to API methods.",
-      "type": "object",
-      "properties": {
-        "language": {
-          "type": "string",
-          "description": "The language of the document (if not specified, the language is\nautomatically detected). Both ISO and BCP-47 language codes are\naccepted.\u003cbr\u003e\n[Language Support](/natural-language/docs/languages)\nlists currently supported languages for each API method.\nIf the language (either specified by the caller or automatically detected)\nis not supported by the called API method, an `INVALID_ARGUMENT` error\nis returned."
-        },
-        "content": {
-          "description": "The content of the input in string format.",
-          "type": "string"
-        },
-        "type": {
-=======
   "servicePath": "",
   "description": "Provides natural language understanding technologies to developers. Examples include sentiment analysis, entity recognition, entity sentiment analysis, and text annotations.",
   "kind": "discovery#restDescription",
@@ -62,7 +46,6 @@
           ]
         },
         "number": {
->>>>>>> d5fa6b74
           "enumDescriptions": [
             "Number is not applicable in the analyzed language or is not predicted.",
             "Singular",
@@ -78,40 +61,6 @@
           "description": "The grammatical number.",
           "type": "string"
         },
-<<<<<<< HEAD
-        "gcsContentUri": {
-          "description": "The Google Cloud Storage URI where the file content is located.\nThis URI must be of the form: gs://bucket_name/object_name. For more\ndetails, see https://cloud.google.com/storage/docs/reference-uris.\nNOTE: Cloud Storage object versioning is not supported.",
-          "type": "string"
-        }
-      },
-      "id": "Document"
-    },
-    "Sentence": {
-      "description": "Represents a sentence in the input document.",
-      "type": "object",
-      "properties": {
-        "text": {
-          "description": "The sentence text.",
-          "$ref": "TextSpan"
-        },
-        "sentiment": {
-          "$ref": "Sentiment",
-          "description": "For calls to AnalyzeSentiment or if\nAnnotateTextRequest.Features.extract_document_sentiment is set to\ntrue, this field will contain the sentiment for the sentence."
-        }
-      },
-      "id": "Sentence"
-    },
-    "AnalyzeEntitiesRequest": {
-      "id": "AnalyzeEntitiesRequest",
-      "description": "The entity analysis request message.",
-      "type": "object",
-      "properties": {
-        "document": {
-          "$ref": "Document",
-          "description": "Input document."
-        },
-        "encodingType": {
-=======
         "voice": {
           "description": "The grammatical voice.",
           "type": "string",
@@ -154,7 +103,6 @@
             "Jussive",
             "Subjunctive"
           ],
->>>>>>> d5fa6b74
           "enum": [
             "MOOD_UNKNOWN",
             "CONDITIONAL_MOOD",
@@ -164,43 +112,6 @@
             "JUSSIVE",
             "SUBJUNCTIVE"
           ],
-<<<<<<< HEAD
-          "description": "The encoding type used by the API to calculate offsets.",
-          "type": "string",
-          "enumDescriptions": [
-            "If `EncodingType` is not specified, encoding-dependent information (such as\n`begin_offset`) will be set at `-1`.",
-            "Encoding-dependent information (such as `begin_offset`) is calculated based\non the UTF-8 encoding of the input. C++ and Go are examples of languages\nthat use this encoding natively.",
-            "Encoding-dependent information (such as `begin_offset`) is calculated based\non the UTF-16 encoding of the input. Java and Javascript are examples of\nlanguages that use this encoding natively.",
-            "Encoding-dependent information (such as `begin_offset`) is calculated based\non the UTF-32 encoding of the input. Python is an example of a language\nthat uses this encoding natively."
-          ]
-        }
-      }
-    },
-    "Sentiment": {
-      "id": "Sentiment",
-      "description": "Represents the feeling associated with the entire text or entities in\nthe text.",
-      "type": "object",
-      "properties": {
-        "score": {
-          "format": "float",
-          "description": "Sentiment score between -1.0 (negative sentiment) and 1.0\n(positive sentiment).",
-          "type": "number"
-        },
-        "polarity": {
-          "format": "float",
-          "description": "DEPRECATED FIELD - This field is being deprecated in\nfavor of score. Please refer to our documentation at\nhttps://cloud.google.com/natural-language/docs for more information.",
-          "type": "number"
-        },
-        "magnitude": {
-          "format": "float",
-          "description": "A non-negative number in the [0, +inf) range, which represents\nthe absolute magnitude of sentiment regardless of score (positive or\nnegative).",
-          "type": "number"
-        }
-      }
-    },
-    "PartOfSpeech": {
-      "properties": {
-=======
           "description": "The grammatical mood.",
           "type": "string"
         },
@@ -274,7 +185,6 @@
           "description": "The grammatical person.",
           "type": "string"
         },
->>>>>>> d5fa6b74
         "proper": {
           "enumDescriptions": [
             "Proper is not applicable in the analyzed language or is not predicted.",
@@ -290,6 +200,25 @@
           "type": "string"
         },
         "case": {
+          "description": "The grammatical case.",
+          "type": "string",
+          "enumDescriptions": [
+            "Case is not applicable in the analyzed language or is not predicted.",
+            "Accusative",
+            "Adverbial",
+            "Complementive",
+            "Dative",
+            "Genitive",
+            "Instrumental",
+            "Locative",
+            "Nominative",
+            "Oblique",
+            "Partitive",
+            "Prepositional",
+            "Reflexive",
+            "Relative",
+            "Vocative"
+          ],
           "enum": [
             "CASE_UNKNOWN",
             "ACCUSATIVE",
@@ -306,29 +235,18 @@
             "REFLEXIVE_CASE",
             "RELATIVE_CASE",
             "VOCATIVE"
-          ],
-          "description": "The grammatical case.",
-          "type": "string",
-          "enumDescriptions": [
-            "Case is not applicable in the analyzed language or is not predicted.",
-            "Accusative",
-            "Adverbial",
-            "Complementive",
-            "Dative",
-            "Genitive",
-            "Instrumental",
-            "Locative",
-            "Nominative",
-            "Oblique",
-            "Partitive",
-            "Prepositional",
-            "Reflexive",
-            "Relative",
-            "Vocative"
           ]
         },
         "tense": {
-<<<<<<< HEAD
+          "enumDescriptions": [
+            "Tense is not applicable in the analyzed language or is not predicted.",
+            "Conditional",
+            "Future",
+            "Past",
+            "Present",
+            "Imperfect",
+            "Pluperfect"
+          ],
           "enum": [
             "TENSE_UNKNOWN",
             "CONDITIONAL_TENSE",
@@ -339,33 +257,7 @@
             "PLUPERFECT"
           ],
           "description": "The grammatical tense.",
-          "type": "string",
-=======
->>>>>>> d5fa6b74
-          "enumDescriptions": [
-            "Tense is not applicable in the analyzed language or is not predicted.",
-            "Conditional",
-            "Future",
-            "Past",
-            "Present",
-            "Imperfect",
-            "Pluperfect"
-<<<<<<< HEAD
-          ]
-=======
-          ],
-          "enum": [
-            "TENSE_UNKNOWN",
-            "CONDITIONAL_TENSE",
-            "FUTURE",
-            "PAST",
-            "PRESENT",
-            "IMPERFECT",
-            "PLUPERFECT"
-          ],
-          "description": "The grammatical tense.",
-          "type": "string"
->>>>>>> d5fa6b74
+          "type": "string"
         },
         "reciprocity": {
           "enumDescriptions": [
@@ -377,188 +269,6 @@
             "RECIPROCITY_UNKNOWN",
             "RECIPROCAL",
             "NON_RECIPROCAL"
-<<<<<<< HEAD
-          ]
-        },
-        "form": {
-          "description": "The grammatical form.",
-          "type": "string",
-          "enumDescriptions": [
-            "Form is not applicable in the analyzed language or is not predicted.",
-            "Adnomial",
-            "Auxiliary",
-            "Complementizer",
-            "Final ending",
-            "Gerund",
-            "Realis",
-            "Irrealis",
-            "Short form",
-            "Long form",
-            "Order form",
-            "Specific form"
-          ],
-          "enum": [
-            "FORM_UNKNOWN",
-            "ADNOMIAL",
-            "AUXILIARY",
-            "COMPLEMENTIZER",
-            "FINAL_ENDING",
-            "GERUND",
-            "REALIS",
-            "IRREALIS",
-            "SHORT",
-            "LONG",
-            "ORDER",
-            "SPECIFIC"
-          ]
-        },
-        "number": {
-          "description": "The grammatical number.",
-          "type": "string",
-          "enumDescriptions": [
-            "Number is not applicable in the analyzed language or is not predicted.",
-            "Singular",
-            "Plural",
-            "Dual"
-          ],
-          "enum": [
-            "NUMBER_UNKNOWN",
-            "SINGULAR",
-            "PLURAL",
-            "DUAL"
-          ]
-        },
-        "voice": {
-          "enumDescriptions": [
-            "Voice is not applicable in the analyzed language or is not predicted.",
-            "Active",
-            "Causative",
-            "Passive"
-          ],
-          "enum": [
-            "VOICE_UNKNOWN",
-            "ACTIVE",
-            "CAUSATIVE",
-            "PASSIVE"
-          ],
-          "description": "The grammatical voice.",
-          "type": "string"
-        },
-        "aspect": {
-          "description": "The grammatical aspect.",
-          "type": "string",
-          "enumDescriptions": [
-            "Aspect is not applicable in the analyzed language or is not predicted.",
-            "Perfective",
-            "Imperfective",
-            "Progressive"
-          ],
-          "enum": [
-            "ASPECT_UNKNOWN",
-            "PERFECTIVE",
-            "IMPERFECTIVE",
-            "PROGRESSIVE"
-          ]
-        },
-        "mood": {
-          "enumDescriptions": [
-            "Mood is not applicable in the analyzed language or is not predicted.",
-            "Conditional",
-            "Imperative",
-            "Indicative",
-            "Interrogative",
-            "Jussive",
-            "Subjunctive"
-          ],
-          "enum": [
-            "MOOD_UNKNOWN",
-            "CONDITIONAL_MOOD",
-            "IMPERATIVE",
-            "INDICATIVE",
-            "INTERROGATIVE",
-            "JUSSIVE",
-            "SUBJUNCTIVE"
-          ],
-          "description": "The grammatical mood.",
-          "type": "string"
-        },
-        "tag": {
-          "description": "The part of speech tag.",
-          "type": "string",
-          "enumDescriptions": [
-            "Unknown",
-            "Adjective",
-            "Adposition (preposition and postposition)",
-            "Adverb",
-            "Conjunction",
-            "Determiner",
-            "Noun (common and proper)",
-            "Cardinal number",
-            "Pronoun",
-            "Particle or other function word",
-            "Punctuation",
-            "Verb (all tenses and modes)",
-            "Other: foreign words, typos, abbreviations",
-            "Affix"
-          ],
-          "enum": [
-            "UNKNOWN",
-            "ADJ",
-            "ADP",
-            "ADV",
-            "CONJ",
-            "DET",
-            "NOUN",
-            "NUM",
-            "PRON",
-            "PRT",
-            "PUNCT",
-            "VERB",
-            "X",
-            "AFFIX"
-          ]
-        },
-        "gender": {
-          "enum": [
-            "GENDER_UNKNOWN",
-            "FEMININE",
-            "MASCULINE",
-            "NEUTER"
-          ],
-          "description": "The grammatical gender.",
-          "type": "string",
-          "enumDescriptions": [
-            "Gender is not applicable in the analyzed language or is not predicted.",
-            "Feminine",
-            "Masculine",
-            "Neuter"
-          ]
-        },
-        "person": {
-          "description": "The grammatical person.",
-          "type": "string",
-          "enumDescriptions": [
-            "Person is not applicable in the analyzed language or is not predicted.",
-            "First",
-            "Second",
-            "Third",
-            "Reflexive"
-          ],
-          "enum": [
-            "PERSON_UNKNOWN",
-            "FIRST",
-            "SECOND",
-            "THIRD",
-            "REFLEXIVE_PERSON"
-          ]
-        }
-      },
-      "id": "PartOfSpeech",
-      "description": "Represents part of speech information for a token.",
-      "type": "object"
-    },
-    "AnalyzeSyntaxRequest": {
-=======
           ],
           "description": "The grammatical reciprocity.",
           "type": "string"
@@ -570,7 +280,6 @@
       "id": "AnalyzeSyntaxRequest",
       "description": "The syntax analysis request message.",
       "type": "object",
->>>>>>> d5fa6b74
       "properties": {
         "encodingType": {
           "description": "The encoding type used by the API to calculate offsets.",
@@ -589,42 +298,16 @@
           ]
         },
         "document": {
-<<<<<<< HEAD
-          "$ref": "Document",
-          "description": "Input document."
-        }
-      },
-      "id": "AnalyzeSyntaxRequest",
-      "description": "The syntax analysis request message.",
-      "type": "object"
-=======
           "description": "Input document.",
           "$ref": "Document"
         }
       }
->>>>>>> d5fa6b74
     },
     "AnalyzeSentimentResponse": {
       "id": "AnalyzeSentimentResponse",
       "description": "The sentiment analysis response message.",
       "type": "object",
       "properties": {
-<<<<<<< HEAD
-        "language": {
-          "description": "The language of the text, which will be the same as the language specified\nin the request or, if not specified, the automatically-detected language.\nSee Document.language field for more details.",
-          "type": "string"
-        },
-        "sentences": {
-          "description": "The sentiment for all the sentences in the document.",
-          "items": {
-            "$ref": "Sentence"
-          },
-          "type": "array"
-        },
-        "documentSentiment": {
-          "$ref": "Sentiment",
-          "description": "The overall sentiment of the input document."
-=======
         "documentSentiment": {
           "$ref": "Sentiment",
           "description": "The overall sentiment of the input document."
@@ -639,7 +322,6 @@
           "items": {
             "$ref": "Sentence"
           }
->>>>>>> d5fa6b74
         }
       }
     },
@@ -650,39 +332,6 @@
         "language": {
           "description": "The language of the text, which will be the same as the language specified\nin the request or, if not specified, the automatically-detected language.\nSee Document.language field for more details.",
           "type": "string"
-<<<<<<< HEAD
-        }
-      },
-      "id": "AnalyzeEntitiesResponse"
-    },
-    "Entity": {
-      "id": "Entity",
-      "description": "Represents a phrase in the text that is a known entity, such as\na person, an organization, or location. The API associates information, such\nas salience and mentions, with entities.",
-      "type": "object",
-      "properties": {
-        "mentions": {
-          "description": "The mentions of this entity in the input document. The API currently\nsupports proper noun mentions.",
-          "items": {
-            "$ref": "EntityMention"
-          },
-          "type": "array"
-        },
-        "name": {
-          "description": "The representative name for the entity.",
-          "type": "string"
-        },
-        "salience": {
-          "format": "float",
-          "description": "The salience score associated with the entity in the [0, 1.0] range.\n\nThe salience score for an entity provides information about the\nimportance or centrality of that entity to the entire document text.\nScores closer to 0 are less salient, while scores closer to 1.0 are highly\nsalient.",
-          "type": "number"
-        },
-        "metadata": {
-          "additionalProperties": {
-            "type": "string"
-          },
-          "description": "Metadata associated with the entity.\n\nCurrently, Wikipedia URLs and Knowledge Graph MIDs are provided, if\navailable. The associated keys are \"wikipedia_url\" and \"mid\", respectively.",
-          "type": "object"
-=======
         },
         "entities": {
           "description": "The recognized entities in the input document.",
@@ -702,11 +351,8 @@
         "name": {
           "description": "The representative name for the entity.",
           "type": "string"
->>>>>>> d5fa6b74
         },
         "type": {
-          "description": "The entity type.",
-          "type": "string",
           "enumDescriptions": [
             "Unknown",
             "Person",
@@ -726,36 +372,10 @@
             "WORK_OF_ART",
             "CONSUMER_GOOD",
             "OTHER"
-          ]
-        }
-      }
-    },
-    "AnalyzeSyntaxResponse": {
-      "properties": {
-        "language": {
-          "description": "The language of the text, which will be the same as the language specified\nin the request or, if not specified, the automatically-detected language.\nSee Document.language field for more details.",
-          "type": "string"
-        },
-<<<<<<< HEAD
-        "sentences": {
-          "description": "Sentences in the input document.",
-          "items": {
-            "$ref": "Sentence"
-          },
-          "type": "array"
-        },
-        "tokens": {
-          "description": "Tokens, along with their syntactic information, in the input document.",
-          "items": {
-            "$ref": "Token"
-          },
-          "type": "array"
-        }
-      },
-      "id": "AnalyzeSyntaxResponse",
-      "description": "The syntax analysis response message.",
-      "type": "object"
-=======
+          ],
+          "description": "The entity type.",
+          "type": "string"
+        },
         "metadata": {
           "additionalProperties": {
             "type": "string"
@@ -801,7 +421,6 @@
           }
         }
       }
->>>>>>> d5fa6b74
     },
     "AnnotateTextRequest": {
       "description": "The request message for the text annotation API, which can perform multiple\nanalysis types (sentiment, entities, and syntax) in one call.",
@@ -828,13 +447,6 @@
           "$ref": "Document"
         },
         "features": {
-<<<<<<< HEAD
-          "description": "The enabled features.",
-          "$ref": "Features"
-        }
-      },
-      "id": "AnnotateTextRequest"
-=======
           "$ref": "Features",
           "description": "The enabled features."
         }
@@ -867,7 +479,6 @@
           "description": "Input document."
         }
       }
->>>>>>> d5fa6b74
     },
     "AnnotateTextResponse": {
       "id": "AnnotateTextResponse",
@@ -875,8 +486,8 @@
       "type": "object",
       "properties": {
         "language": {
-          "type": "string",
-          "description": "The language of the text, which will be the same as the language specified\nin the request or, if not specified, the automatically-detected language.\nSee Document.language field for more details."
+          "description": "The language of the text, which will be the same as the language specified\nin the request or, if not specified, the automatically-detected language.\nSee Document.language field for more details.",
+          "type": "string"
         },
         "sentences": {
           "description": "Sentences in the input document. Populated if the user enables\nAnnotateTextRequest.Features.extract_syntax.",
@@ -897,49 +508,13 @@
           "type": "array",
           "items": {
             "$ref": "Entity"
-<<<<<<< HEAD
-          },
-          "type": "array"
-        },
-        "documentSentiment": {
-          "$ref": "Sentiment",
-          "description": "The overall sentiment for the document. Populated if the user enables\nAnnotateTextRequest.Features.extract_document_sentiment."
-=======
           }
         },
         "documentSentiment": {
           "description": "The overall sentiment for the document. Populated if the user enables\nAnnotateTextRequest.Features.extract_document_sentiment.",
           "$ref": "Sentiment"
->>>>>>> d5fa6b74
         }
       }
-    },
-    "AnalyzeSentimentRequest": {
-      "description": "The sentiment analysis request message.",
-      "type": "object",
-      "properties": {
-        "document": {
-          "$ref": "Document",
-          "description": "Input document."
-        },
-        "encodingType": {
-          "enumDescriptions": [
-            "If `EncodingType` is not specified, encoding-dependent information (such as\n`begin_offset`) will be set at `-1`.",
-            "Encoding-dependent information (such as `begin_offset`) is calculated based\non the UTF-8 encoding of the input. C++ and Go are examples of languages\nthat use this encoding natively.",
-            "Encoding-dependent information (such as `begin_offset`) is calculated based\non the UTF-16 encoding of the input. Java and Javascript are examples of\nlanguages that use this encoding natively.",
-            "Encoding-dependent information (such as `begin_offset`) is calculated based\non the UTF-32 encoding of the input. Python is an example of a language\nthat uses this encoding natively."
-          ],
-          "enum": [
-            "NONE",
-            "UTF8",
-            "UTF16",
-            "UTF32"
-          ],
-          "description": "The encoding type used by the API to calculate sentence offsets for the\nsentence sentiment.",
-          "type": "string"
-        }
-      },
-      "id": "AnalyzeSentimentRequest"
     },
     "DependencyEdge": {
       "description": "Represents dependency parse tree information for a token.",
@@ -1120,10 +695,6 @@
           ]
         },
         "headTokenIndex": {
-<<<<<<< HEAD
-          "format": "int32",
-          "description": "Represents the head of this token in the dependency tree.\nThis is the index of the token which has an arc going to this token.\nThe index is the position of the token in the array of tokens returned\nby the API method. If this token is a root token, then the\n`head_token_index` is its own index.",
-=======
           "description": "Represents the head of this token in the dependency tree.\nThis is the index of the token which has an arc going to this token.\nThe index is the position of the token in the array of tokens returned\nby the API method. If this token is a root token, then the\n`head_token_index` is its own index.",
           "format": "int32",
           "type": "integer"
@@ -1138,24 +709,22 @@
         "beginOffset": {
           "description": "The API calculates the beginning offset of the content in the original\ndocument according to the EncodingType specified in the API request.",
           "format": "int32",
->>>>>>> d5fa6b74
           "type": "integer"
+        },
+        "content": {
+          "description": "The content of the output text.",
+          "type": "string"
         }
       },
-      "id": "DependencyEdge"
+      "id": "TextSpan"
     },
     "Token": {
+      "description": "Represents the smallest syntactic building block of the text.",
+      "type": "object",
       "properties": {
         "partOfSpeech": {
           "description": "Parts of speech tag for this token.",
           "$ref": "PartOfSpeech"
-<<<<<<< HEAD
-        },
-        "dependencyEdge": {
-          "$ref": "DependencyEdge",
-          "description": "Dependency tree parse for this token."
-=======
->>>>>>> d5fa6b74
         },
         "text": {
           "$ref": "TextSpan",
@@ -1170,33 +739,12 @@
           "type": "string"
         }
       },
-      "id": "Token",
-      "description": "Represents the smallest syntactic building block of the text.",
-      "type": "object"
-    },
-    "TextSpan": {
-      "description": "Represents an output piece of text.",
-      "type": "object",
-      "properties": {
-<<<<<<< HEAD
-        "beginOffset": {
-          "format": "int32",
-          "description": "The API calculates the beginning offset of the content in the original\ndocument according to the EncodingType specified in the API request.",
-          "type": "integer"
-        },
-        "content": {
-          "type": "string",
-          "description": "The content of the output text."
-        }
-      },
-      "id": "TextSpan"
+      "id": "Token"
     },
     "Status": {
       "description": "The `Status` type defines a logical error model that is suitable for different\nprogramming environments, including REST APIs and RPC APIs. It is used by\n[gRPC](https://github.com/grpc). The error model is designed to be:\n\n- Simple to use and understand for most users\n- Flexible enough to meet unexpected needs\n\n# Overview\n\nThe `Status` message contains three pieces of data: error code, error message,\nand error details. The error code should be an enum value of\ngoogle.rpc.Code, but it may accept additional error codes if needed.  The\nerror message should be a developer-facing English message that helps\ndevelopers *understand* and *resolve* the error. If a localized user-facing\nerror message is needed, put the localized message in the error details or\nlocalize it in the client. The optional error details may contain arbitrary\ninformation about the error. There is a predefined set of error detail types\nin the package `google.rpc` that can be used for common error conditions.\n\n# Language mapping\n\nThe `Status` message is the logical representation of the error model, but it\nis not necessarily the actual wire format. When the `Status` message is\nexposed in different client libraries and different wire protocols, it can be\nmapped differently. For example, it will likely be mapped to some exceptions\nin Java, but more likely mapped to some error codes in C.\n\n# Other uses\n\nThe error model and the `Status` message can be used in a variety of\nenvironments, either with or without APIs, to provide a\nconsistent developer experience across different environments.\n\nExample uses of this error model include:\n\n- Partial errors. If a service needs to return partial errors to the client,\n    it may embed the `Status` in the normal response to indicate the partial\n    errors.\n\n- Workflow errors. A typical workflow has multiple steps. Each step may\n    have a `Status` message for error reporting.\n\n- Batch operations. If a client uses batch request and batch response, the\n    `Status` message should be used directly inside batch response, one for\n    each error sub-response.\n\n- Asynchronous operations. If an API call embeds asynchronous operation\n    results in its response, the status of those operations should be\n    represented directly using the `Status` message.\n\n- Logging. If some API errors are stored in logs, the message `Status` could\n    be used directly after any stripping needed for security/privacy reasons.",
       "type": "object",
       "properties": {
-=======
->>>>>>> d5fa6b74
         "message": {
           "description": "A developer-facing error message, which should be in English. Any\nuser-facing error message should be localized and sent in the\ngoogle.rpc.Status.details field, or localized by the client.",
           "type": "string"
@@ -1210,27 +758,16 @@
               "type": "any"
             },
             "type": "object"
-<<<<<<< HEAD
-          },
-          "type": "array"
-        },
-        "code": {
-          "format": "int32",
-          "description": "The status code, which should be an enum value of google.rpc.Code.",
-=======
           }
         },
         "code": {
           "description": "The status code, which should be an enum value of google.rpc.Code.",
           "format": "int32",
->>>>>>> d5fa6b74
           "type": "integer"
         }
       },
       "id": "Status"
     },
-<<<<<<< HEAD
-=======
     "EntityMention": {
       "id": "EntityMention",
       "description": "Represents a mention for an entity in the text. Currently, proper noun\nmentions are supported.",
@@ -1256,62 +793,25 @@
         }
       }
     },
->>>>>>> d5fa6b74
     "Features": {
       "description": "All available features for sentiment, syntax, and semantic analysis.\nSetting each one to true will enable that specific analysis for the input.",
       "type": "object",
       "properties": {
-<<<<<<< HEAD
-        "extractDocumentSentiment": {
-          "description": "Extract document-level sentiment.",
-=======
         "extractEntities": {
           "description": "Extract entities.",
->>>>>>> d5fa6b74
           "type": "boolean"
         },
         "extractSyntax": {
           "description": "Extract syntax information.",
           "type": "boolean"
         },
-<<<<<<< HEAD
-        "extractEntities": {
-          "description": "Extract entities.",
-=======
         "extractDocumentSentiment": {
           "description": "Extract document-level sentiment.",
->>>>>>> d5fa6b74
           "type": "boolean"
         }
       },
       "id": "Features"
     },
-<<<<<<< HEAD
-    "EntityMention": {
-      "description": "Represents a mention for an entity in the text. Currently, proper noun\nmentions are supported.",
-      "type": "object",
-      "properties": {
-        "type": {
-          "enumDescriptions": [
-            "Unknown",
-            "Proper name",
-            "Common noun (or noun compound)"
-          ],
-          "enum": [
-            "TYPE_UNKNOWN",
-            "PROPER",
-            "COMMON"
-          ],
-          "description": "The type of the entity mention.",
-          "type": "string"
-        },
-        "text": {
-          "description": "The mention text.",
-          "$ref": "TextSpan"
-        }
-      },
-      "id": "EntityMention"
-=======
     "Sentence": {
       "id": "Sentence",
       "description": "Represents a sentence in the input document.",
@@ -1408,12 +908,11 @@
         }
       },
       "id": "AnalyzeEntitiesRequest"
->>>>>>> d5fa6b74
     }
   },
   "icons": {
-    "x32": "http://www.google.com/images/icons/product/search-32.gif",
-    "x16": "http://www.google.com/images/icons/product/search-16.gif"
+    "x16": "http://www.google.com/images/icons/product/search-16.gif",
+    "x32": "http://www.google.com/images/icons/product/search-32.gif"
   },
   "protocol": "rest",
   "canonicalName": "Cloud Natural Language",
@@ -1439,14 +938,6 @@
     "documents": {
       "methods": {
         "analyzeEntities": {
-<<<<<<< HEAD
-          "id": "language.documents.analyzeEntities",
-          "path": "v1beta1/documents:analyzeEntities",
-          "description": "Finds named entities (currently proper names and common nouns) in the text\nalong with entity types, salience, mentions for each entity, and\nother properties.",
-          "request": {
-            "$ref": "AnalyzeEntitiesRequest"
-          },
-=======
           "parameters": {},
           "scopes": [
             "https://www.googleapis.com/auth/cloud-language",
@@ -1459,29 +950,10 @@
             "$ref": "AnalyzeEntitiesRequest"
           },
           "description": "Finds named entities (currently proper names and common nouns) in the text\nalong with entity types, salience, mentions for each entity, and\nother properties.",
->>>>>>> d5fa6b74
           "response": {
             "$ref": "AnalyzeEntitiesResponse"
           },
           "parameterOrder": [],
-<<<<<<< HEAD
-          "httpMethod": "POST",
-          "parameters": {},
-          "scopes": [
-            "https://www.googleapis.com/auth/cloud-language",
-            "https://www.googleapis.com/auth/cloud-platform"
-          ],
-          "flatPath": "v1beta1/documents:analyzeEntities"
-        },
-        "analyzeSyntax": {
-          "flatPath": "v1beta1/documents:analyzeSyntax",
-          "id": "language.documents.analyzeSyntax",
-          "path": "v1beta1/documents:analyzeSyntax",
-          "description": "Analyzes the syntax of the text and provides sentence boundaries and\ntokenization along with part of speech tags, dependency trees, and other\nproperties.",
-          "request": {
-            "$ref": "AnalyzeSyntaxRequest"
-          },
-=======
           "httpMethod": "POST"
         },
         "analyzeSyntax": {
@@ -1493,12 +965,9 @@
           "description": "Analyzes the syntax of the text and provides sentence boundaries and\ntokenization along with part of speech tags, dependency trees, and other\nproperties.",
           "httpMethod": "POST",
           "parameterOrder": [],
->>>>>>> d5fa6b74
           "response": {
             "$ref": "AnalyzeSyntaxResponse"
           },
-          "parameterOrder": [],
-          "httpMethod": "POST",
           "parameters": {},
           "scopes": [
             "https://www.googleapis.com/auth/cloud-language",
@@ -1526,19 +995,12 @@
           "flatPath": "v1beta1/documents:analyzeSentiment"
         },
         "annotateText": {
-<<<<<<< HEAD
-          "request": {
-            "$ref": "AnnotateTextRequest"
-          },
-          "description": "A convenience method that provides all the features that analyzeSentiment,\nanalyzeEntities, and analyzeSyntax provide in one call.",
-=======
           "id": "language.documents.annotateText",
           "path": "v1beta1/documents:annotateText",
           "description": "A convenience method that provides all the features that analyzeSentiment,\nanalyzeEntities, and analyzeSyntax provide in one call.",
           "request": {
             "$ref": "AnnotateTextRequest"
           },
->>>>>>> d5fa6b74
           "httpMethod": "POST",
           "parameterOrder": [],
           "response": {
@@ -1549,31 +1011,12 @@
             "https://www.googleapis.com/auth/cloud-platform"
           ],
           "parameters": {},
-<<<<<<< HEAD
-          "flatPath": "v1beta1/documents:annotateText",
-          "path": "v1beta1/documents:annotateText",
-          "id": "language.documents.annotateText"
-=======
           "flatPath": "v1beta1/documents:annotateText"
->>>>>>> d5fa6b74
         }
       }
     }
   },
   "parameters": {
-<<<<<<< HEAD
-    "bearer_token": {
-      "location": "query",
-      "description": "OAuth bearer token.",
-      "type": "string"
-    },
-    "oauth_token": {
-      "location": "query",
-      "description": "OAuth 2.0 token for the current user.",
-      "type": "string"
-    },
-=======
->>>>>>> d5fa6b74
     "upload_protocol": {
       "description": "Upload protocol for media (e.g. \"raw\", \"multipart\").",
       "type": "string",
@@ -1591,17 +1034,13 @@
       "type": "string"
     },
     "fields": {
-      "location": "query",
       "description": "Selector specifying which fields to include in a partial response.",
-<<<<<<< HEAD
-=======
       "type": "string",
       "location": "query"
     },
     "callback": {
       "location": "query",
       "description": "JSONP",
->>>>>>> d5fa6b74
       "type": "string"
     },
     "$.xgafv": {
@@ -1616,16 +1055,9 @@
       ],
       "description": "V1 error format.",
       "type": "string"
-<<<<<<< HEAD
-    },
-    "callback": {
-      "location": "query",
-      "description": "JSONP",
-      "type": "string"
-=======
->>>>>>> d5fa6b74
     },
     "alt": {
+      "type": "string",
       "enumDescriptions": [
         "Responses with Content-Type of application/json",
         "Media download with context-dependent Content-Type",
@@ -1638,8 +1070,7 @@
         "json",
         "media",
         "proto"
-      ],
-      "type": "string"
+      ]
     },
     "key": {
       "location": "query",
@@ -1647,9 +1078,9 @@
       "type": "string"
     },
     "access_token": {
-      "location": "query",
       "description": "OAuth access token.",
-      "type": "string"
+      "type": "string",
+      "location": "query"
     },
     "quotaUser": {
       "location": "query",
@@ -1659,23 +1090,6 @@
     "pp": {
       "location": "query",
       "description": "Pretty-print response.",
-<<<<<<< HEAD
-      "default": "true",
-      "type": "boolean"
-    }
-  },
-  "version": "v1beta1",
-  "baseUrl": "https://language.googleapis.com/",
-  "description": "Provides natural language understanding technologies to developers. Examples include sentiment analysis, entity recognition, entity sentiment analysis, and text annotations.",
-  "kind": "discovery#restDescription",
-  "servicePath": "",
-  "basePath": "",
-  "id": "language:v1beta1",
-  "revision": "20170926",
-  "documentationLink": "https://cloud.google.com/natural-language/",
-  "discoveryVersion": "v1",
-  "version_module": true
-=======
       "type": "boolean",
       "default": "true"
     },
@@ -1692,5 +1106,4 @@
   },
   "version": "v1beta1",
   "baseUrl": "https://language.googleapis.com/"
->>>>>>> d5fa6b74
 }