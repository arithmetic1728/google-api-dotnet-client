--- conflicted
+++ resolved
@@ -1,28 +1,4 @@
 {
-<<<<<<< HEAD
-  "discoveryVersion": "v1",
-  "version_module": true,
-  "schemas": {
-    "Operation": {
-      "type": "object",
-      "properties": {
-        "error": {
-          "$ref": "Status",
-          "description": "The error result of the operation in case of failure or cancellation."
-        },
-        "metadata": {
-          "description": "Service-specific metadata associated with the operation.  It typically\ncontains progress information and common metadata such as create time.\nSome services might not provide such metadata.  Any method that returns a\nlong-running operation should document the metadata type, if any.",
-          "type": "object",
-          "additionalProperties": {
-            "type": "any",
-            "description": "Properties of the object. Contains field @type with type URL."
-          }
-        },
-        "done": {
-          "description": "If the value is `false`, it means the operation is still in progress.\nIf `true`, the operation is completed, and either `error` or `response` is\navailable.",
-          "type": "boolean"
-        },
-=======
   "basePath": "",
   "revision": "20171023",
   "documentationLink": "https://cloud.google.com/deployment-manager/runtime-configurator/",
@@ -61,24 +37,15 @@
       "description": "This resource represents a long-running operation that is the result of a\nnetwork API call.",
       "type": "object",
       "properties": {
->>>>>>> d5fa6b74
         "response": {
+          "description": "The normal response of the operation in case of success.  If the original\nmethod returns no data on success, such as `Delete`, the response is\n`google.protobuf.Empty`.  If the original method is standard\n`Get`/`Create`/`Update`, the response should be the resource.  For other\nmethods, the response should have the type `XxxResponse`, where `Xxx`\nis the original method name.  For example, if the original method name\nis `TakeSnapshot()`, the inferred response type is\n`TakeSnapshotResponse`.",
+          "type": "object",
           "additionalProperties": {
             "description": "Properties of the object. Contains field @type with type URL.",
             "type": "any"
-          },
-          "description": "The normal response of the operation in case of success.  If the original\nmethod returns no data on success, such as `Delete`, the response is\n`google.protobuf.Empty`.  If the original method is standard\n`Get`/`Create`/`Update`, the response should be the resource.  For other\nmethods, the response should have the type `XxxResponse`, where `Xxx`\nis the original method name.  For example, if the original method name\nis `TakeSnapshot()`, the inferred response type is\n`TakeSnapshotResponse`.",
-          "type": "object"
+          }
         },
         "name": {
-<<<<<<< HEAD
-          "type": "string",
-          "description": "The server-assigned name, which is only unique within the same service that\noriginally returns it. If you use the default HTTP mapping, the\n`name` should have the format of `operations/some/unique/name`."
-        }
-      },
-      "id": "Operation",
-      "description": "This resource represents a long-running operation that is the result of a\nnetwork API call."
-=======
           "description": "The server-assigned name, which is only unique within the same service that\noriginally returns it. If you use the default HTTP mapping, the\n`name` should have the format of `operations/some/unique/name`.",
           "type": "string"
         },
@@ -100,7 +67,6 @@
         }
       },
       "id": "Operation"
->>>>>>> d5fa6b74
     },
     "ListOperationsResponse": {
       "description": "The response message for Operations.ListOperations.",
@@ -121,45 +87,9 @@
       "id": "ListOperationsResponse"
     },
     "Empty": {
-      "id": "Empty",
       "description": "A generic empty message that you can re-use to avoid defining duplicated\nempty messages in your APIs. A typical example is to use it as the request\nor the response type of an API method. For instance:\n\n    service Foo {\n      rpc Bar(google.protobuf.Empty) returns (google.protobuf.Empty);\n    }\n\nThe JSON representation for `Empty` is empty JSON object `{}`.",
       "type": "object",
-      "properties": {}
-    },
-    "CancelOperationRequest": {
-      "description": "The request message for Operations.CancelOperation.",
-      "type": "object",
       "properties": {},
-<<<<<<< HEAD
-      "id": "CancelOperationRequest"
-    },
-    "Status": {
-      "type": "object",
-      "properties": {
-        "code": {
-          "format": "int32",
-          "description": "The status code, which should be an enum value of google.rpc.Code.",
-          "type": "integer"
-        },
-        "message": {
-          "description": "A developer-facing error message, which should be in English. Any\nuser-facing error message should be localized and sent in the\ngoogle.rpc.Status.details field, or localized by the client.",
-          "type": "string"
-        },
-        "details": {
-          "description": "A list of messages that carry the error details.  There is a common set of\nmessage types for APIs to use.",
-          "items": {
-            "type": "object",
-            "additionalProperties": {
-              "description": "Properties of the object. Contains field @type with type URL.",
-              "type": "any"
-            }
-          },
-          "type": "array"
-        }
-      },
-      "id": "Status",
-      "description": "The `Status` type defines a logical error model that is suitable for different\nprogramming environments, including REST APIs and RPC APIs. It is used by\n[gRPC](https://github.com/grpc). The error model is designed to be:\n\n- Simple to use and understand for most users\n- Flexible enough to meet unexpected needs\n\n# Overview\n\nThe `Status` message contains three pieces of data: error code, error message,\nand error details. The error code should be an enum value of\ngoogle.rpc.Code, but it may accept additional error codes if needed.  The\nerror message should be a developer-facing English message that helps\ndevelopers *understand* and *resolve* the error. If a localized user-facing\nerror message is needed, put the localized message in the error details or\nlocalize it in the client. The optional error details may contain arbitrary\ninformation about the error. There is a predefined set of error detail types\nin the package `google.rpc` that can be used for common error conditions.\n\n# Language mapping\n\nThe `Status` message is the logical representation of the error model, but it\nis not necessarily the actual wire format. When the `Status` message is\nexposed in different client libraries and different wire protocols, it can be\nmapped differently. For example, it will likely be mapped to some exceptions\nin Java, but more likely mapped to some error codes in C.\n\n# Other uses\n\nThe error model and the `Status` message can be used in a variety of\nenvironments, either with or without APIs, to provide a\nconsistent developer experience across different environments.\n\nExample uses of this error model include:\n\n- Partial errors. If a service needs to return partial errors to the client,\n    it may embed the `Status` in the normal response to indicate the partial\n    errors.\n\n- Workflow errors. A typical workflow has multiple steps. Each step may\n    have a `Status` message for error reporting.\n\n- Batch operations. If a client uses batch request and batch response, the\n    `Status` message should be used directly inside batch response, one for\n    each error sub-response.\n\n- Asynchronous operations. If an API call embeds asynchronous operation\n    results in its response, the status of those operations should be\n    represented directly using the `Status` message.\n\n- Logging. If some API errors are stored in logs, the message `Status` could\n    be used directly after any stripping needed for security/privacy reasons."
-=======
       "id": "Empty"
     },
     "CancelOperationRequest": {
@@ -167,7 +97,6 @@
       "id": "CancelOperationRequest",
       "description": "The request message for Operations.CancelOperation.",
       "type": "object"
->>>>>>> d5fa6b74
     }
   },
   "icons": {
@@ -179,11 +108,11 @@
   "auth": {
     "oauth2": {
       "scopes": {
+        "https://www.googleapis.com/auth/cloudruntimeconfig": {
+          "description": "Manage your Google Cloud Platform services' runtime configuration"
+        },
         "https://www.googleapis.com/auth/cloud-platform": {
           "description": "View and manage your data across Google Cloud Platform services"
-        },
-        "https://www.googleapis.com/auth/cloudruntimeconfig": {
-          "description": "Manage your Google Cloud Platform services' runtime configuration"
         }
       }
     }
@@ -199,13 +128,6 @@
     "operations": {
       "methods": {
         "cancel": {
-<<<<<<< HEAD
-          "description": "Starts asynchronous cancellation on a long-running operation.  The server\nmakes a best effort to cancel the operation, but success is not\nguaranteed.  If the server doesn't support this method, it returns\n`google.rpc.Code.UNIMPLEMENTED`.  Clients can use\nOperations.GetOperation or\nother methods to check whether the cancellation succeeded or whether the\noperation completed despite cancellation. On successful cancellation,\nthe operation is not deleted; instead, it becomes an operation with\nan Operation.error value with a google.rpc.Status.code of 1,\ncorresponding to `Code.CANCELLED`.",
-          "request": {
-            "$ref": "CancelOperationRequest"
-          },
-=======
->>>>>>> d5fa6b74
           "response": {
             "$ref": "Empty"
           },
@@ -215,19 +137,11 @@
           "httpMethod": "POST",
           "parameters": {
             "name": {
-<<<<<<< HEAD
-              "type": "string",
-              "required": true,
-              "pattern": "^operations/.+$",
-              "location": "path",
-              "description": "The name of the operation resource to be cancelled."
-=======
               "location": "path",
               "description": "The name of the operation resource to be cancelled.",
               "type": "string",
               "required": true,
               "pattern": "^operations/.+$"
->>>>>>> d5fa6b74
             }
           },
           "scopes": [
@@ -253,11 +167,11 @@
           },
           "parameters": {
             "name": {
+              "location": "path",
               "description": "The name of the operation resource to be deleted.",
               "type": "string",
               "required": true,
-              "pattern": "^operations/.+$",
-              "location": "path"
+              "pattern": "^operations/.+$"
             }
           },
           "scopes": [
@@ -269,35 +183,6 @@
           "id": "runtimeconfig.operations.delete"
         },
         "list": {
-<<<<<<< HEAD
-          "flatPath": "v1/operations",
-          "id": "runtimeconfig.operations.list",
-          "path": "v1/{+name}",
-          "description": "Lists operations that match the specified filter in the request. If the\nserver doesn't support this method, it returns `UNIMPLEMENTED`.\n\nNOTE: the `name` binding allows API services to override the binding\nto use different resource name schemes, such as `users/*/operations`. To\noverride the binding, API services can add a binding such as\n`\"/v1/{name=users/*}/operations\"` to their service configuration.\nFor backwards compatibility, the default name includes the operations\ncollection id, however overriding users must ensure the name binding\nis the parent resource, without the operations collection id.",
-          "parameterOrder": [
-            "name"
-          ],
-          "response": {
-            "$ref": "ListOperationsResponse"
-          },
-          "httpMethod": "GET",
-          "scopes": [
-            "https://www.googleapis.com/auth/cloud-platform",
-            "https://www.googleapis.com/auth/cloudruntimeconfig"
-          ],
-          "parameters": {
-            "pageToken": {
-              "type": "string",
-              "location": "query",
-              "description": "The standard list page token."
-            },
-            "name": {
-              "description": "The name of the operation's parent resource.",
-              "type": "string",
-              "required": true,
-              "pattern": "^operations$",
-              "location": "path"
-=======
           "response": {
             "$ref": "ListOperationsResponse"
           },
@@ -322,22 +207,12 @@
               "type": "string",
               "required": true,
               "pattern": "^operations$"
->>>>>>> d5fa6b74
             },
             "pageSize": {
               "format": "int32",
               "description": "The standard list page size.",
               "type": "integer",
               "location": "query"
-<<<<<<< HEAD
-            },
-            "filter": {
-              "location": "query",
-              "description": "The standard list filter.",
-              "type": "string"
-            }
-          }
-=======
             }
           },
           "scopes": [
@@ -348,7 +223,6 @@
           "id": "runtimeconfig.operations.list",
           "path": "v1/{+name}",
           "description": "Lists operations that match the specified filter in the request. If the\nserver doesn't support this method, it returns `UNIMPLEMENTED`.\n\nNOTE: the `name` binding allows API services to override the binding\nto use different resource name schemes, such as `users/*/operations`. To\noverride the binding, API services can add a binding such as\n`\"/v1/{name=users/*}/operations\"` to their service configuration.\nFor backwards compatibility, the default name includes the operations\ncollection id, however overriding users must ensure the name binding\nis the parent resource, without the operations collection id."
->>>>>>> d5fa6b74
         }
       }
     }
@@ -365,23 +239,13 @@
       "type": "boolean",
       "location": "query"
     },
-    "fields": {
-      "type": "string",
-      "location": "query",
-      "description": "Selector specifying which fields to include in a partial response."
-    },
-<<<<<<< HEAD
     "uploadType": {
-      "location": "query",
       "description": "Legacy upload protocol for media (e.g. \"media\", \"multipart\").",
-      "type": "string"
-    },
-    "callback": {
-      "description": "JSONP",
-=======
+      "type": "string",
+      "location": "query"
+    },
     "fields": {
       "description": "Selector specifying which fields to include in a partial response.",
->>>>>>> d5fa6b74
       "type": "string",
       "location": "query"
     },
@@ -404,8 +268,6 @@
       "type": "string"
     },
     "alt": {
-<<<<<<< HEAD
-=======
       "description": "Data format for response.",
       "default": "json",
       "enum": [
@@ -413,7 +275,6 @@
         "media",
         "proto"
       ],
->>>>>>> d5fa6b74
       "type": "string",
       "enumDescriptions": [
         "Responses with Content-Type of application/json",
@@ -424,40 +285,18 @@
     },
     "access_token": {
       "location": "query",
-<<<<<<< HEAD
-      "description": "Data format for response.",
-      "default": "json",
-      "enum": [
-        "json",
-        "media",
-        "proto"
-      ]
-=======
       "description": "OAuth access token.",
       "type": "string"
->>>>>>> d5fa6b74
     },
     "key": {
       "description": "API key. Your API key identifies your project and provides you with API access, quota, and reports. Required unless you provide an OAuth 2.0 token.",
       "type": "string",
       "location": "query"
     },
-<<<<<<< HEAD
-    "access_token": {
-      "type": "string",
-      "location": "query",
-      "description": "OAuth access token."
-    },
-    "quotaUser": {
-      "location": "query",
-      "description": "Available to use for quota purposes for server-side applications. Can be any arbitrary string assigned to a user, but should not exceed 40 characters.",
-      "type": "string"
-=======
     "quotaUser": {
       "description": "Available to use for quota purposes for server-side applications. Can be any arbitrary string assigned to a user, but should not exceed 40 characters.",
       "type": "string",
       "location": "query"
->>>>>>> d5fa6b74
     },
     "pp": {
       "location": "query",
@@ -465,39 +304,20 @@
       "default": "true",
       "type": "boolean"
     },
-<<<<<<< HEAD
-    "oauth_token": {
-      "location": "query",
-      "description": "OAuth 2.0 token for the current user.",
-      "type": "string"
-    },
-=======
->>>>>>> d5fa6b74
     "bearer_token": {
       "location": "query",
       "description": "OAuth bearer token.",
       "type": "string"
-<<<<<<< HEAD
-=======
     },
     "oauth_token": {
       "description": "OAuth 2.0 token for the current user.",
       "type": "string",
       "location": "query"
->>>>>>> d5fa6b74
     }
   },
   "version": "v1",
   "baseUrl": "https://runtimeconfig.googleapis.com/",
   "kind": "discovery#restDescription",
   "description": "The Runtime Configurator allows you to dynamically configure and expose variables through Google Cloud Platform. In addition, you can also set Watchers and Waiters that will watch for changes to your data and return based on certain conditions.",
-<<<<<<< HEAD
-  "servicePath": "",
-  "basePath": "",
-  "revision": "20170829",
-  "id": "runtimeconfig:v1",
-  "documentationLink": "https://cloud.google.com/deployment-manager/runtime-configurator/"
-=======
   "servicePath": ""
->>>>>>> d5fa6b74
 }