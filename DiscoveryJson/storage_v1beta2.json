{
 "kind": "discovery#restDescription",
<<<<<<< HEAD
 "etag": "\"YWOzh2SDasdU84ArJnpYek-OMdg/kd3TX2q1cfta9gUrhDvYrFe2U1o\"",
=======
 "etag": "\"YWOzh2SDasdU84ArJnpYek-OMdg/XaU2qcwD_pDbTBGk0PfWYNI_kcg\"",
>>>>>>> d5fa6b74
 "discoveryVersion": "v1",
 "id": "storage:v1beta2",
 "name": "storage",
 "version": "v1beta2",
<<<<<<< HEAD
 "revision": "20170920",
=======
 "revision": "20171011",
>>>>>>> d5fa6b74
 "title": "Cloud Storage JSON API",
 "description": "Lets you store and retrieve potentially-large, immutable data objects.",
 "ownerDomain": "google.com",
 "ownerName": "Google",
 "icons": {
  "x16": "https://www.google.com/images/icons/product/cloud_storage-16.png",
  "x32": "https://www.google.com/images/icons/product/cloud_storage-32.png"
 },
 "documentationLink": "https://developers.google.com/storage/docs/json_api/",
 "labels": [
  "labs"
 ],
 "protocol": "rest",
 "baseUrl": "https://www.googleapis.com/storage/v1beta2/",
 "basePath": "/storage/v1beta2/",
 "rootUrl": "https://www.googleapis.com/",
 "servicePath": "storage/v1beta2/",
 "batchPath": "batch",
 "parameters": {
  "alt": {
   "type": "string",
   "description": "Data format for the response.",
   "default": "json",
   "enum": [
    "json"
   ],
   "enumDescriptions": [
    "Responses with Content-Type of application/json"
   ],
   "location": "query"
  },
  "fields": {
   "type": "string",
   "description": "Selector specifying which fields to include in a partial response.",
   "location": "query"
  },
  "key": {
   "type": "string",
   "description": "API key. Your API key identifies your project and provides you with API access, quota, and reports. Required unless you provide an OAuth 2.0 token.",
   "location": "query"
  },
  "oauth_token": {
   "type": "string",
   "description": "OAuth 2.0 token for the current user.",
   "location": "query"
  },
  "prettyPrint": {
   "type": "boolean",
   "description": "Returns response with indentations and line breaks.",
   "default": "true",
   "location": "query"
  },
  "quotaUser": {
   "type": "string",
   "description": "Available to use for quota purposes for server-side applications. Can be any arbitrary string assigned to a user, but should not exceed 40 characters. Overrides userIp if both are provided.",
   "location": "query"
  },
  "userIp": {
   "type": "string",
   "description": "IP address of the site where the request originates. Use this if you want to enforce per-user limits.",
   "location": "query"
  }
 },
 "auth": {
  "oauth2": {
   "scopes": {
    "https://www.googleapis.com/auth/devstorage.full_control": {
     "description": "Manage your data and permissions in Google Cloud Storage"
    },
    "https://www.googleapis.com/auth/devstorage.read_only": {
     "description": "View your data in Google Cloud Storage"
    },
    "https://www.googleapis.com/auth/devstorage.read_write": {
     "description": "Manage your data in Google Cloud Storage"
    }
   }
  }
 },
 "schemas": {
  "Bucket": {
   "id": "Bucket",
   "type": "object",
   "description": "A bucket.",
   "properties": {
    "acl": {
     "type": "array",
     "description": "Access controls on the bucket.",
     "items": {
      "$ref": "BucketAccessControl"
     },
     "annotations": {
      "required": [
       "storage.buckets.update"
      ]
     }
    },
    "cors": {
     "type": "array",
     "description": "The bucket's Cross-Origin Resource Sharing (CORS) configuration.",
     "items": {
      "type": "object",
      "properties": {
       "maxAgeSeconds": {
        "type": "integer",
        "description": "The value, in seconds, to return in the  Access-Control-Max-Age header used in preflight responses.",
        "format": "int32"
       },
       "method": {
        "type": "array",
        "description": "The list of HTTP methods on which to include CORS response headers: GET, OPTIONS, POST, etc. Note, \"*\" is permitted in the list of methods, and means \"any method\".",
        "items": {
         "type": "string"
        }
       },
       "origin": {
        "type": "array",
        "description": "The list of Origins eligible to receive CORS response headers. Note: \"*\" is permitted in the list of origins, and means \"any Origin\".",
        "items": {
         "type": "string"
        }
       },
       "responseHeader": {
        "type": "array",
        "description": "The list of HTTP headers other than the simple response headers to give permission for the user-agent to share across domains.",
        "items": {
         "type": "string"
        }
       }
      }
     }
    },
    "defaultObjectAcl": {
     "type": "array",
     "description": "Default access controls to apply to new objects when no ACL is provided.",
     "items": {
      "$ref": "ObjectAccessControl"
     }
    },
    "etag": {
     "type": "string",
     "description": "HTTP 1.1 Entity tag for the bucket."
    },
    "id": {
     "type": "string",
     "description": "The ID of the bucket."
    },
    "kind": {
     "type": "string",
     "description": "The kind of item this is. For buckets, this is always storage#bucket.",
     "default": "storage#bucket"
    },
    "lifecycle": {
     "type": "object",
     "description": "The bucket's lifecycle configuration. See object lifecycle management for more information.",
     "properties": {
      "rule": {
       "type": "array",
       "description": "A lifecycle management rule, which is made of an action to take and the condition(s) under which the action will be taken.",
       "items": {
        "type": "object",
        "properties": {
         "action": {
          "type": "object",
          "description": "The action to take.",
          "properties": {
           "type": {
            "type": "string",
            "description": "Type of the action. Currently only Delete is supported."
           }
          }
         },
         "condition": {
          "type": "object",
          "description": "The condition(s) under which the action will be taken.",
          "properties": {
           "age": {
            "type": "integer",
            "description": "Age of an object (in days). This condition is satisfied when an object reaches the specified age.",
            "format": "int32"
           },
           "createdBefore": {
            "type": "string",
            "description": "A date in RFC 3339 format with only the date part, e.g. \"2013-01-15\". This condition is satisfied when an object is created before midnight of the specified date in UTC.",
            "format": "date"
           },
           "isLive": {
            "type": "boolean",
            "description": "Relevant only for versioned objects. If the value is true, this condition matches live objects; if the value is false, it matches archived objects."
           },
           "numNewerVersions": {
            "type": "integer",
            "description": "Relevant only for versioned objects. If the value is N, this condition is satisfied when there are at least N versions (including the live version) newer than this version of the object.",
            "format": "int32"
           }
          }
         }
        }
       }
      }
     }
    },
    "location": {
     "type": "string",
     "description": "The location of the bucket. Object data for objects in the bucket resides in physical storage within this region. Typical values are US and EU. Defaults to US. See the developer's guide for the authoritative list."
    },
    "logging": {
     "type": "object",
     "description": "The bucket's logging configuration, which defines the destination bucket and optional name prefix for the current bucket's logs.",
     "properties": {
      "logBucket": {
       "type": "string",
       "description": "The destination bucket where the current bucket's logs should be placed."
      },
      "logObjectPrefix": {
       "type": "string",
       "description": "A prefix for log object names."
      }
     }
    },
    "metageneration": {
     "type": "string",
     "description": "The metadata generation of this bucket.",
     "format": "int64"
    },
    "name": {
     "type": "string",
     "description": "The name of the bucket.",
     "annotations": {
      "required": [
       "storage.buckets.insert"
      ]
     }
    },
    "owner": {
     "type": "object",
     "description": "The owner of the bucket. This is always the project team's owner group.",
     "properties": {
      "entity": {
       "type": "string",
       "description": "The entity, in the form group-groupId."
      },
      "entityId": {
       "type": "string",
       "description": "The ID for the entity."
      }
     }
    },
    "selfLink": {
     "type": "string",
     "description": "The URI of this bucket."
    },
    "storageClass": {
     "type": "string",
     "description": "The bucket's storage class. This defines how objects in the bucket are stored and determines the SLA and the cost of storage. Typical values are STANDARD and DURABLE_REDUCED_AVAILABILITY. Defaults to STANDARD. See the developer's guide for the authoritative list."
    },
    "timeCreated": {
     "type": "string",
     "description": "Creation time of the bucket in RFC 3339 format.",
     "format": "date-time"
    },
    "versioning": {
     "type": "object",
     "description": "The bucket's versioning configuration.",
     "properties": {
      "enabled": {
       "type": "boolean",
       "description": "While set to true, versioning is fully enabled for this bucket."
      }
     }
    },
    "website": {
     "type": "object",
     "description": "The bucket's website configuration.",
     "properties": {
      "mainPageSuffix": {
       "type": "string",
       "description": "Behaves as the bucket's directory index where missing objects are treated as potential directories."
      },
      "notFoundPage": {
       "type": "string",
       "description": "The custom object to return when a requested resource is not found."
      }
     }
    }
   }
  },
  "BucketAccessControl": {
   "id": "BucketAccessControl",
   "type": "object",
   "description": "An access-control entry.",
   "properties": {
    "bucket": {
     "type": "string",
     "description": "The name of the bucket."
    },
    "domain": {
     "type": "string",
     "description": "The domain associated with the entity, if any."
    },
    "email": {
     "type": "string",
     "description": "The email address associated with the entity, if any."
    },
    "entity": {
     "type": "string",
     "description": "The entity holding the permission, in one of the following forms: \n- user-userId \n- user-email \n- group-groupId \n- group-email \n- domain-domain \n- allUsers \n- allAuthenticatedUsers Examples: \n- The user liz@example.com would be user-liz@example.com. \n- The group example@googlegroups.com would be group-example@googlegroups.com. \n- To refer to all members of the Google Apps for Business domain example.com, the entity would be domain-example.com.",
     "annotations": {
      "required": [
       "storage.bucketAccessControls.insert"
      ]
     }
    },
    "entityId": {
     "type": "string",
     "description": "The ID for the entity, if any."
    },
    "etag": {
     "type": "string",
     "description": "HTTP 1.1 Entity tag for the access-control entry."
    },
    "id": {
     "type": "string",
     "description": "The ID of the access-control entry."
    },
    "kind": {
     "type": "string",
     "description": "The kind of item this is. For bucket access control entries, this is always storage#bucketAccessControl.",
     "default": "storage#bucketAccessControl"
    },
    "role": {
     "type": "string",
     "description": "The access permission for the entity. Can be READER, WRITER, or OWNER.",
     "annotations": {
      "required": [
       "storage.bucketAccessControls.insert"
      ]
     }
    },
    "selfLink": {
     "type": "string",
     "description": "The link to this access-control entry."
    }
   }
  },
  "BucketAccessControls": {
   "id": "BucketAccessControls",
   "type": "object",
   "description": "An access-control list.",
   "properties": {
    "items": {
     "type": "array",
     "description": "The list of items.",
     "items": {
      "$ref": "BucketAccessControl"
     }
    },
    "kind": {
     "type": "string",
     "description": "The kind of item this is. For lists of bucket access control entries, this is always storage#bucketAccessControls.",
     "default": "storage#bucketAccessControls"
    }
   }
  },
  "Buckets": {
   "id": "Buckets",
   "type": "object",
   "description": "A list of buckets.",
   "properties": {
    "items": {
     "type": "array",
     "description": "The list of items.",
     "items": {
      "$ref": "Bucket"
     }
    },
    "kind": {
     "type": "string",
     "description": "The kind of item this is. For lists of buckets, this is always storage#buckets.",
     "default": "storage#buckets"
    },
    "nextPageToken": {
     "type": "string",
     "description": "The continuation token, used to page through large result sets. Provide this value in a subsequent request to return the next page of results."
    }
   }
  },
  "Channel": {
   "id": "Channel",
   "type": "object",
   "description": "An notification channel used to watch for resource changes.",
   "properties": {
    "address": {
     "type": "string",
     "description": "The address where notifications are delivered for this channel."
    },
    "expiration": {
     "type": "string",
     "description": "Date and time of notification channel expiration, expressed as a Unix timestamp, in milliseconds. Optional.",
     "format": "int64"
    },
    "id": {
     "type": "string",
     "description": "A UUID or similar unique string that identifies this channel."
    },
    "kind": {
     "type": "string",
     "description": "Identifies this as a notification channel used to watch for changes to a resource. Value: the fixed string \"api#channel\".",
     "default": "api#channel"
    },
    "params": {
     "type": "object",
     "description": "Additional parameters controlling delivery channel behavior. Optional.",
     "additionalProperties": {
      "type": "string",
      "description": "Declares a new parameter by name."
     }
    },
    "payload": {
     "type": "boolean",
     "description": "A Boolean value to indicate whether payload is wanted. Optional."
    },
    "resourceId": {
     "type": "string",
     "description": "An opaque ID that identifies the resource being watched on this channel. Stable across different API versions."
    },
    "resourceUri": {
     "type": "string",
     "description": "A version-specific identifier for the watched resource."
    },
    "token": {
     "type": "string",
     "description": "An arbitrary string delivered to the target address with each notification delivered over this channel. Optional."
    },
    "type": {
     "type": "string",
     "description": "The type of delivery mechanism used for this channel."
    }
   }
  },
  "ComposeRequest": {
   "id": "ComposeRequest",
   "type": "object",
   "description": "A Compose request.",
   "properties": {
    "destination": {
     "$ref": "Object",
     "description": "Properties of the resulting object"
    },
    "kind": {
     "type": "string",
     "description": "The kind of item this is.",
     "default": "storage#composeRequest"
    },
    "sourceObjects": {
     "type": "array",
     "description": "The list of source objects that will be concatenated into a single object.",
     "items": {
      "type": "object",
      "properties": {
       "generation": {
        "type": "string",
        "description": "The generation of this object to use as the source.",
        "format": "int64"
       },
       "name": {
        "type": "string",
        "description": "The source object's name. The source object's bucket is implicitly the destination bucket.",
        "annotations": {
         "required": [
          "storage.objects.compose"
         ]
        }
       },
       "objectPreconditions": {
        "type": "object",
        "description": "Conditions that must be met for this operation to execute.",
        "properties": {
         "ifGenerationMatch": {
          "type": "string",
          "description": "Only perform the composition if the generation of the source object that would be used matches this value. If this value and a generation are both specified, they must be the same value or the call will fail.",
          "format": "int64"
         }
        }
       }
      }
     },
     "annotations": {
      "required": [
       "storage.objects.compose"
      ]
     }
    }
   }
  },
  "Object": {
   "id": "Object",
   "type": "object",
   "description": "An object.",
   "properties": {
    "acl": {
     "type": "array",
     "description": "Access controls on the object.",
     "items": {
      "$ref": "ObjectAccessControl"
     },
     "annotations": {
      "required": [
       "storage.objects.update"
      ]
     }
    },
    "bucket": {
     "type": "string",
     "description": "The bucket containing this object."
    },
    "cacheControl": {
     "type": "string",
     "description": "Cache-Control directive for the object data."
    },
    "componentCount": {
     "type": "integer",
     "description": "Number of underlying components that make up this object. Components are accumulated by compose operations and are limited to a count of 32.",
     "format": "int32"
    },
    "contentDisposition": {
     "type": "string",
     "description": "Content-Disposition of the object data."
    },
    "contentEncoding": {
     "type": "string",
     "description": "Content-Encoding of the object data."
    },
    "contentLanguage": {
     "type": "string",
     "description": "Content-Language of the object data."
    },
    "contentType": {
     "type": "string",
     "description": "Content-Type of the object data.",
     "annotations": {
      "required": [
       "storage.objects.update"
      ]
     }
    },
    "crc32c": {
     "type": "string",
     "description": "CRC32c checksum, as described in RFC 4960, Appendix B; encoded using base64."
    },
    "etag": {
     "type": "string",
     "description": "HTTP 1.1 Entity tag for the object."
    },
    "generation": {
     "type": "string",
     "description": "The content generation of this object. Used for object versioning.",
     "format": "int64"
    },
    "id": {
     "type": "string",
     "description": "The ID of the object."
    },
    "kind": {
     "type": "string",
     "description": "The kind of item this is. For objects, this is always storage#object.",
     "default": "storage#object"
    },
    "md5Hash": {
     "type": "string",
     "description": "MD5 hash of the data; encoded using base64."
    },
    "mediaLink": {
     "type": "string",
     "description": "Media download link."
    },
    "metadata": {
     "type": "object",
     "description": "User-provided metadata, in key/value pairs.",
     "additionalProperties": {
      "type": "string",
      "description": "An individual metadata entry."
     }
    },
    "metageneration": {
     "type": "string",
     "description": "The generation of the metadata for this object at this generation. Used for metadata versioning. Has no meaning outside of the context of this generation.",
     "format": "int64"
    },
    "name": {
     "type": "string",
     "description": "The name of this object. Required if not specified by URL parameter."
    },
    "owner": {
     "type": "object",
     "description": "The owner of the object. This will always be the uploader of the object.",
     "properties": {
      "entity": {
       "type": "string",
       "description": "The entity, in the form user-userId."
      },
      "entityId": {
       "type": "string",
       "description": "The ID for the entity."
      }
     }
    },
    "selfLink": {
     "type": "string",
     "description": "The link to this object."
    },
    "size": {
     "type": "string",
     "description": "Content-Length of the data in bytes.",
     "format": "uint64"
    },
    "storageClass": {
     "type": "string",
     "description": "Storage class of the object."
    },
    "timeDeleted": {
     "type": "string",
     "description": "Deletion time of the object in RFC 3339 format. Will be returned if and only if this version of the object has been deleted.",
     "format": "date-time"
    },
    "updated": {
     "type": "string",
     "description": "Modification time of the object metadata in RFC 3339 format.",
     "format": "date-time"
    }
   }
  },
  "ObjectAccessControl": {
   "id": "ObjectAccessControl",
   "type": "object",
   "description": "An access-control entry.",
   "properties": {
    "bucket": {
     "type": "string",
     "description": "The name of the bucket."
    },
    "domain": {
     "type": "string",
     "description": "The domain associated with the entity, if any."
    },
    "email": {
     "type": "string",
     "description": "The email address associated with the entity, if any."
    },
    "entity": {
     "type": "string",
     "description": "The entity holding the permission, in one of the following forms: \n- user-userId \n- user-email \n- group-groupId \n- group-email \n- domain-domain \n- allUsers \n- allAuthenticatedUsers Examples: \n- The user liz@example.com would be user-liz@example.com. \n- The group example@googlegroups.com would be group-example@googlegroups.com. \n- To refer to all members of the Google Apps for Business domain example.com, the entity would be domain-example.com."
    },
    "entityId": {
     "type": "string",
     "description": "The ID for the entity, if any."
    },
    "etag": {
     "type": "string",
     "description": "HTTP 1.1 Entity tag for the access-control entry."
    },
    "generation": {
     "type": "string",
     "description": "The content generation of the object.",
     "format": "int64"
    },
    "id": {
     "type": "string",
     "description": "The ID of the access-control entry."
    },
    "kind": {
     "type": "string",
     "description": "The kind of item this is. For object access control entries, this is always storage#objectAccessControl.",
     "default": "storage#objectAccessControl"
    },
    "object": {
     "type": "string",
     "description": "The name of the object."
    },
    "role": {
     "type": "string",
     "description": "The access permission for the entity. Can be READER or OWNER."
    },
    "selfLink": {
     "type": "string",
     "description": "The link to this access-control entry."
    }
   }
  },
  "ObjectAccessControls": {
   "id": "ObjectAccessControls",
   "type": "object",
   "description": "An access-control list.",
   "properties": {
    "items": {
     "type": "array",
     "description": "The list of items.",
     "items": {
      "type": "any"
     }
    },
    "kind": {
     "type": "string",
     "description": "The kind of item this is. For lists of object access control entries, this is always storage#objectAccessControls.",
     "default": "storage#objectAccessControls"
    }
   }
  },
  "Objects": {
   "id": "Objects",
   "type": "object",
   "description": "A list of objects.",
   "properties": {
    "items": {
     "type": "array",
     "description": "The list of items.",
     "items": {
      "$ref": "Object"
     }
    },
    "kind": {
     "type": "string",
     "description": "The kind of item this is. For lists of objects, this is always storage#objects.",
     "default": "storage#objects"
    },
    "nextPageToken": {
     "type": "string",
     "description": "The continuation token, used to page through large result sets. Provide this value in a subsequent request to return the next page of results."
    },
    "prefixes": {
     "type": "array",
     "description": "The list of prefixes of objects matching-but-not-listed up to and including the requested delimiter.",
     "items": {
      "type": "string"
     }
    }
   }
  }
 },
 "resources": {
  "bucketAccessControls": {
   "methods": {
    "delete": {
     "id": "storage.bucketAccessControls.delete",
     "path": "b/{bucket}/acl/{entity}",
     "httpMethod": "DELETE",
     "description": "Permanently deletes the ACL entry for the specified entity on the specified bucket.",
     "parameters": {
      "bucket": {
       "type": "string",
       "description": "Name of a bucket.",
       "required": true,
       "location": "path"
      },
      "entity": {
       "type": "string",
       "description": "The entity holding the permission. Can be user-userId, user-emailAddress, group-groupId, group-emailAddress, allUsers, or allAuthenticatedUsers.",
       "required": true,
       "location": "path"
      }
     },
     "parameterOrder": [
      "bucket",
      "entity"
     ],
     "scopes": [
      "https://www.googleapis.com/auth/devstorage.full_control"
     ]
    },
    "get": {
     "id": "storage.bucketAccessControls.get",
     "path": "b/{bucket}/acl/{entity}",
     "httpMethod": "GET",
     "description": "Returns the ACL entry for the specified entity on the specified bucket.",
     "parameters": {
      "bucket": {
       "type": "string",
       "description": "Name of a bucket.",
       "required": true,
       "location": "path"
      },
      "entity": {
       "type": "string",
       "description": "The entity holding the permission. Can be user-userId, user-emailAddress, group-groupId, group-emailAddress, allUsers, or allAuthenticatedUsers.",
       "required": true,
       "location": "path"
      }
     },
     "parameterOrder": [
      "bucket",
      "entity"
     ],
     "response": {
      "$ref": "BucketAccessControl"
     },
     "scopes": [
      "https://www.googleapis.com/auth/devstorage.full_control"
     ]
    },
    "insert": {
     "id": "storage.bucketAccessControls.insert",
     "path": "b/{bucket}/acl",
     "httpMethod": "POST",
     "description": "Creates a new ACL entry on the specified bucket.",
     "parameters": {
      "bucket": {
       "type": "string",
       "description": "Name of a bucket.",
       "required": true,
       "location": "path"
      }
     },
     "parameterOrder": [
      "bucket"
     ],
     "request": {
      "$ref": "BucketAccessControl"
     },
     "response": {
      "$ref": "BucketAccessControl"
     },
     "scopes": [
      "https://www.googleapis.com/auth/devstorage.full_control"
     ]
    },
    "list": {
     "id": "storage.bucketAccessControls.list",
     "path": "b/{bucket}/acl",
     "httpMethod": "GET",
     "description": "Retrieves ACL entries on the specified bucket.",
     "parameters": {
      "bucket": {
       "type": "string",
       "description": "Name of a bucket.",
       "required": true,
       "location": "path"
      }
     },
     "parameterOrder": [
      "bucket"
     ],
     "response": {
      "$ref": "BucketAccessControls"
     },
     "scopes": [
      "https://www.googleapis.com/auth/devstorage.full_control"
     ]
    },
    "patch": {
     "id": "storage.bucketAccessControls.patch",
     "path": "b/{bucket}/acl/{entity}",
     "httpMethod": "PATCH",
     "description": "Updates an ACL entry on the specified bucket. This method supports patch semantics.",
     "parameters": {
      "bucket": {
       "type": "string",
       "description": "Name of a bucket.",
       "required": true,
       "location": "path"
      },
      "entity": {
       "type": "string",
       "description": "The entity holding the permission. Can be user-userId, user-emailAddress, group-groupId, group-emailAddress, allUsers, or allAuthenticatedUsers.",
       "required": true,
       "location": "path"
      }
     },
     "parameterOrder": [
      "bucket",
      "entity"
     ],
     "request": {
      "$ref": "BucketAccessControl"
     },
     "response": {
      "$ref": "BucketAccessControl"
     },
     "scopes": [
      "https://www.googleapis.com/auth/devstorage.full_control"
     ]
    },
    "update": {
     "id": "storage.bucketAccessControls.update",
     "path": "b/{bucket}/acl/{entity}",
     "httpMethod": "PUT",
     "description": "Updates an ACL entry on the specified bucket.",
     "parameters": {
      "bucket": {
       "type": "string",
       "description": "Name of a bucket.",
       "required": true,
       "location": "path"
      },
      "entity": {
       "type": "string",
       "description": "The entity holding the permission. Can be user-userId, user-emailAddress, group-groupId, group-emailAddress, allUsers, or allAuthenticatedUsers.",
       "required": true,
       "location": "path"
      }
     },
     "parameterOrder": [
      "bucket",
      "entity"
     ],
     "request": {
      "$ref": "BucketAccessControl"
     },
     "response": {
      "$ref": "BucketAccessControl"
     },
     "scopes": [
      "https://www.googleapis.com/auth/devstorage.full_control"
     ]
    }
   }
  },
  "buckets": {
   "methods": {
    "delete": {
     "id": "storage.buckets.delete",
     "path": "b/{bucket}",
     "httpMethod": "DELETE",
     "description": "Permanently deletes an empty bucket.",
     "parameters": {
      "bucket": {
       "type": "string",
       "description": "Name of a bucket.",
       "required": true,
       "location": "path"
      },
      "ifMetagenerationMatch": {
       "type": "string",
       "description": "Makes the return of the bucket metadata conditional on whether the bucket's current metageneration matches the given value.",
       "format": "uint64",
       "location": "query"
      },
      "ifMetagenerationNotMatch": {
       "type": "string",
       "description": "Makes the return of the bucket metadata conditional on whether the bucket's current metageneration does not match the given value.",
       "format": "uint64",
       "location": "query"
      }
     },
     "parameterOrder": [
      "bucket"
     ],
     "scopes": [
      "https://www.googleapis.com/auth/devstorage.full_control",
      "https://www.googleapis.com/auth/devstorage.read_write"
     ]
    },
    "get": {
     "id": "storage.buckets.get",
     "path": "b/{bucket}",
     "httpMethod": "GET",
     "description": "Returns metadata for the specified bucket.",
     "parameters": {
      "bucket": {
       "type": "string",
       "description": "Name of a bucket.",
       "required": true,
       "location": "path"
      },
      "ifMetagenerationMatch": {
       "type": "string",
       "description": "Makes the return of the bucket metadata conditional on whether the bucket's current metageneration matches the given value.",
       "format": "uint64",
       "location": "query"
      },
      "ifMetagenerationNotMatch": {
       "type": "string",
       "description": "Makes the return of the bucket metadata conditional on whether the bucket's current metageneration does not match the given value.",
       "format": "uint64",
       "location": "query"
      },
      "projection": {
       "type": "string",
       "description": "Set of properties to return. Defaults to noAcl.",
       "enum": [
        "full",
        "noAcl"
       ],
       "enumDescriptions": [
        "Include all properties.",
        "Omit acl and defaultObjectAcl properties."
       ],
       "location": "query"
      }
     },
     "parameterOrder": [
      "bucket"
     ],
     "response": {
      "$ref": "Bucket"
     },
     "scopes": [
      "https://www.googleapis.com/auth/devstorage.full_control",
      "https://www.googleapis.com/auth/devstorage.read_only",
      "https://www.googleapis.com/auth/devstorage.read_write"
     ]
    },
    "insert": {
     "id": "storage.buckets.insert",
     "path": "b",
     "httpMethod": "POST",
     "description": "Creates a new bucket.",
     "parameters": {
      "project": {
       "type": "string",
       "description": "A valid API project identifier.",
       "required": true,
       "location": "query"
      },
      "projection": {
       "type": "string",
       "description": "Set of properties to return. Defaults to noAcl, unless the bucket resource specifies acl or defaultObjectAcl properties, when it defaults to full.",
       "enum": [
        "full",
        "noAcl"
       ],
       "enumDescriptions": [
        "Include all properties.",
        "Omit acl and defaultObjectAcl properties."
       ],
       "location": "query"
      }
     },
     "parameterOrder": [
      "project"
     ],
     "request": {
      "$ref": "Bucket"
     },
     "response": {
      "$ref": "Bucket"
     },
     "scopes": [
      "https://www.googleapis.com/auth/devstorage.full_control",
      "https://www.googleapis.com/auth/devstorage.read_write"
     ]
    },
    "list": {
     "id": "storage.buckets.list",
     "path": "b",
     "httpMethod": "GET",
     "description": "Retrieves a list of buckets for a given project.",
     "parameters": {
      "maxResults": {
       "type": "integer",
       "description": "Maximum number of buckets to return.",
       "format": "uint32",
       "minimum": "0",
       "location": "query"
      },
      "pageToken": {
       "type": "string",
       "description": "A previously-returned page token representing part of the larger set of results to view.",
       "location": "query"
      },
      "project": {
       "type": "string",
       "description": "A valid API project identifier.",
       "required": true,
       "location": "query"
      },
      "projection": {
       "type": "string",
       "description": "Set of properties to return. Defaults to noAcl.",
       "enum": [
        "full",
        "noAcl"
       ],
       "enumDescriptions": [
        "Include all properties.",
        "Omit acl and defaultObjectAcl properties."
       ],
       "location": "query"
      }
     },
     "parameterOrder": [
      "project"
     ],
     "response": {
      "$ref": "Buckets"
     },
     "scopes": [
      "https://www.googleapis.com/auth/devstorage.full_control",
      "https://www.googleapis.com/auth/devstorage.read_only",
      "https://www.googleapis.com/auth/devstorage.read_write"
     ]
    },
    "patch": {
     "id": "storage.buckets.patch",
     "path": "b/{bucket}",
     "httpMethod": "PATCH",
     "description": "Updates a bucket. This method supports patch semantics.",
     "parameters": {
      "bucket": {
       "type": "string",
       "description": "Name of a bucket.",
       "required": true,
       "location": "path"
      },
      "ifMetagenerationMatch": {
       "type": "string",
       "description": "Makes the return of the bucket metadata conditional on whether the bucket's current metageneration matches the given value.",
       "format": "uint64",
       "location": "query"
      },
      "ifMetagenerationNotMatch": {
       "type": "string",
       "description": "Makes the return of the bucket metadata conditional on whether the bucket's current metageneration does not match the given value.",
       "format": "uint64",
       "location": "query"
      },
      "projection": {
       "type": "string",
       "description": "Set of properties to return. Defaults to full.",
       "enum": [
        "full",
        "noAcl"
       ],
       "enumDescriptions": [
        "Include all properties.",
        "Omit acl and defaultObjectAcl properties."
       ],
       "location": "query"
      }
     },
     "parameterOrder": [
      "bucket"
     ],
     "request": {
      "$ref": "Bucket"
     },
     "response": {
      "$ref": "Bucket"
     },
     "scopes": [
      "https://www.googleapis.com/auth/devstorage.full_control",
      "https://www.googleapis.com/auth/devstorage.read_write"
     ]
    },
    "update": {
     "id": "storage.buckets.update",
     "path": "b/{bucket}",
     "httpMethod": "PUT",
     "description": "Updates a bucket.",
     "parameters": {
      "bucket": {
       "type": "string",
       "description": "Name of a bucket.",
       "required": true,
       "location": "path"
      },
      "ifMetagenerationMatch": {
       "type": "string",
       "description": "Makes the return of the bucket metadata conditional on whether the bucket's current metageneration matches the given value.",
       "format": "uint64",
       "location": "query"
      },
      "ifMetagenerationNotMatch": {
       "type": "string",
       "description": "Makes the return of the bucket metadata conditional on whether the bucket's current metageneration does not match the given value.",
       "format": "uint64",
       "location": "query"
      },
      "projection": {
       "type": "string",
       "description": "Set of properties to return. Defaults to full.",
       "enum": [
        "full",
        "noAcl"
       ],
       "enumDescriptions": [
        "Include all properties.",
        "Omit acl and defaultObjectAcl properties."
       ],
       "location": "query"
      }
     },
     "parameterOrder": [
      "bucket"
     ],
     "request": {
      "$ref": "Bucket"
     },
     "response": {
      "$ref": "Bucket"
     },
     "scopes": [
      "https://www.googleapis.com/auth/devstorage.full_control",
      "https://www.googleapis.com/auth/devstorage.read_write"
     ]
    }
   }
  },
  "channels": {
   "methods": {
    "stop": {
     "id": "storage.channels.stop",
     "path": "channels/stop",
     "httpMethod": "POST",
     "description": "Stop watching resources through this channel",
     "request": {
      "$ref": "Channel",
      "parameterName": "resource"
     },
     "scopes": [
      "https://www.googleapis.com/auth/devstorage.full_control",
      "https://www.googleapis.com/auth/devstorage.read_only",
      "https://www.googleapis.com/auth/devstorage.read_write"
     ]
    }
   }
  },
  "defaultObjectAccessControls": {
   "methods": {
    "delete": {
     "id": "storage.defaultObjectAccessControls.delete",
     "path": "b/{bucket}/defaultObjectAcl/{entity}",
     "httpMethod": "DELETE",
     "description": "Permanently deletes the default object ACL entry for the specified entity on the specified bucket.",
     "parameters": {
      "bucket": {
       "type": "string",
       "description": "Name of a bucket.",
       "required": true,
       "location": "path"
      },
      "entity": {
       "type": "string",
       "description": "The entity holding the permission. Can be user-userId, user-emailAddress, group-groupId, group-emailAddress, allUsers, or allAuthenticatedUsers.",
       "required": true,
       "location": "path"
      }
     },
     "parameterOrder": [
      "bucket",
      "entity"
     ],
     "scopes": [
      "https://www.googleapis.com/auth/devstorage.full_control"
     ]
    },
    "get": {
     "id": "storage.defaultObjectAccessControls.get",
     "path": "b/{bucket}/defaultObjectAcl/{entity}",
     "httpMethod": "GET",
     "description": "Returns the default object ACL entry for the specified entity on the specified bucket.",
     "parameters": {
      "bucket": {
       "type": "string",
       "description": "Name of a bucket.",
       "required": true,
       "location": "path"
      },
      "entity": {
       "type": "string",
       "description": "The entity holding the permission. Can be user-userId, user-emailAddress, group-groupId, group-emailAddress, allUsers, or allAuthenticatedUsers.",
       "required": true,
       "location": "path"
      }
     },
     "parameterOrder": [
      "bucket",
      "entity"
     ],
     "response": {
      "$ref": "ObjectAccessControl"
     },
     "scopes": [
      "https://www.googleapis.com/auth/devstorage.full_control"
     ]
    },
    "insert": {
     "id": "storage.defaultObjectAccessControls.insert",
     "path": "b/{bucket}/defaultObjectAcl",
     "httpMethod": "POST",
     "description": "Creates a new default object ACL entry on the specified bucket.",
     "parameters": {
      "bucket": {
       "type": "string",
       "description": "Name of a bucket.",
       "required": true,
       "location": "path"
      }
     },
     "parameterOrder": [
      "bucket"
     ],
     "request": {
      "$ref": "ObjectAccessControl"
     },
     "response": {
      "$ref": "ObjectAccessControl"
     },
     "scopes": [
      "https://www.googleapis.com/auth/devstorage.full_control"
     ]
    },
    "list": {
     "id": "storage.defaultObjectAccessControls.list",
     "path": "b/{bucket}/defaultObjectAcl",
     "httpMethod": "GET",
     "description": "Retrieves default object ACL entries on the specified bucket.",
     "parameters": {
      "bucket": {
       "type": "string",
       "description": "Name of a bucket.",
       "required": true,
       "location": "path"
      },
      "ifMetagenerationMatch": {
       "type": "string",
       "description": "If present, only return default ACL listing if the bucket's current metageneration matches this value.",
       "format": "int64",
       "location": "query"
      },
      "ifMetagenerationNotMatch": {
       "type": "string",
       "description": "If present, only return default ACL listing if the bucket's current metageneration does not match the given value.",
       "format": "int64",
       "location": "query"
      }
     },
     "parameterOrder": [
      "bucket"
     ],
     "response": {
      "$ref": "ObjectAccessControls"
     },
     "scopes": [
      "https://www.googleapis.com/auth/devstorage.full_control"
     ]
    },
    "patch": {
     "id": "storage.defaultObjectAccessControls.patch",
     "path": "b/{bucket}/defaultObjectAcl/{entity}",
     "httpMethod": "PATCH",
     "description": "Updates a default object ACL entry on the specified bucket. This method supports patch semantics.",
     "parameters": {
      "bucket": {
       "type": "string",
       "description": "Name of a bucket.",
       "required": true,
       "location": "path"
      },
      "entity": {
       "type": "string",
       "description": "The entity holding the permission. Can be user-userId, user-emailAddress, group-groupId, group-emailAddress, allUsers, or allAuthenticatedUsers.",
       "required": true,
       "location": "path"
      }
     },
     "parameterOrder": [
      "bucket",
      "entity"
     ],
     "request": {
      "$ref": "ObjectAccessControl"
     },
     "response": {
      "$ref": "ObjectAccessControl"
     },
     "scopes": [
      "https://www.googleapis.com/auth/devstorage.full_control"
     ]
    },
    "update": {
     "id": "storage.defaultObjectAccessControls.update",
     "path": "b/{bucket}/defaultObjectAcl/{entity}",
     "httpMethod": "PUT",
     "description": "Updates a default object ACL entry on the specified bucket.",
     "parameters": {
      "bucket": {
       "type": "string",
       "description": "Name of a bucket.",
       "required": true,
       "location": "path"
      },
      "entity": {
       "type": "string",
       "description": "The entity holding the permission. Can be user-userId, user-emailAddress, group-groupId, group-emailAddress, allUsers, or allAuthenticatedUsers.",
       "required": true,
       "location": "path"
      }
     },
     "parameterOrder": [
      "bucket",
      "entity"
     ],
     "request": {
      "$ref": "ObjectAccessControl"
     },
     "response": {
      "$ref": "ObjectAccessControl"
     },
     "scopes": [
      "https://www.googleapis.com/auth/devstorage.full_control"
     ]
    }
   }
  },
  "objectAccessControls": {
   "methods": {
    "delete": {
     "id": "storage.objectAccessControls.delete",
     "path": "b/{bucket}/o/{object}/acl/{entity}",
     "httpMethod": "DELETE",
     "description": "Permanently deletes the ACL entry for the specified entity on the specified object.",
     "parameters": {
      "bucket": {
       "type": "string",
       "description": "Name of a bucket.",
       "required": true,
       "location": "path"
      },
      "entity": {
       "type": "string",
       "description": "The entity holding the permission. Can be user-userId, user-emailAddress, group-groupId, group-emailAddress, allUsers, or allAuthenticatedUsers.",
       "required": true,
       "location": "path"
      },
      "generation": {
       "type": "string",
       "description": "If present, selects a specific revision of this object (as opposed to the latest version, the default).",
       "format": "uint64",
       "location": "query"
      },
      "object": {
       "type": "string",
       "description": "Name of the object.",
       "required": true,
       "location": "path"
      }
     },
     "parameterOrder": [
      "bucket",
      "object",
      "entity"
     ],
     "scopes": [
      "https://www.googleapis.com/auth/devstorage.full_control"
     ]
    },
    "get": {
     "id": "storage.objectAccessControls.get",
     "path": "b/{bucket}/o/{object}/acl/{entity}",
     "httpMethod": "GET",
     "description": "Returns the ACL entry for the specified entity on the specified object.",
     "parameters": {
      "bucket": {
       "type": "string",
       "description": "Name of a bucket.",
       "required": true,
       "location": "path"
      },
      "entity": {
       "type": "string",
       "description": "The entity holding the permission. Can be user-userId, user-emailAddress, group-groupId, group-emailAddress, allUsers, or allAuthenticatedUsers.",
       "required": true,
       "location": "path"
      },
      "generation": {
       "type": "string",
       "description": "If present, selects a specific revision of this object (as opposed to the latest version, the default).",
       "format": "uint64",
       "location": "query"
      },
      "object": {
       "type": "string",
       "description": "Name of the object.",
       "required": true,
       "location": "path"
      }
     },
     "parameterOrder": [
      "bucket",
      "object",
      "entity"
     ],
     "response": {
      "$ref": "ObjectAccessControl"
     },
     "scopes": [
      "https://www.googleapis.com/auth/devstorage.full_control"
     ]
    },
    "insert": {
     "id": "storage.objectAccessControls.insert",
     "path": "b/{bucket}/o/{object}/acl",
     "httpMethod": "POST",
     "description": "Creates a new ACL entry on the specified object.",
     "parameters": {
      "bucket": {
       "type": "string",
       "description": "Name of a bucket.",
       "required": true,
       "location": "path"
      },
      "generation": {
       "type": "string",
       "description": "If present, selects a specific revision of this object (as opposed to the latest version, the default).",
       "format": "uint64",
       "location": "query"
      },
      "object": {
       "type": "string",
       "description": "Name of the object.",
       "required": true,
       "location": "path"
      }
     },
     "parameterOrder": [
      "bucket",
      "object"
     ],
     "request": {
      "$ref": "ObjectAccessControl"
     },
     "response": {
      "$ref": "ObjectAccessControl"
     },
     "scopes": [
      "https://www.googleapis.com/auth/devstorage.full_control"
     ]
    },
    "list": {
     "id": "storage.objectAccessControls.list",
     "path": "b/{bucket}/o/{object}/acl",
     "httpMethod": "GET",
     "description": "Retrieves ACL entries on the specified object.",
     "parameters": {
      "bucket": {
       "type": "string",
       "description": "Name of a bucket.",
       "required": true,
       "location": "path"
      },
      "generation": {
       "type": "string",
       "description": "If present, selects a specific revision of this object (as opposed to the latest version, the default).",
       "format": "uint64",
       "location": "query"
      },
      "object": {
       "type": "string",
       "description": "Name of the object.",
       "required": true,
       "location": "path"
      }
     },
     "parameterOrder": [
      "bucket",
      "object"
     ],
     "response": {
      "$ref": "ObjectAccessControls"
     },
     "scopes": [
      "https://www.googleapis.com/auth/devstorage.full_control"
     ]
    },
    "patch": {
     "id": "storage.objectAccessControls.patch",
     "path": "b/{bucket}/o/{object}/acl/{entity}",
     "httpMethod": "PATCH",
     "description": "Updates an ACL entry on the specified object. This method supports patch semantics.",
     "parameters": {
      "bucket": {
       "type": "string",
       "description": "Name of a bucket.",
       "required": true,
       "location": "path"
      },
      "entity": {
       "type": "string",
       "description": "The entity holding the permission. Can be user-userId, user-emailAddress, group-groupId, group-emailAddress, allUsers, or allAuthenticatedUsers.",
       "required": true,
       "location": "path"
      },
      "generation": {
       "type": "string",
       "description": "If present, selects a specific revision of this object (as opposed to the latest version, the default).",
       "format": "uint64",
       "location": "query"
      },
      "object": {
       "type": "string",
       "description": "Name of the object.",
       "required": true,
       "location": "path"
      }
     },
     "parameterOrder": [
      "bucket",
      "object",
      "entity"
     ],
     "request": {
      "$ref": "ObjectAccessControl"
     },
     "response": {
      "$ref": "ObjectAccessControl"
     },
     "scopes": [
      "https://www.googleapis.com/auth/devstorage.full_control"
     ]
    },
    "update": {
     "id": "storage.objectAccessControls.update",
     "path": "b/{bucket}/o/{object}/acl/{entity}",
     "httpMethod": "PUT",
     "description": "Updates an ACL entry on the specified object.",
     "parameters": {
      "bucket": {
       "type": "string",
       "description": "Name of a bucket.",
       "required": true,
       "location": "path"
      },
      "entity": {
       "type": "string",
       "description": "The entity holding the permission. Can be user-userId, user-emailAddress, group-groupId, group-emailAddress, allUsers, or allAuthenticatedUsers.",
       "required": true,
       "location": "path"
      },
      "generation": {
       "type": "string",
       "description": "If present, selects a specific revision of this object (as opposed to the latest version, the default).",
       "format": "uint64",
       "location": "query"
      },
      "object": {
       "type": "string",
       "description": "Name of the object.",
       "required": true,
       "location": "path"
      }
     },
     "parameterOrder": [
      "bucket",
      "object",
      "entity"
     ],
     "request": {
      "$ref": "ObjectAccessControl"
     },
     "response": {
      "$ref": "ObjectAccessControl"
     },
     "scopes": [
      "https://www.googleapis.com/auth/devstorage.full_control"
     ]
    }
   }
  },
  "objects": {
   "methods": {
    "compose": {
     "id": "storage.objects.compose",
     "path": "b/{destinationBucket}/o/{destinationObject}/compose",
     "httpMethod": "POST",
     "description": "Concatenates a list of existing objects into a new object in the same bucket.",
     "parameters": {
      "destinationBucket": {
       "type": "string",
       "description": "Name of the bucket in which to store the new object.",
       "required": true,
       "location": "path"
      },
      "destinationObject": {
       "type": "string",
       "description": "Name of the new object.",
       "required": true,
       "location": "path"
      },
      "ifGenerationMatch": {
       "type": "string",
       "description": "Makes the operation conditional on whether the object's current generation matches the given value.",
       "format": "uint64",
       "location": "query"
      },
      "ifMetagenerationMatch": {
       "type": "string",
       "description": "Makes the operation conditional on whether the object's current metageneration matches the given value.",
       "format": "uint64",
       "location": "query"
      }
     },
     "parameterOrder": [
      "destinationBucket",
      "destinationObject"
     ],
     "request": {
      "$ref": "ComposeRequest"
     },
     "response": {
      "$ref": "Object"
     },
     "scopes": [
      "https://www.googleapis.com/auth/devstorage.full_control",
      "https://www.googleapis.com/auth/devstorage.read_write"
     ],
     "supportsMediaDownload": true
    },
    "copy": {
     "id": "storage.objects.copy",
     "path": "b/{sourceBucket}/o/{sourceObject}/copyTo/b/{destinationBucket}/o/{destinationObject}",
     "httpMethod": "POST",
     "description": "Copies an object to a destination in the same location. Optionally overrides metadata.",
     "parameters": {
      "destinationBucket": {
       "type": "string",
       "description": "Name of the bucket in which to store the new object. Overrides the provided object metadata's bucket value, if any.",
       "required": true,
       "location": "path"
      },
      "destinationObject": {
       "type": "string",
       "description": "Name of the new object. Required when the object metadata is not otherwise provided. Overrides the object metadata's name value, if any.",
       "required": true,
       "location": "path"
      },
      "ifGenerationMatch": {
       "type": "string",
       "description": "Makes the operation conditional on whether the destination object's current generation matches the given value.",
       "format": "uint64",
       "location": "query"
      },
      "ifGenerationNotMatch": {
       "type": "string",
       "description": "Makes the operation conditional on whether the destination object's current generation does not match the given value.",
       "format": "uint64",
       "location": "query"
      },
      "ifMetagenerationMatch": {
       "type": "string",
       "description": "Makes the operation conditional on whether the destination object's current metageneration matches the given value.",
       "format": "uint64",
       "location": "query"
      },
      "ifMetagenerationNotMatch": {
       "type": "string",
       "description": "Makes the operation conditional on whether the destination object's current metageneration does not match the given value.",
       "format": "uint64",
       "location": "query"
      },
      "ifSourceGenerationMatch": {
       "type": "string",
       "description": "Makes the operation conditional on whether the source object's generation matches the given value.",
       "format": "uint64",
       "location": "query"
      },
      "ifSourceGenerationNotMatch": {
       "type": "string",
       "description": "Makes the operation conditional on whether the source object's generation does not match the given value.",
       "format": "uint64",
       "location": "query"
      },
      "ifSourceMetagenerationMatch": {
       "type": "string",
       "description": "Makes the operation conditional on whether the source object's current metageneration matches the given value.",
       "format": "uint64",
       "location": "query"
      },
      "ifSourceMetagenerationNotMatch": {
       "type": "string",
       "description": "Makes the operation conditional on whether the source object's current metageneration does not match the given value.",
       "format": "uint64",
       "location": "query"
      },
      "projection": {
       "type": "string",
       "description": "Set of properties to return. Defaults to noAcl, unless the object resource specifies the acl property, when it defaults to full.",
       "enum": [
        "full",
        "noAcl"
       ],
       "enumDescriptions": [
        "Include all properties.",
        "Omit the acl property."
       ],
       "location": "query"
      },
      "sourceBucket": {
       "type": "string",
       "description": "Name of the bucket in which to find the source object.",
       "required": true,
       "location": "path"
      },
      "sourceGeneration": {
       "type": "string",
       "description": "If present, selects a specific revision of the source object (as opposed to the latest version, the default).",
       "format": "uint64",
       "location": "query"
      },
      "sourceObject": {
       "type": "string",
       "description": "Name of the source object.",
       "required": true,
       "location": "path"
      }
     },
     "parameterOrder": [
      "sourceBucket",
      "sourceObject",
      "destinationBucket",
      "destinationObject"
     ],
     "request": {
      "$ref": "Object"
     },
     "response": {
      "$ref": "Object"
     },
     "scopes": [
      "https://www.googleapis.com/auth/devstorage.full_control",
      "https://www.googleapis.com/auth/devstorage.read_write"
     ],
     "supportsMediaDownload": true
    },
    "delete": {
     "id": "storage.objects.delete",
     "path": "b/{bucket}/o/{object}",
     "httpMethod": "DELETE",
     "description": "Deletes data blobs and associated metadata. Deletions are permanent if versioning is not enabled for the bucket, or if the generation parameter is used.",
     "parameters": {
      "bucket": {
       "type": "string",
       "description": "Name of the bucket in which the object resides.",
       "required": true,
       "location": "path"
      },
      "generation": {
       "type": "string",
       "description": "If present, permanently deletes a specific revision of this object (as opposed to the latest version, the default).",
       "format": "uint64",
       "location": "query"
      },
      "ifGenerationMatch": {
       "type": "string",
       "description": "Makes the operation conditional on whether the object's current generation matches the given value.",
       "format": "uint64",
       "location": "query"
      },
      "ifGenerationNotMatch": {
       "type": "string",
       "description": "Makes the operation conditional on whether the object's current generation does not match the given value.",
       "format": "uint64",
       "location": "query"
      },
      "ifMetagenerationMatch": {
       "type": "string",
       "description": "Makes the operation conditional on whether the object's current metageneration matches the given value.",
       "format": "uint64",
       "location": "query"
      },
      "ifMetagenerationNotMatch": {
       "type": "string",
       "description": "Makes the operation conditional on whether the object's current metageneration does not match the given value.",
       "format": "uint64",
       "location": "query"
      },
      "object": {
       "type": "string",
       "description": "Name of the object.",
       "required": true,
       "location": "path"
      }
     },
     "parameterOrder": [
      "bucket",
      "object"
     ],
     "scopes": [
      "https://www.googleapis.com/auth/devstorage.full_control",
      "https://www.googleapis.com/auth/devstorage.read_write"
     ]
    },
    "get": {
     "id": "storage.objects.get",
     "path": "b/{bucket}/o/{object}",
     "httpMethod": "GET",
     "description": "Retrieves objects or their associated metadata.",
     "parameters": {
      "bucket": {
       "type": "string",
       "description": "Name of the bucket in which the object resides.",
       "required": true,
       "location": "path"
      },
      "generation": {
       "type": "string",
       "description": "If present, selects a specific revision of this object (as opposed to the latest version, the default).",
       "format": "uint64",
       "location": "query"
      },
      "ifGenerationMatch": {
       "type": "string",
       "description": "Makes the operation conditional on whether the object's generation matches the given value.",
       "format": "uint64",
       "location": "query"
      },
      "ifGenerationNotMatch": {
       "type": "string",
       "description": "Makes the operation conditional on whether the object's generation does not match the given value.",
       "format": "uint64",
       "location": "query"
      },
      "ifMetagenerationMatch": {
       "type": "string",
       "description": "Makes the operation conditional on whether the object's current metageneration matches the given value.",
       "format": "uint64",
       "location": "query"
      },
      "ifMetagenerationNotMatch": {
       "type": "string",
       "description": "Makes the operation conditional on whether the object's current metageneration does not match the given value.",
       "format": "uint64",
       "location": "query"
      },
      "object": {
       "type": "string",
       "description": "Name of the object.",
       "required": true,
       "location": "path"
      },
      "projection": {
       "type": "string",
       "description": "Set of properties to return. Defaults to noAcl.",
       "enum": [
        "full",
        "noAcl"
       ],
       "enumDescriptions": [
        "Include all properties.",
        "Omit the acl property."
       ],
       "location": "query"
      }
     },
     "parameterOrder": [
      "bucket",
      "object"
     ],
     "response": {
      "$ref": "Object"
     },
     "scopes": [
      "https://www.googleapis.com/auth/devstorage.full_control",
      "https://www.googleapis.com/auth/devstorage.read_only",
      "https://www.googleapis.com/auth/devstorage.read_write"
     ],
     "supportsMediaDownload": true
    },
    "insert": {
     "id": "storage.objects.insert",
     "path": "b/{bucket}/o",
     "httpMethod": "POST",
     "description": "Stores new data blobs and associated metadata.",
     "parameters": {
      "bucket": {
       "type": "string",
       "description": "Name of the bucket in which to store the new object. Overrides the provided object metadata's bucket value, if any.",
       "required": true,
       "location": "path"
      },
      "ifGenerationMatch": {
       "type": "string",
       "description": "Makes the operation conditional on whether the object's current generation matches the given value.",
       "format": "uint64",
       "location": "query"
      },
      "ifGenerationNotMatch": {
       "type": "string",
       "description": "Makes the operation conditional on whether the object's current generation does not match the given value.",
       "format": "uint64",
       "location": "query"
      },
      "ifMetagenerationMatch": {
       "type": "string",
       "description": "Makes the operation conditional on whether the object's current metageneration matches the given value.",
       "format": "uint64",
       "location": "query"
      },
      "ifMetagenerationNotMatch": {
       "type": "string",
       "description": "Makes the operation conditional on whether the object's current metageneration does not match the given value.",
       "format": "uint64",
       "location": "query"
      },
      "name": {
       "type": "string",
       "description": "Name of the object. Required when the object metadata is not otherwise provided. Overrides the object metadata's name value, if any.",
       "location": "query"
      },
      "projection": {
       "type": "string",
       "description": "Set of properties to return. Defaults to noAcl, unless the object resource specifies the acl property, when it defaults to full.",
       "enum": [
        "full",
        "noAcl"
       ],
       "enumDescriptions": [
        "Include all properties.",
        "Omit the acl property."
       ],
       "location": "query"
      }
     },
     "parameterOrder": [
      "bucket"
     ],
     "request": {
      "$ref": "Object"
     },
     "response": {
      "$ref": "Object"
     },
     "scopes": [
      "https://www.googleapis.com/auth/devstorage.full_control",
      "https://www.googleapis.com/auth/devstorage.read_write"
     ],
     "supportsMediaDownload": true,
     "supportsMediaUpload": true,
     "mediaUpload": {
      "accept": [
       "*/*"
      ],
      "protocols": {
       "simple": {
        "multipart": true,
        "path": "/upload/storage/v1beta2/b/{bucket}/o"
       },
       "resumable": {
        "multipart": true,
        "path": "/resumable/upload/storage/v1beta2/b/{bucket}/o"
       }
      }
     }
    },
    "list": {
     "id": "storage.objects.list",
     "path": "b/{bucket}/o",
     "httpMethod": "GET",
     "description": "Retrieves a list of objects matching the criteria.",
     "parameters": {
      "bucket": {
       "type": "string",
       "description": "Name of the bucket in which to look for objects.",
       "required": true,
       "location": "path"
      },
      "delimiter": {
       "type": "string",
       "description": "Returns results in a directory-like mode. items will contain only objects whose names, aside from the prefix, do not contain delimiter. Objects whose names, aside from the prefix, contain delimiter will have their name, truncated after the delimiter, returned in prefixes. Duplicate prefixes are omitted.",
       "location": "query"
      },
      "maxResults": {
       "type": "integer",
       "description": "Maximum number of items plus prefixes to return. As duplicate prefixes are omitted, fewer total results may be returned than requested.",
       "format": "uint32",
       "minimum": "0",
       "location": "query"
      },
      "pageToken": {
       "type": "string",
       "description": "A previously-returned page token representing part of the larger set of results to view.",
       "location": "query"
      },
      "prefix": {
       "type": "string",
       "description": "Filter results to objects whose names begin with this prefix.",
       "location": "query"
      },
      "projection": {
       "type": "string",
       "description": "Set of properties to return. Defaults to noAcl.",
       "enum": [
        "full",
        "noAcl"
       ],
       "enumDescriptions": [
        "Include all properties.",
        "Omit the acl property."
       ],
       "location": "query"
      },
      "versions": {
       "type": "boolean",
       "description": "If true, lists all versions of a file as distinct results.",
       "location": "query"
      }
     },
     "parameterOrder": [
      "bucket"
     ],
     "response": {
      "$ref": "Objects"
     },
     "scopes": [
      "https://www.googleapis.com/auth/devstorage.full_control",
      "https://www.googleapis.com/auth/devstorage.read_only",
      "https://www.googleapis.com/auth/devstorage.read_write"
     ],
     "supportsSubscription": true
    },
    "patch": {
     "id": "storage.objects.patch",
     "path": "b/{bucket}/o/{object}",
     "httpMethod": "PATCH",
     "description": "Updates a data blob's associated metadata. This method supports patch semantics.",
     "parameters": {
      "bucket": {
       "type": "string",
       "description": "Name of the bucket in which the object resides.",
       "required": true,
       "location": "path"
      },
      "generation": {
       "type": "string",
       "description": "If present, selects a specific revision of this object (as opposed to the latest version, the default).",
       "format": "uint64",
       "location": "query"
      },
      "ifGenerationMatch": {
       "type": "string",
       "description": "Makes the operation conditional on whether the object's current generation matches the given value.",
       "format": "uint64",
       "location": "query"
      },
      "ifGenerationNotMatch": {
       "type": "string",
       "description": "Makes the operation conditional on whether the object's current generation does not match the given value.",
       "format": "uint64",
       "location": "query"
      },
      "ifMetagenerationMatch": {
       "type": "string",
       "description": "Makes the operation conditional on whether the object's current metageneration matches the given value.",
       "format": "uint64",
       "location": "query"
      },
      "ifMetagenerationNotMatch": {
       "type": "string",
       "description": "Makes the operation conditional on whether the object's current metageneration does not match the given value.",
       "format": "uint64",
       "location": "query"
      },
      "object": {
       "type": "string",
       "description": "Name of the object.",
       "required": true,
       "location": "path"
      },
      "projection": {
       "type": "string",
       "description": "Set of properties to return. Defaults to full.",
       "enum": [
        "full",
        "noAcl"
       ],
       "enumDescriptions": [
        "Include all properties.",
        "Omit the acl property."
       ],
       "location": "query"
      }
     },
     "parameterOrder": [
      "bucket",
      "object"
     ],
     "request": {
      "$ref": "Object"
     },
     "response": {
      "$ref": "Object"
     },
     "scopes": [
      "https://www.googleapis.com/auth/devstorage.full_control",
      "https://www.googleapis.com/auth/devstorage.read_write"
     ]
    },
    "update": {
     "id": "storage.objects.update",
     "path": "b/{bucket}/o/{object}",
     "httpMethod": "PUT",
     "description": "Updates a data blob's associated metadata.",
     "parameters": {
      "bucket": {
       "type": "string",
       "description": "Name of the bucket in which the object resides.",
       "required": true,
       "location": "path"
      },
      "generation": {
       "type": "string",
       "description": "If present, selects a specific revision of this object (as opposed to the latest version, the default).",
       "format": "uint64",
       "location": "query"
      },
      "ifGenerationMatch": {
       "type": "string",
       "description": "Makes the operation conditional on whether the object's current generation matches the given value.",
       "format": "uint64",
       "location": "query"
      },
      "ifGenerationNotMatch": {
       "type": "string",
       "description": "Makes the operation conditional on whether the object's current generation does not match the given value.",
       "format": "uint64",
       "location": "query"
      },
      "ifMetagenerationMatch": {
       "type": "string",
       "description": "Makes the operation conditional on whether the object's current metageneration matches the given value.",
       "format": "uint64",
       "location": "query"
      },
      "ifMetagenerationNotMatch": {
       "type": "string",
       "description": "Makes the operation conditional on whether the object's current metageneration does not match the given value.",
       "format": "uint64",
       "location": "query"
      },
      "object": {
       "type": "string",
       "description": "Name of the object.",
       "required": true,
       "location": "path"
      },
      "projection": {
       "type": "string",
       "description": "Set of properties to return. Defaults to full.",
       "enum": [
        "full",
        "noAcl"
       ],
       "enumDescriptions": [
        "Include all properties.",
        "Omit the acl property."
       ],
       "location": "query"
      }
     },
     "parameterOrder": [
      "bucket",
      "object"
     ],
     "request": {
      "$ref": "Object"
     },
     "response": {
      "$ref": "Object"
     },
     "scopes": [
      "https://www.googleapis.com/auth/devstorage.full_control",
      "https://www.googleapis.com/auth/devstorage.read_write"
     ],
     "supportsMediaDownload": true
    },
    "watchAll": {
     "id": "storage.objects.watchAll",
     "path": "b/{bucket}/o/watch",
     "httpMethod": "POST",
     "description": "Watch for changes on all objects in a bucket.",
     "parameters": {
      "bucket": {
       "type": "string",
       "description": "Name of the bucket in which to look for objects.",
       "required": true,
       "location": "path"
      },
      "delimiter": {
       "type": "string",
       "description": "Returns results in a directory-like mode. items will contain only objects whose names, aside from the prefix, do not contain delimiter. Objects whose names, aside from the prefix, contain delimiter will have their name, truncated after the delimiter, returned in prefixes. Duplicate prefixes are omitted.",
       "location": "query"
      },
      "maxResults": {
       "type": "integer",
       "description": "Maximum number of items plus prefixes to return. As duplicate prefixes are omitted, fewer total results may be returned than requested.",
       "format": "uint32",
       "minimum": "0",
       "location": "query"
      },
      "pageToken": {
       "type": "string",
       "description": "A previously-returned page token representing part of the larger set of results to view.",
       "location": "query"
      },
      "prefix": {
       "type": "string",
       "description": "Filter results to objects whose names begin with this prefix.",
       "location": "query"
      },
      "projection": {
       "type": "string",
       "description": "Set of properties to return. Defaults to noAcl.",
       "enum": [
        "full",
        "noAcl"
       ],
       "enumDescriptions": [
        "Include all properties.",
        "Omit the acl property."
       ],
       "location": "query"
      },
      "versions": {
       "type": "boolean",
       "description": "If true, lists all versions of a file as distinct results.",
       "location": "query"
      }
     },
     "parameterOrder": [
      "bucket"
     ],
     "request": {
      "$ref": "Channel",
      "parameterName": "resource"
     },
     "response": {
      "$ref": "Channel"
     },
     "scopes": [
      "https://www.googleapis.com/auth/devstorage.full_control",
      "https://www.googleapis.com/auth/devstorage.read_only",
      "https://www.googleapis.com/auth/devstorage.read_write"
     ],
     "supportsSubscription": true
    }
   }
  }
 }
}<|MERGE_RESOLUTION|>--- conflicted
+++ resolved
@@ -1,19 +1,11 @@
 {
  "kind": "discovery#restDescription",
-<<<<<<< HEAD
- "etag": "\"YWOzh2SDasdU84ArJnpYek-OMdg/kd3TX2q1cfta9gUrhDvYrFe2U1o\"",
-=======
  "etag": "\"YWOzh2SDasdU84ArJnpYek-OMdg/XaU2qcwD_pDbTBGk0PfWYNI_kcg\"",
->>>>>>> d5fa6b74
  "discoveryVersion": "v1",
  "id": "storage:v1beta2",
  "name": "storage",
  "version": "v1beta2",
-<<<<<<< HEAD
- "revision": "20170920",
-=======
  "revision": "20171011",
->>>>>>> d5fa6b74
  "title": "Cloud Storage JSON API",
  "description": "Lets you store and retrieve potentially-large, immutable data objects.",
  "ownerDomain": "google.com",
